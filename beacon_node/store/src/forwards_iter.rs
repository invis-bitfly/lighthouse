use crate::errors::{Error, Result};
use crate::iter::{BlockRootsIterator, StateRootsIterator};
use crate::{ColumnIter, DBColumn, HotColdDB, ItemStore};
use itertools::process_results;
use std::marker::PhantomData;
use types::{BeaconState, EthSpec, Hash256, Slot};

pub type HybridForwardsBlockRootsIterator<'a, E, Hot, Cold> =
    HybridForwardsIterator<'a, E, Hot, Cold>;
pub type HybridForwardsStateRootsIterator<'a, E, Hot, Cold> =
    HybridForwardsIterator<'a, E, Hot, Cold>;

impl<E: EthSpec, Hot: ItemStore<E>, Cold: ItemStore<E>> HotColdDB<E, Hot, Cold> {
    pub fn simple_forwards_iterator(
        &self,
        column: DBColumn,
        start_slot: Slot,
        end_state: BeaconState<E>,
        end_root: Hash256,
<<<<<<< HEAD
    ) -> Result<SimpleForwardsIterator> {
        if column == DBColumn::BeaconBlockRoots {
            self.forwards_iter_block_roots_using_state(start_slot, end_state, end_root)
        } else if column == DBColumn::BeaconStateRoots {
            self.forwards_iter_state_roots_using_state(start_slot, end_state, end_root)
        } else {
            panic!("FIXME(sproul): better error")
        }
    }
=======
    ) -> Result<SimpleForwardsIterator>;

    /// The first slot for which this field is *no longer* stored in the freezer database.
    ///
    /// If `None`, then this field is not stored in the freezer database at all due to pruning
    /// configuration.
    fn freezer_upper_limit<Hot: ItemStore<E>, Cold: ItemStore<E>>(
        store: &HotColdDB<E, Hot, Cold>,
    ) -> Option<Slot>;
}
>>>>>>> 35f47f45

    pub fn forwards_iter_block_roots_using_state(
        &self,
        start_slot: Slot,
        end_state: BeaconState<E>,
        end_block_root: Hash256,
    ) -> Result<SimpleForwardsIterator> {
        // Iterate backwards from the end state, stopping at the start slot.
        let values = process_results(
            std::iter::once(Ok((end_block_root, end_state.slot())))
                .chain(BlockRootsIterator::owned(self, end_state)),
            |iter| {
                iter.take_while(|(_, slot)| *slot >= start_slot)
                    .collect::<Vec<_>>()
            },
        )?;
        Ok(SimpleForwardsIterator { values })
    }
<<<<<<< HEAD
=======

    fn freezer_upper_limit<Hot: ItemStore<E>, Cold: ItemStore<E>>(
        store: &HotColdDB<E, Hot, Cold>,
    ) -> Option<Slot> {
        // Block roots are stored for all slots up to the split slot (exclusive).
        Some(store.get_split_slot())
    }
}
>>>>>>> 35f47f45

    pub fn forwards_iter_state_roots_using_state(
        &self,
        start_slot: Slot,
        end_state: BeaconState<E>,
        end_state_root: Hash256,
    ) -> Result<SimpleForwardsIterator> {
        // Iterate backwards from the end state, stopping at the start slot.
        let values = process_results(
            std::iter::once(Ok((end_state_root, end_state.slot())))
                .chain(StateRootsIterator::owned(self, end_state)),
            |iter| {
                iter.take_while(|(_, slot)| *slot >= start_slot)
                    .collect::<Vec<_>>()
            },
        )?;
        Ok(SimpleForwardsIterator { values })
    }

    fn freezer_upper_limit<Hot: ItemStore<E>, Cold: ItemStore<E>>(
        store: &HotColdDB<E, Hot, Cold>,
    ) -> Option<Slot> {
        // State roots are stored for all slots up to the latest restore point (exclusive).
        // There may not be a latest restore point if state pruning is enabled, in which
        // case this function will return `None`.
        store.get_latest_restore_point_slot()
    }
}

/// Forwards root iterator that makes use of a flat field table in the freezer DB.
pub struct FrozenForwardsIterator<'a, E: EthSpec, Hot: ItemStore<E>, Cold: ItemStore<E>> {
    inner: ColumnIter<'a, Vec<u8>>,
    next_slot: Slot,
    end_slot: Slot,
    _phantom: PhantomData<(E, Hot, Cold)>,
}

impl<'a, E: EthSpec, Hot: ItemStore<E>, Cold: ItemStore<E>>
    FrozenForwardsIterator<'a, E, Hot, Cold>
{
    /// `end_slot` is EXCLUSIVE here.
    pub fn new(
        store: &'a HotColdDB<E, Hot, Cold>,
        column: DBColumn,
        start_slot: Slot,
        end_slot: Slot,
    ) -> Self {
        if column != DBColumn::BeaconBlockRoots && column != DBColumn::BeaconStateRoots {
            panic!("FIXME(sproul): bad column error");
        }
        let start = start_slot.as_u64().to_be_bytes();
        Self {
            inner: store.cold_db.iter_column_from(column, &start),
            next_slot: start_slot,
            end_slot,
            _phantom: PhantomData,
        }
    }
}

impl<'a, E: EthSpec, Hot: ItemStore<E>, Cold: ItemStore<E>> Iterator
    for FrozenForwardsIterator<'a, E, Hot, Cold>
{
    type Item = Result<(Hash256, Slot)>;

    fn next(&mut self) -> Option<Self::Item> {
        if self.next_slot == self.end_slot {
            return None;
        }

        self.inner
            .next()?
            .and_then(|(slot_bytes, root_bytes)| {
                if slot_bytes.len() != 8 || root_bytes.len() != 32 {
                    Err(Error::InvalidBytes)
                } else {
                    let slot = Slot::new(u64::from_be_bytes(slot_bytes.try_into().unwrap()));
                    let root = Hash256::from_slice(&root_bytes);

                    assert_eq!(slot, self.next_slot);
                    self.next_slot += 1;

                    Ok(Some((root, slot)))
                }
            })
            .transpose()
    }
}

/// Forwards root iterator that reverses a backwards iterator (only good for short ranges).
pub struct SimpleForwardsIterator {
    // Values from the backwards iterator (in slot descending order)
    values: Vec<(Hash256, Slot)>,
}

impl Iterator for SimpleForwardsIterator {
    type Item = Result<(Hash256, Slot)>;

    fn next(&mut self) -> Option<Self::Item> {
        // Pop from the end of the vector to get the state roots in slot-ascending order.
        Ok(self.values.pop()).transpose()
    }
}

/// Fusion of the above two approaches to forwards iteration. Fast and efficient.
pub enum HybridForwardsIterator<'a, E: EthSpec, Hot: ItemStore<E>, Cold: ItemStore<E>> {
    PreFinalization {
<<<<<<< HEAD
        iter: Box<FrozenForwardsIterator<'a, E, Hot, Cold>>,
        store: &'a HotColdDB<E, Hot, Cold>,
=======
        iter: Box<FrozenForwardsIterator<'a, E, F, Hot, Cold>>,
>>>>>>> 35f47f45
        end_slot: Option<Slot>,
        /// Data required by the `PostFinalization` iterator when we get to it.
        continuation_data: Option<Box<(BeaconState<E>, Hash256)>>,
        column: DBColumn,
    },
    PostFinalizationLazy {
        continuation_data: Option<Box<(BeaconState<E>, Hash256)>>,
        store: &'a HotColdDB<E, Hot, Cold>,
        start_slot: Slot,
        column: DBColumn,
    },
    PostFinalization {
        iter: SimpleForwardsIterator,
    },
    Finished,
}

impl<'a, E: EthSpec, Hot: ItemStore<E>, Cold: ItemStore<E>>
    HybridForwardsIterator<'a, E, Hot, Cold>
{
    /// Construct a new hybrid iterator.
    ///
    /// The `get_state` closure should return a beacon state and final block/state root to backtrack
    /// from in the case where the iterated range does not lie entirely within the frozen portion of
    /// the database. If an `end_slot` is provided and it is before the database's freezer upper
    /// limit for the field then the `get_state` closure will not be called at all.
    ///
    /// It is OK for `get_state` to hold a lock while this function is evaluated, as the returned
    /// iterator is as lazy as possible and won't do any work apart from calling `get_state`.
    ///
    /// Conversely, if `get_state` does extensive work (e.g. loading data from disk) then this
    /// function may block for some time while `get_state` runs.
    pub fn new(
        store: &'a HotColdDB<E, Hot, Cold>,
        column: DBColumn,
        start_slot: Slot,
        end_slot: Option<Slot>,
        get_state: impl FnOnce() -> (BeaconState<E>, Hash256),
    ) -> Result<Self> {
        use HybridForwardsIterator::*;

<<<<<<< HEAD
        let split_slot = store.get_split_slot();

        let result = if start_slot < split_slot {
            let iter = Box::new(FrozenForwardsIterator::new(
                store, column, start_slot, split_slot,
=======
        // First slot at which this field is *not* available in the freezer. i.e. all slots less
        // than this slot have their data available in the freezer.
        let freezer_upper_limit = F::freezer_upper_limit(store).unwrap_or(Slot::new(0));

        let result = if start_slot < freezer_upper_limit {
            let iter = Box::new(FrozenForwardsIterator::new(
                store,
                start_slot,
                freezer_upper_limit,
                spec,
>>>>>>> 35f47f45
            ));

            // No continuation data is needed if the forwards iterator plans to halt before
            // `end_slot`. If it tries to continue further a `NoContinuationData` error will be
            // returned.
<<<<<<< HEAD
            let continuation_data = if end_slot.map_or(false, |end_slot| end_slot < split_slot) {
                None
            } else {
                Some(Box::new(get_state()))
            };
            PreFinalization {
                iter,
                store,
=======
            let continuation_data =
                if end_slot.map_or(false, |end_slot| end_slot < freezer_upper_limit) {
                    None
                } else {
                    Some(Box::new(get_state()))
                };
            PreFinalization {
                iter,
>>>>>>> 35f47f45
                end_slot,
                continuation_data,
                column,
            }
        } else {
            PostFinalizationLazy {
                continuation_data: Some(Box::new(get_state())),
                store,
                start_slot,
                column,
            }
        };

        Ok(result)
    }

    fn do_next(&mut self) -> Result<Option<(Hash256, Slot)>> {
        use HybridForwardsIterator::*;

        match self {
            PreFinalization {
                iter,
<<<<<<< HEAD
                store,
=======
>>>>>>> 35f47f45
                end_slot,
                continuation_data,
                column,
            } => {
                match iter.next() {
                    Some(x) => x.map(Some),
                    // Once the pre-finalization iterator is consumed, transition
                    // to a post-finalization iterator beginning from the last slot
                    // of the pre iterator.
                    None => {
                        // If the iterator has an end slot (inclusive) which has already been
                        // covered by the (exclusive) frozen forwards iterator, then we're done!
<<<<<<< HEAD
                        if end_slot.map_or(false, |end_slot| iter.end_slot == end_slot + 1) {
=======
                        let iter_end_slot = Slot::from(iter.inner.end_vindex);
                        if end_slot.map_or(false, |end_slot| iter_end_slot == end_slot + 1) {
>>>>>>> 35f47f45
                            *self = Finished;
                            return Ok(None);
                        }

                        let continuation_data = continuation_data.take();
<<<<<<< HEAD
                        let start_slot = iter.end_slot;

=======
                        let store = iter.inner.store;
                        let start_slot = iter_end_slot;
>>>>>>> 35f47f45
                        *self = PostFinalizationLazy {
                            continuation_data,
                            store,
                            start_slot,
                            column: *column,
                        };

                        self.do_next()
                    }
                }
            }
            PostFinalizationLazy {
                continuation_data,
                store,
                start_slot,
                column,
            } => {
                let (end_state, end_root) =
                    *continuation_data.take().ok_or(Error::NoContinuationData)?;
                *self = PostFinalization {
                    iter: store.simple_forwards_iterator(
                        *column,
                        *start_slot,
                        end_state,
                        end_root,
                    )?,
                };
                self.do_next()
            }
            PostFinalization { iter } => iter.next().transpose(),
            Finished => Ok(None),
        }
    }
}

impl<'a, E: EthSpec, Hot: ItemStore<E>, Cold: ItemStore<E>> Iterator
    for HybridForwardsIterator<'a, E, Hot, Cold>
{
    type Item = Result<(Hash256, Slot)>;

    fn next(&mut self) -> Option<Self::Item> {
        self.do_next().transpose()
    }
}<|MERGE_RESOLUTION|>--- conflicted
+++ resolved
@@ -17,7 +17,6 @@
         start_slot: Slot,
         end_state: BeaconState<E>,
         end_root: Hash256,
-<<<<<<< HEAD
     ) -> Result<SimpleForwardsIterator> {
         if column == DBColumn::BeaconBlockRoots {
             self.forwards_iter_block_roots_using_state(start_slot, end_state, end_root)
@@ -27,18 +26,6 @@
             panic!("FIXME(sproul): better error")
         }
     }
-=======
-    ) -> Result<SimpleForwardsIterator>;
-
-    /// The first slot for which this field is *no longer* stored in the freezer database.
-    ///
-    /// If `None`, then this field is not stored in the freezer database at all due to pruning
-    /// configuration.
-    fn freezer_upper_limit<Hot: ItemStore<E>, Cold: ItemStore<E>>(
-        store: &HotColdDB<E, Hot, Cold>,
-    ) -> Option<Slot>;
-}
->>>>>>> 35f47f45
 
     pub fn forwards_iter_block_roots_using_state(
         &self,
@@ -57,17 +44,6 @@
         )?;
         Ok(SimpleForwardsIterator { values })
     }
-<<<<<<< HEAD
-=======
-
-    fn freezer_upper_limit<Hot: ItemStore<E>, Cold: ItemStore<E>>(
-        store: &HotColdDB<E, Hot, Cold>,
-    ) -> Option<Slot> {
-        // Block roots are stored for all slots up to the split slot (exclusive).
-        Some(store.get_split_slot())
-    }
-}
->>>>>>> 35f47f45
 
     pub fn forwards_iter_state_roots_using_state(
         &self,
@@ -87,13 +63,25 @@
         Ok(SimpleForwardsIterator { values })
     }
 
-    fn freezer_upper_limit<Hot: ItemStore<E>, Cold: ItemStore<E>>(
-        store: &HotColdDB<E, Hot, Cold>,
-    ) -> Option<Slot> {
-        // State roots are stored for all slots up to the latest restore point (exclusive).
-        // There may not be a latest restore point if state pruning is enabled, in which
-        // case this function will return `None`.
-        store.get_latest_restore_point_slot()
+    fn freezer_upper_limit(&self, column: DBColumn) -> Option<Slot> {
+        let split_slot = self.get_split_slot();
+        if column == DBColumn::BeaconBlockRoots {
+            // Block roots are available up to the split slot.
+            Some(split_slot)
+        } else if column == DBColumn::BeaconStateRoots {
+            let anchor_info = self.get_anchor_info();
+            // There are no historic states stored if the state upper limit lies in the hot
+            // database.  It hasn't been reached yet, and may never be.
+            if anchor_info.map_or(false, |a| a.state_upper_limit >= split_slot) {
+                None
+            } else {
+                // Otherwise if the state upper limit lies in the freezer or all states are
+                // reconstructed then state roots are available up to the split slot.
+                Some(split_slot)
+            }
+        } else {
+            None
+        }
     }
 }
 
@@ -175,12 +163,8 @@
 /// Fusion of the above two approaches to forwards iteration. Fast and efficient.
 pub enum HybridForwardsIterator<'a, E: EthSpec, Hot: ItemStore<E>, Cold: ItemStore<E>> {
     PreFinalization {
-<<<<<<< HEAD
         iter: Box<FrozenForwardsIterator<'a, E, Hot, Cold>>,
         store: &'a HotColdDB<E, Hot, Cold>,
-=======
-        iter: Box<FrozenForwardsIterator<'a, E, F, Hot, Cold>>,
->>>>>>> 35f47f45
         end_slot: Option<Slot>,
         /// Data required by the `PostFinalization` iterator when we get to it.
         continuation_data: Option<Box<(BeaconState<E>, Hash256)>>,
@@ -222,39 +206,21 @@
     ) -> Result<Self> {
         use HybridForwardsIterator::*;
 
-<<<<<<< HEAD
-        let split_slot = store.get_split_slot();
-
-        let result = if start_slot < split_slot {
-            let iter = Box::new(FrozenForwardsIterator::new(
-                store, column, start_slot, split_slot,
-=======
         // First slot at which this field is *not* available in the freezer. i.e. all slots less
         // than this slot have their data available in the freezer.
-        let freezer_upper_limit = F::freezer_upper_limit(store).unwrap_or(Slot::new(0));
+        let freezer_upper_limit = store.freezer_upper_limit(column).unwrap_or(Slot::new(0));
 
         let result = if start_slot < freezer_upper_limit {
             let iter = Box::new(FrozenForwardsIterator::new(
                 store,
+                column,
                 start_slot,
                 freezer_upper_limit,
-                spec,
->>>>>>> 35f47f45
             ));
 
             // No continuation data is needed if the forwards iterator plans to halt before
             // `end_slot`. If it tries to continue further a `NoContinuationData` error will be
             // returned.
-<<<<<<< HEAD
-            let continuation_data = if end_slot.map_or(false, |end_slot| end_slot < split_slot) {
-                None
-            } else {
-                Some(Box::new(get_state()))
-            };
-            PreFinalization {
-                iter,
-                store,
-=======
             let continuation_data =
                 if end_slot.map_or(false, |end_slot| end_slot < freezer_upper_limit) {
                     None
@@ -263,7 +229,7 @@
                 };
             PreFinalization {
                 iter,
->>>>>>> 35f47f45
+                store,
                 end_slot,
                 continuation_data,
                 column,
@@ -286,10 +252,7 @@
         match self {
             PreFinalization {
                 iter,
-<<<<<<< HEAD
-                store,
-=======
->>>>>>> 35f47f45
+                store,
                 end_slot,
                 continuation_data,
                 column,
@@ -302,24 +265,14 @@
                     None => {
                         // If the iterator has an end slot (inclusive) which has already been
                         // covered by the (exclusive) frozen forwards iterator, then we're done!
-<<<<<<< HEAD
                         if end_slot.map_or(false, |end_slot| iter.end_slot == end_slot + 1) {
-=======
-                        let iter_end_slot = Slot::from(iter.inner.end_vindex);
-                        if end_slot.map_or(false, |end_slot| iter_end_slot == end_slot + 1) {
->>>>>>> 35f47f45
                             *self = Finished;
                             return Ok(None);
                         }
 
                         let continuation_data = continuation_data.take();
-<<<<<<< HEAD
                         let start_slot = iter.end_slot;
 
-=======
-                        let store = iter.inner.store;
-                        let start_slot = iter_end_slot;
->>>>>>> 35f47f45
                         *self = PostFinalizationLazy {
                             continuation_data,
                             store,
