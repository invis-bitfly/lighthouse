use crate::config::{OnDiskStoreConfig, StoreConfig};
use crate::forwards_iter::{HybridForwardsBlockRootsIterator, HybridForwardsStateRootsIterator};
use crate::hdiff::{HDiff, HDiffBuffer, HierarchyModuli, StorageStrategy};
use crate::impls::beacon_state::{get_full_state, store_full_state};
use crate::iter::{BlockRootsIterator, ParentRootBlockIterator, RootsIterator};
use crate::leveldb_store::{BytesKey, LevelDB};
use crate::memory_store::MemoryStore;
use crate::metadata::{
    AnchorInfo, BlobInfo, CompactionTimestamp, DataColumnInfo, PruningCheckpoint, SchemaVersion,
    ANCHOR_INFO_KEY, BLOB_INFO_KEY, COMPACTION_TIMESTAMP_KEY, CONFIG_KEY, CURRENT_SCHEMA_VERSION,
    DATA_COLUMN_INFO_KEY, PRUNING_CHECKPOINT_KEY, SCHEMA_VERSION_KEY, SPLIT_KEY,
    STATE_UPPER_LIMIT_NO_RETAIN,
};
use crate::state_cache::{PutStateOutcome, StateCache};
use crate::{
    get_data_column_key, get_key_for_col, DBColumn, DatabaseBlock, Error, ItemStore,
    KeyValueStoreOp, StoreItem, StoreOp,
};
use crate::{metrics, parse_data_column_key};
use itertools::{process_results, Itertools};
use leveldb::iterator::LevelDBIterator;
use lru::LruCache;
use parking_lot::{Mutex, RwLock};
use serde::{Deserialize, Serialize};
use slog::{debug, error, info, trace, warn, Logger};
use ssz::{Decode, Encode};
use ssz_derive::{Decode, Encode};
use state_processing::{
    block_replayer::PreSlotHook, AllCaches, BlockProcessingError, BlockReplayer,
    SlotProcessingError,
};
use std::cmp::min;
use std::collections::HashMap;
use std::io::{Read, Write};
use std::marker::PhantomData;
use std::num::NonZeroUsize;
use std::path::Path;
use std::sync::Arc;
use std::time::Duration;
use types::data_column_sidecar::{ColumnIndex, DataColumnSidecar, DataColumnSidecarList};
use types::*;
use zstd::{Decoder, Encoder};

/// On-disk database that stores finalized states efficiently.
///
/// Stores vector fields like the `block_roots` and `state_roots` separately, and only stores
/// intermittent "restore point" states pre-finalization.
#[derive(Debug)]
pub struct HotColdDB<E: EthSpec, Hot: ItemStore<E>, Cold: ItemStore<E>> {
    /// The slot and state root at the point where the database is split between hot and cold.
    ///
    /// States with slots less than `split.slot` are in the cold DB, while states with slots
    /// greater than or equal are in the hot DB.
    pub(crate) split: RwLock<Split>,
    /// The starting slots for the range of blocks & states stored in the database.
    anchor_info: RwLock<Option<AnchorInfo>>,
    /// The starting slots for the range of blobs stored in the database.
    blob_info: RwLock<BlobInfo>,
    /// The starting slots for the range of data columns stored in the database.
    data_column_info: RwLock<DataColumnInfo>,
    pub(crate) config: StoreConfig,
    pub(crate) hierarchy: HierarchyModuli,
    /// Cold database containing compact historical data.
    pub cold_db: Cold,
    /// Database containing blobs. If None, store falls back to use `cold_db`.
    pub blobs_db: Cold,
    /// Hot database containing duplicated but quick-to-access recent data.
    ///
    /// The hot database also contains all blocks.
    pub hot_db: Hot,
    /// LRU cache of deserialized blocks and blobs. Updated whenever a block or blob is loaded.
    block_cache: Mutex<BlockCache<E>>,
    /// Cache of beacon states.
    ///
    /// LOCK ORDERING: this lock must always be locked *after* the `split` if both are required.
    state_cache: Mutex<StateCache<E>>,
    /// Cache of hierarchical diff buffers.
    hdiff_buffer_cache: Mutex<LruCache<Slot, HDiffBuffer>>,
    /// Chain spec.
    pub(crate) spec: ChainSpec,
    /// Logger.
    pub log: Logger,
    /// Mere vessel for E.
    _phantom: PhantomData<E>,
}

#[derive(Debug)]
struct BlockCache<E: EthSpec> {
    block_cache: LruCache<Hash256, SignedBeaconBlock<E>>,
    blob_cache: LruCache<Hash256, BlobSidecarList<E>>,
    data_column_cache: LruCache<Hash256, HashMap<ColumnIndex, Arc<DataColumnSidecar<E>>>>,
}

impl<E: EthSpec> BlockCache<E> {
    pub fn new(size: NonZeroUsize) -> Self {
        Self {
            block_cache: LruCache::new(size),
            blob_cache: LruCache::new(size),
            data_column_cache: LruCache::new(size),
        }
    }
    pub fn put_block(&mut self, block_root: Hash256, block: SignedBeaconBlock<E>) {
        self.block_cache.put(block_root, block);
    }
    pub fn put_blobs(&mut self, block_root: Hash256, blobs: BlobSidecarList<E>) {
        self.blob_cache.put(block_root, blobs);
    }
    pub fn put_data_column(&mut self, block_root: Hash256, data_column: Arc<DataColumnSidecar<E>>) {
        self.data_column_cache
            .get_or_insert_mut(block_root, Default::default)
            .insert(data_column.index, data_column);
    }
    pub fn get_block<'a>(&'a mut self, block_root: &Hash256) -> Option<&'a SignedBeaconBlock<E>> {
        self.block_cache.get(block_root)
    }
    pub fn get_blobs<'a>(&'a mut self, block_root: &Hash256) -> Option<&'a BlobSidecarList<E>> {
        self.blob_cache.get(block_root)
    }
    pub fn get_data_column<'a>(
        &'a mut self,
        block_root: &Hash256,
        column_index: &ColumnIndex,
    ) -> Option<&'a Arc<DataColumnSidecar<E>>> {
        self.data_column_cache
            .get(block_root)
            .and_then(|map| map.get(column_index))
    }
    pub fn delete_block(&mut self, block_root: &Hash256) {
        let _ = self.block_cache.pop(block_root);
    }
    pub fn delete_blobs(&mut self, block_root: &Hash256) {
        let _ = self.blob_cache.pop(block_root);
    }
    pub fn delete(&mut self, block_root: &Hash256) {
        let _ = self.block_cache.pop(block_root);
        let _ = self.blob_cache.pop(block_root);
    }
}

#[derive(Debug, PartialEq)]
pub enum HotColdDBError {
    UnsupportedSchemaVersion {
        target_version: SchemaVersion,
        current_version: SchemaVersion,
    },
    /// Recoverable error indicating that the database freeze point couldn't be updated
    /// due to the finalized block not lying on an epoch boundary (should be infrequent).
    FreezeSlotUnaligned(Slot),
    FreezeSlotError {
        current_split_slot: Slot,
        proposed_split_slot: Slot,
    },
    MissingStateToFreeze(Hash256),
    MissingRestorePointState(Slot),
    MissingRestorePoint(Hash256),
    MissingColdStateSummary(Hash256),
    MissingHotStateSummary(Hash256),
    MissingEpochBoundaryState(Hash256),
    MissingPrevState(Hash256),
    MissingSplitState(Hash256, Slot),
    MissingStateDiff(Hash256),
    MissingHDiff(Slot),
    MissingExecutionPayload(Hash256),
    MissingFullBlockExecutionPayloadPruned(Hash256, Slot),
    MissingAnchorInfo,
    MissingFrozenBlockSlot(Hash256),
    MissingFrozenBlock(Slot),
    MissingPathToBlobsDatabase,
    BlobsPreviouslyInDefaultStore,
    HotStateSummaryError(BeaconStateError),
    RestorePointDecodeError(ssz::DecodeError),
    BlockReplayBeaconError(BeaconStateError),
    BlockReplaySlotError(SlotProcessingError),
    BlockReplayBlockError(BlockProcessingError),
    MissingLowerLimitState(Slot),
    InvalidSlotsPerRestorePoint {
        slots_per_restore_point: u64,
        slots_per_historical_root: u64,
        slots_per_epoch: u64,
    },
    ZeroEpochsPerBlobPrune,
    BlobPruneLogicError,
    RestorePointBlockHashError(BeaconStateError),
    IterationError {
        unexpected_key: BytesKey,
    },
    FinalizedStateNotInHotDatabase {
        split_slot: Slot,
        request_slot: Slot,
        block_root: Hash256,
    },
    Rollback,
}

impl<E: EthSpec> HotColdDB<E, MemoryStore<E>, MemoryStore<E>> {
    pub fn open_ephemeral(
        config: StoreConfig,
        spec: ChainSpec,
        log: Logger,
    ) -> Result<HotColdDB<E, MemoryStore<E>, MemoryStore<E>>, Error> {
        config.verify::<E>()?;

        let hierarchy = config.hierarchy_config.to_moduli()?;

        let db = HotColdDB {
            split: RwLock::new(Split::default()),
            anchor_info: RwLock::new(None),
            blob_info: RwLock::new(BlobInfo::default()),
            data_column_info: RwLock::new(DataColumnInfo::default()),
            cold_db: MemoryStore::open(),
            blobs_db: MemoryStore::open(),
            hot_db: MemoryStore::open(),
            block_cache: Mutex::new(BlockCache::new(config.block_cache_size)),
            state_cache: Mutex::new(StateCache::new(config.state_cache_size)),
            hdiff_buffer_cache: Mutex::new(LruCache::new(config.hdiff_buffer_cache_size)),
            config,
            hierarchy,
            spec,
            log,
            _phantom: PhantomData,
        };

        Ok(db)
    }
}

impl<E: EthSpec> HotColdDB<E, LevelDB<E>, LevelDB<E>> {
    /// Open a new or existing database, with the given paths to the hot and cold DBs.
    ///
    /// The `migrate_schema` function is passed in so that the parent `BeaconChain` can provide
    /// context and access `BeaconChain`-level code without creating a circular dependency.
    pub fn open(
        hot_path: &Path,
        cold_path: &Path,
        blobs_db_path: &Path,
        migrate_schema: impl FnOnce(Arc<Self>, SchemaVersion, SchemaVersion) -> Result<(), Error>,
        config: StoreConfig,
        spec: ChainSpec,
        log: Logger,
    ) -> Result<Arc<Self>, Error> {
        config.verify::<E>()?;

        let hierarchy = config.hierarchy_config.to_moduli()?;

        let db = HotColdDB {
            split: RwLock::new(Split::default()),
            anchor_info: RwLock::new(None),
            blob_info: RwLock::new(BlobInfo::default()),
            data_column_info: RwLock::new(DataColumnInfo::default()),
            cold_db: LevelDB::open(cold_path)?,
            blobs_db: LevelDB::open(blobs_db_path)?,
            hot_db: LevelDB::open(hot_path)?,
            block_cache: Mutex::new(BlockCache::new(config.block_cache_size)),
            state_cache: Mutex::new(StateCache::new(config.state_cache_size)),
            hdiff_buffer_cache: Mutex::new(LruCache::new(config.hdiff_buffer_cache_size)),
            config,
            hierarchy,
            spec,
            log,
            _phantom: PhantomData,
        };

        // Load the config from disk but don't error on a failed read because the config itself may
        // need migrating.
        let _ = db.load_config();

        // Load the previous split slot from the database (if any). This ensures we can
        // stop and restart correctly. This needs to occur *before* running any migrations
        // because some migrations load states and depend on the split.
        if let Some(split) = db.load_split()? {
            *db.split.write() = split;
            *db.anchor_info.write() = db.load_anchor_info()?;

            info!(
                db.log,
                "Hot-Cold DB initialized";
                "split_slot" => split.slot,
                "split_state" => ?split.state_root
            );
        }

        // Open separate blobs directory if configured and same configuration was used on previous
        // run.
        let blob_info = db.load_blob_info()?;
        let deneb_fork_slot = db
            .spec
            .deneb_fork_epoch
            .map(|epoch| epoch.start_slot(E::slots_per_epoch()));
        let new_blob_info = match &blob_info {
            Some(blob_info) => {
                // If the oldest block slot is already set do not allow the blob DB path to be
                // changed (require manual migration).
                if blob_info.oldest_blob_slot.is_some() && !blob_info.blobs_db {
                    return Err(HotColdDBError::BlobsPreviouslyInDefaultStore.into());
                }
                // Set the oldest blob slot to the Deneb fork slot if it is not yet set.
                // Always initialize `blobs_db` to true, we no longer support storing the blobs
                // in the freezer DB, because the UX is strictly worse for relocating the DB.
                let oldest_blob_slot = blob_info.oldest_blob_slot.or(deneb_fork_slot);
                BlobInfo {
                    oldest_blob_slot,
                    blobs_db: true,
                }
            }
            // First start.
            None => BlobInfo {
                // Set the oldest blob slot to the Deneb fork slot if it is not yet set.
                oldest_blob_slot: deneb_fork_slot,
                blobs_db: true,
            },
        };
        db.compare_and_set_blob_info_with_write(<_>::default(), new_blob_info.clone())?;

        let data_column_info = db.load_data_column_info()?;
        let eip7594_fork_slot = db
            .spec
            .eip7594_fork_epoch
            .map(|epoch| epoch.start_slot(E::slots_per_epoch()));
        let new_data_column_info = match &data_column_info {
            Some(data_column_info) => {
                // Set the oldest data column slot to the fork slot if it is not yet set.
                let oldest_data_column_slot = data_column_info
                    .oldest_data_column_slot
                    .or(eip7594_fork_slot);
                DataColumnInfo {
                    oldest_data_column_slot,
                }
            }
            // First start.
            None => DataColumnInfo {
                // Set the oldest data column slot to the fork slot if it is not yet set.
                oldest_data_column_slot: eip7594_fork_slot,
            },
        };
        db.compare_and_set_data_column_info_with_write(
            <_>::default(),
            new_data_column_info.clone(),
        )?;

        info!(
            db.log,
            "Blob DB initialized";
            "path" => ?blobs_db_path,
            "oldest_blob_slot" => ?new_blob_info.oldest_blob_slot,
            "oldest_data_column_slot" => ?new_data_column_info.oldest_data_column_slot,
        );

        // Ensure that the schema version of the on-disk database matches the software.
        // If the version is mismatched, an automatic migration will be attempted.
        let db = Arc::new(db);
        if let Some(schema_version) = db.load_schema_version()? {
            debug!(
                db.log,
                "Attempting schema migration";
                "from_version" => schema_version.as_u64(),
                "to_version" => CURRENT_SCHEMA_VERSION.as_u64(),
            );
            migrate_schema(db.clone(), schema_version, CURRENT_SCHEMA_VERSION)?;
        } else {
            db.store_schema_version(CURRENT_SCHEMA_VERSION)?;
        }

        // Ensure that any on-disk config is compatible with the supplied config.
        if let Some(disk_config) = db.load_config()? {
            let split = db.get_split_info();
            let anchor = db.get_anchor_info();
            db.config
                .check_compatibility(&disk_config, &split, anchor.as_ref())?;

            // Inform user if hierarchy config is changing.
            if let Ok(hierarchy_config) = disk_config.hierarchy_config() {
                if &db.config.hierarchy_config != hierarchy_config {
                    info!(
                        db.log,
                        "Updating historic state config";
                        "previous_config" => ?hierarchy_config,
                        "new_config" => ?db.config.hierarchy_config,
                    );
                }
            }
        }
        db.store_config()?;

        // Run a garbage collection pass.
        db.remove_garbage()?;

        // If configured, run a foreground compaction pass.
        if db.config.compact_on_init {
            info!(db.log, "Running foreground compaction");
            db.compact()?;
            info!(db.log, "Foreground compaction complete");
        }

        Ok(db)
    }

    /// Return an iterator over the state roots of all temporary states.
    pub fn iter_temporary_state_roots(&self) -> impl Iterator<Item = Result<Hash256, Error>> + '_ {
        let column = DBColumn::BeaconStateTemporary;
        let start_key =
            BytesKey::from_vec(get_key_for_col(column.into(), Hash256::zero().as_slice()));

        let keys_iter = self.hot_db.keys_iter();
        keys_iter.seek(&start_key);

        keys_iter
            .take_while(move |key| key.matches_column(column))
            .map(move |bytes_key| {
                bytes_key.remove_column(column).ok_or_else(|| {
                    HotColdDBError::IterationError {
                        unexpected_key: bytes_key,
                    }
                    .into()
                })
            })
    }
}

impl<E: EthSpec, Hot: ItemStore<E>, Cold: ItemStore<E>> HotColdDB<E, Hot, Cold> {
    pub fn update_finalized_state(
        &self,
        state_root: Hash256,
        block_root: Hash256,
        state: BeaconState<E>,
    ) -> Result<(), Error> {
        self.state_cache
            .lock()
            .update_finalized_state(state_root, block_root, state)
    }

    pub fn state_cache_len(&self) -> usize {
        self.state_cache.lock().len()
    }

    pub fn register_metrics(&self) {
        let hdiff_buffer_cache = self.hdiff_buffer_cache.lock();
        let hdiff_buffer_cache_byte_size = hdiff_buffer_cache
            .iter()
            .map(|(_, diff)| diff.size())
            .sum::<usize>();
        let hdiff_buffer_cache_len = hdiff_buffer_cache.len();
        drop(hdiff_buffer_cache);

        metrics::set_gauge(
            &metrics::STORE_BEACON_BLOCK_CACHE_SIZE,
            self.block_cache.lock().block_cache.len() as i64,
        );
        metrics::set_gauge(
            &metrics::STORE_BEACON_BLOB_CACHE_SIZE,
            self.block_cache.lock().blob_cache.len() as i64,
        );
        metrics::set_gauge(
            &metrics::STORE_BEACON_STATE_CACHE_SIZE,
            self.state_cache.lock().len() as i64,
        );
        metrics::set_gauge(
            &metrics::STORE_BEACON_HDIFF_BUFFER_CACHE_SIZE,
            hdiff_buffer_cache_len as i64,
        );
        metrics::set_gauge(
            &metrics::STORE_BEACON_HDIFF_BUFFER_CACHE_BYTE_SIZE,
            hdiff_buffer_cache_byte_size as i64,
        );
    }

    /// Store a block and update the LRU cache.
    pub fn put_block(
        &self,
        block_root: &Hash256,
        block: SignedBeaconBlock<E>,
    ) -> Result<(), Error> {
        // Store on disk.
        let mut ops = Vec::with_capacity(2);
        let block = self.block_as_kv_store_ops(block_root, block, &mut ops)?;
        self.hot_db.do_atomically(ops)?;
        // Update cache.
        self.block_cache.lock().put_block(*block_root, block);
        Ok(())
    }

    /// Prepare a signed beacon block for storage in the database.
    ///
    /// Return the original block for re-use after storage. It's passed by value so it can be
    /// cracked open and have its payload extracted.
    pub fn block_as_kv_store_ops(
        &self,
        key: &Hash256,
        block: SignedBeaconBlock<E>,
        ops: &mut Vec<KeyValueStoreOp>,
    ) -> Result<SignedBeaconBlock<E>, Error> {
        // Split block into blinded block and execution payload.
        let (blinded_block, payload) = block.into();

        // Store blinded block.
        self.blinded_block_as_kv_store_ops(key, &blinded_block, ops);

        // Store execution payload if present.
        if let Some(ref execution_payload) = payload {
            ops.push(execution_payload.as_kv_store_op(*key));
        }

        // Re-construct block. This should always succeed.
        blinded_block
            .try_into_full_block(payload)
            .ok_or(Error::AddPayloadLogicError)
    }

    /// Prepare a signed beacon block for storage in the datbase *without* its payload.
    pub fn blinded_block_as_kv_store_ops(
        &self,
        key: &Hash256,
        blinded_block: &SignedBeaconBlock<E, BlindedPayload<E>>,
        ops: &mut Vec<KeyValueStoreOp>,
    ) {
        let db_key = get_key_for_col(DBColumn::BeaconBlock.into(), key.as_slice());
        ops.push(KeyValueStoreOp::PutKeyValue(
            db_key,
            blinded_block.as_ssz_bytes(),
        ));
    }

    pub fn try_get_full_block(
        &self,
        block_root: &Hash256,
    ) -> Result<Option<DatabaseBlock<E>>, Error> {
        metrics::inc_counter(&metrics::BEACON_BLOCK_GET_COUNT);

        // Check the cache.
        if let Some(block) = self.block_cache.lock().get_block(block_root) {
            metrics::inc_counter(&metrics::BEACON_BLOCK_CACHE_HIT_COUNT);
            return Ok(Some(DatabaseBlock::Full(block.clone())));
        }

        // Load the blinded block.
        let Some(blinded_block) = self.get_blinded_block(block_root)? else {
            return Ok(None);
        };

        // If the block is after the split point then we should have the full execution payload
        // stored in the database. If it isn't but payload pruning is disabled, try to load it
        // on-demand.
        //
        // Hold the split lock so that it can't change while loading the payload.
        let split = self.split.read_recursive();

        let block = if blinded_block.message().execution_payload().is_err()
            || blinded_block.slot() >= split.slot
        {
            // Re-constructing the full block should always succeed here.
            let full_block = self.make_full_block(block_root, blinded_block)?;

            // Add to cache.
            self.block_cache
                .lock()
                .put_block(*block_root, full_block.clone());

            DatabaseBlock::Full(full_block)
        } else if !self.config.prune_payloads {
            // If payload pruning is disabled there's a chance we may have the payload of
            // this finalized block. Attempt to load it but don't error in case it's missing.
            let fork_name = blinded_block.fork_name(&self.spec)?;
            if let Some(payload) = self.get_execution_payload(block_root, fork_name)? {
                DatabaseBlock::Full(
                    blinded_block
                        .try_into_full_block(Some(payload))
                        .ok_or(Error::AddPayloadLogicError)?,
                )
            } else {
                DatabaseBlock::Blinded(blinded_block)
            }
        } else {
            DatabaseBlock::Blinded(blinded_block)
        };
        drop(split);

        Ok(Some(block))
    }

    /// Fetch a full block with execution payload from the store.
    pub fn get_full_block(
        &self,
        block_root: &Hash256,
    ) -> Result<Option<SignedBeaconBlock<E>>, Error> {
        match self.try_get_full_block(block_root)? {
            Some(DatabaseBlock::Full(block)) => Ok(Some(block)),
            Some(DatabaseBlock::Blinded(block)) => Err(
                HotColdDBError::MissingFullBlockExecutionPayloadPruned(*block_root, block.slot())
                    .into(),
            ),
            None => Ok(None),
        }
    }

    /// Convert a blinded block into a full block by loading its execution payload if necessary.
    pub fn make_full_block(
        &self,
        block_root: &Hash256,
        blinded_block: SignedBeaconBlock<E, BlindedPayload<E>>,
    ) -> Result<SignedBeaconBlock<E>, Error> {
        if blinded_block.message().execution_payload().is_ok() {
            let fork_name = blinded_block.fork_name(&self.spec)?;
            let execution_payload = self
                .get_execution_payload(block_root, fork_name)?
                .ok_or(HotColdDBError::MissingExecutionPayload(*block_root))?;
            blinded_block.try_into_full_block(Some(execution_payload))
        } else {
            blinded_block.try_into_full_block(None)
        }
        .ok_or(Error::AddPayloadLogicError)
    }

    pub fn get_blinded_block(
        &self,
        block_root: &Hash256,
    ) -> Result<Option<SignedBeaconBlock<E, BlindedPayload<E>>>, Error> {
        self.get_block_with(block_root, |bytes| {
            SignedBeaconBlock::from_ssz_bytes(bytes, &self.spec)
        })
    }

    /// Fetch a block from the store, ignoring which fork variant it *should* be for.
    pub fn get_block_any_variant<Payload: AbstractExecPayload<E>>(
        &self,
        block_root: &Hash256,
    ) -> Result<Option<SignedBeaconBlock<E, Payload>>, Error> {
        self.get_block_with(block_root, SignedBeaconBlock::any_from_ssz_bytes)
    }

    /// Fetch a block from the store using a custom decode function.
    ///
    /// This is useful for e.g. ignoring the slot-indicated fork to forcefully load a block as if it
    /// were for a different fork.
    pub fn get_block_with<Payload: AbstractExecPayload<E>>(
        &self,
        block_root: &Hash256,
        decoder: impl FnOnce(&[u8]) -> Result<SignedBeaconBlock<E, Payload>, ssz::DecodeError>,
    ) -> Result<Option<SignedBeaconBlock<E, Payload>>, Error> {
        self.hot_db
            .get_bytes(DBColumn::BeaconBlock.into(), block_root.as_slice())?
            .map(|block_bytes| decoder(&block_bytes))
            .transpose()
            .map_err(|e| e.into())
    }

    /// Load the execution payload for a block from disk.
    /// This method deserializes with the proper fork.
    pub fn get_execution_payload(
        &self,
        block_root: &Hash256,
        fork_name: ForkName,
    ) -> Result<Option<ExecutionPayload<E>>, Error> {
        let column = ExecutionPayload::<E>::db_column().into();
        let key = block_root.as_slice();

        match self.hot_db.get_bytes(column, key)? {
            Some(bytes) => Ok(Some(ExecutionPayload::from_ssz_bytes(&bytes, fork_name)?)),
            None => Ok(None),
        }
    }

    /// Load the execution payload for a block from disk.
    /// DANGEROUS: this method just guesses the fork.
    pub fn get_execution_payload_dangerous_fork_agnostic(
        &self,
        block_root: &Hash256,
    ) -> Result<Option<ExecutionPayload<E>>, Error> {
        self.get_item(block_root)
    }

    /// Check if the execution payload for a block exists on disk.
    pub fn execution_payload_exists(&self, block_root: &Hash256) -> Result<bool, Error> {
        self.get_item::<ExecutionPayload<E>>(block_root)
            .map(|payload| payload.is_some())
    }

    /// Check if the blobs for a block exists on disk.
    pub fn blobs_exist(&self, block_root: &Hash256) -> Result<bool, Error> {
        self.blobs_db
            .key_exists(DBColumn::BeaconBlob.into(), block_root.as_slice())
    }

    /// Determine whether a block exists in the database.
    pub fn block_exists(&self, block_root: &Hash256) -> Result<bool, Error> {
        self.hot_db
            .key_exists(DBColumn::BeaconBlock.into(), block_root.as_slice())
    }

    /// Delete a block from the store and the block cache.
    pub fn delete_block(&self, block_root: &Hash256) -> Result<(), Error> {
        self.block_cache.lock().delete(block_root);
        self.hot_db
            .key_delete(DBColumn::BeaconBlock.into(), block_root.as_slice())?;
        self.hot_db
            .key_delete(DBColumn::ExecPayload.into(), block_root.as_slice())?;
        self.blobs_db
            .key_delete(DBColumn::BeaconBlob.into(), block_root.as_slice())
    }

    pub fn put_blobs(&self, block_root: &Hash256, blobs: BlobSidecarList<E>) -> Result<(), Error> {
        self.blobs_db.put_bytes(
            DBColumn::BeaconBlob.into(),
            block_root.as_slice(),
            &blobs.as_ssz_bytes(),
        )?;
        self.block_cache.lock().put_blobs(*block_root, blobs);
        Ok(())
    }

    pub fn blobs_as_kv_store_ops(
        &self,
        key: &Hash256,
        blobs: BlobSidecarList<E>,
        ops: &mut Vec<KeyValueStoreOp>,
    ) {
        let db_key = get_key_for_col(DBColumn::BeaconBlob.into(), key.as_slice());
        ops.push(KeyValueStoreOp::PutKeyValue(db_key, blobs.as_ssz_bytes()));
    }

    pub fn data_columns_as_kv_store_ops(
        &self,
        block_root: &Hash256,
        data_columns: DataColumnSidecarList<E>,
        ops: &mut Vec<KeyValueStoreOp>,
    ) {
        for data_column in data_columns {
            let db_key = get_key_for_col(
                DBColumn::BeaconDataColumn.into(),
                &get_data_column_key(block_root, &data_column.index),
            );
            ops.push(KeyValueStoreOp::PutKeyValue(
                db_key,
                data_column.as_ssz_bytes(),
            ));
        }
    }

    pub fn put_state_summary(
        &self,
        state_root: &Hash256,
        summary: HotStateSummary,
    ) -> Result<(), Error> {
        self.hot_db.put(state_root, &summary).map_err(Into::into)
    }

    /// Store a state in the store.
    pub fn put_state(&self, state_root: &Hash256, state: &BeaconState<E>) -> Result<(), Error> {
        self.put_state_possibly_temporary(state_root, state, false)
    }

    /// Store a state in the store.
    ///
    /// The `temporary` flag indicates whether this state should be considered canonical.
    pub fn put_state_possibly_temporary(
        &self,
        state_root: &Hash256,
        state: &BeaconState<E>,
        temporary: bool,
    ) -> Result<(), Error> {
        let mut ops: Vec<KeyValueStoreOp> = Vec::new();
        if state.slot() < self.get_split_slot() {
            self.store_cold_state(state_root, state, &mut ops)?;
            self.cold_db.do_atomically(ops)
        } else {
            if temporary {
                ops.push(TemporaryFlag.as_kv_store_op(*state_root));
            }
            self.store_hot_state(state_root, state, &mut ops)?;
            self.hot_db.do_atomically(ops)
        }
    }

    /// Fetch a state from the store.
    ///
    /// If `slot` is provided then it will be used as a hint as to which database should
    /// be checked. Importantly, if the slot hint is provided and indicates a slot that lies
    /// in the freezer database, then only the freezer database will be accessed and `Ok(None)`
    /// will be returned if the provided `state_root` doesn't match the state root of the
    /// frozen state at `slot`. Consequently, if a state from a non-canonical chain is desired, it's
    /// best to set `slot` to `None`, or call `load_hot_state` directly.
    pub fn get_state(
        &self,
        state_root: &Hash256,
        slot: Option<Slot>,
    ) -> Result<Option<BeaconState<E>>, Error> {
        metrics::inc_counter(&metrics::BEACON_STATE_GET_COUNT);

        if let Some(slot) = slot {
            if slot < self.get_split_slot() {
                // Although we could avoid a DB lookup by shooting straight for the
                // frozen state using `load_cold_state_by_slot`, that would be incorrect
                // in the case where the caller provides a `state_root` that's off the canonical
                // chain. This way we avoid returning a state that doesn't match `state_root`.
                self.load_cold_state(state_root)
            } else {
                self.get_hot_state(state_root)
            }
        } else {
            match self.get_hot_state(state_root)? {
                Some(state) => Ok(Some(state)),
                None => self.load_cold_state(state_root),
            }
        }
    }

    /// Get a state with `latest_block_root == block_root` advanced through to at most `max_slot`.
    ///
    /// The `state_root` argument is used to look up the block's un-advanced state in case an
    /// advanced state is not found.
    ///
    /// Return the `(result_state_root, state)` satisfying:
    ///
    /// - `result_state_root == state.canonical_root()`
    /// - `state.slot() <= max_slot`
    /// - `state.get_latest_block_root(result_state_root) == block_root`
    pub fn get_advanced_hot_state(
        &self,
        block_root: Hash256,
        max_slot: Slot,
        state_root: Hash256,
    ) -> Result<Option<(Hash256, BeaconState<E>)>, Error> {
        if let Some(cached) = self.get_advanced_hot_state_from_cache(block_root, max_slot) {
            return Ok(Some(cached));
        }

        // Hold a read lock on the split point so it can't move while we're trying to load the
        // state.
        let split = self.split.read_recursive();

        if state_root != split.state_root {
            warn!(
                self.log,
                "State cache missed";
                "state_root"  => ?state_root,
                "block_root" => ?block_root,
            );
        }

        // Sanity check max-slot against the split slot.
        if max_slot < split.slot {
            return Err(HotColdDBError::FinalizedStateNotInHotDatabase {
                split_slot: split.slot,
                request_slot: max_slot,
                block_root,
            }
            .into());
        }

        let state_root = if block_root == split.block_root && split.slot <= max_slot {
            split.state_root
        } else {
            state_root
        };
        let mut opt_state = self
            .load_hot_state(&state_root)?
            .map(|(state, _block_root)| (state_root, state));

        if let Some((state_root, state)) = opt_state.as_mut() {
            state.update_tree_hash_cache()?;
            state.build_all_caches(&self.spec)?;
            self.state_cache
                .lock()
                .put_state(*state_root, block_root, state)?;
            debug!(
                self.log,
                "Cached state";
                "state_root" => ?state_root,
                "slot" => state.slot(),
            );
        }
        drop(split);
        Ok(opt_state)
    }

    /// Same as `get_advanced_hot_state` but will return `None` if no compatible state is cached.
    ///
    /// If this function returns `Some(state)` then that `state` will always have
    /// `latest_block_header` matching `block_root` but may not be advanced all the way through to
    /// `max_slot`.
    pub fn get_advanced_hot_state_from_cache(
        &self,
        block_root: Hash256,
        max_slot: Slot,
    ) -> Option<(Hash256, BeaconState<E>)> {
        self.state_cache
            .lock()
            .get_by_block_root(block_root, max_slot)
    }

    /// Delete a state, ensuring it is removed from the LRU cache, as well as from on-disk.
    ///
    /// It is assumed that all states being deleted reside in the hot DB, even if their slot is less
    /// than the split point. You shouldn't delete states from the finalized portion of the chain
    /// (which are frozen, and won't be deleted), or valid descendents of the finalized checkpoint
    /// (which will be deleted by this function but shouldn't be).
    pub fn delete_state(&self, state_root: &Hash256, slot: Slot) -> Result<(), Error> {
        self.do_atomically_with_block_and_blobs_cache(vec![StoreOp::DeleteState(
            *state_root,
            Some(slot),
        )])
    }

    pub fn forwards_block_roots_iterator(
        &self,
        start_slot: Slot,
        end_state: BeaconState<E>,
        end_block_root: Hash256,
    ) -> Result<impl Iterator<Item = Result<(Hash256, Slot), Error>> + '_, Error> {
        HybridForwardsBlockRootsIterator::new(
            self,
            DBColumn::BeaconBlockRoots,
            start_slot,
            None,
            || Ok((end_state, end_block_root)),
        )
    }

    pub fn forwards_block_roots_iterator_until(
        &self,
        start_slot: Slot,
        end_slot: Slot,
        get_state: impl FnOnce() -> Result<(BeaconState<E>, Hash256), Error>,
    ) -> Result<HybridForwardsBlockRootsIterator<E, Hot, Cold>, Error> {
        HybridForwardsBlockRootsIterator::new(
            self,
            DBColumn::BeaconBlockRoots,
            start_slot,
            Some(end_slot),
            get_state,
        )
    }

    pub fn forwards_state_roots_iterator(
        &self,
        start_slot: Slot,
        end_state_root: Hash256,
        end_state: BeaconState<E>,
    ) -> Result<impl Iterator<Item = Result<(Hash256, Slot), Error>> + '_, Error> {
        HybridForwardsStateRootsIterator::new(
            self,
            DBColumn::BeaconStateRoots,
            start_slot,
            None,
            || Ok((end_state, end_state_root)),
        )
    }

    pub fn forwards_state_roots_iterator_until(
        &self,
        start_slot: Slot,
        end_slot: Slot,
        get_state: impl FnOnce() -> Result<(BeaconState<E>, Hash256), Error>,
    ) -> Result<HybridForwardsStateRootsIterator<E, Hot, Cold>, Error> {
        HybridForwardsStateRootsIterator::new(
            self,
            DBColumn::BeaconStateRoots,
            start_slot,
            Some(end_slot),
            get_state,
        )
    }

    /// Load an epoch boundary state by using the hot state summary look-up.
    ///
    /// Will fall back to the cold DB if a hot state summary is not found.
    pub fn load_epoch_boundary_state(
        &self,
        state_root: &Hash256,
    ) -> Result<Option<BeaconState<E>>, Error> {
        if let Some(HotStateSummary {
            epoch_boundary_state_root,
            ..
        }) = self.load_hot_state_summary(state_root)?
        {
            // NOTE: minor inefficiency here because we load an unnecessary hot state summary
            let (state, _) = self.load_hot_state(&epoch_boundary_state_root)?.ok_or(
                HotColdDBError::MissingEpochBoundaryState(epoch_boundary_state_root),
            )?;
            Ok(Some(state))
        } else {
            // Try the cold DB
            match self.load_cold_state_slot(state_root)? {
                Some(state_slot) => {
                    let epoch_boundary_slot =
                        state_slot / E::slots_per_epoch() * E::slots_per_epoch();
                    self.load_cold_state_by_slot(epoch_boundary_slot)
                }
                None => Ok(None),
            }
        }
    }

    pub fn put_item<I: StoreItem>(&self, key: &Hash256, item: &I) -> Result<(), Error> {
        self.hot_db.put(key, item)
    }

    pub fn get_item<I: StoreItem>(&self, key: &Hash256) -> Result<Option<I>, Error> {
        self.hot_db.get(key)
    }

    pub fn item_exists<I: StoreItem>(&self, key: &Hash256) -> Result<bool, Error> {
        self.hot_db.exists::<I>(key)
    }

    /// Convert a batch of `StoreOp` to a batch of `KeyValueStoreOp`.
    pub fn convert_to_kv_batch(
        &self,
        batch: Vec<StoreOp<E>>,
    ) -> Result<Vec<KeyValueStoreOp>, Error> {
        let mut key_value_batch = Vec::with_capacity(batch.len());
        for op in batch {
            match op {
                StoreOp::PutBlock(block_root, block) => {
                    self.block_as_kv_store_ops(
                        &block_root,
                        block.as_ref().clone(),
                        &mut key_value_batch,
                    )?;
                }

                StoreOp::PutState(state_root, state) => {
                    self.store_hot_state(&state_root, state, &mut key_value_batch)?;
                }

                StoreOp::PutBlobs(block_root, blobs) => {
                    self.blobs_as_kv_store_ops(&block_root, blobs, &mut key_value_batch);
                }

                StoreOp::PutDataColumns(block_root, data_columns) => {
                    self.data_columns_as_kv_store_ops(
                        &block_root,
                        data_columns,
                        &mut key_value_batch,
                    );
                }

                StoreOp::PutStateSummary(state_root, summary) => {
                    key_value_batch.push(summary.as_kv_store_op(state_root));
                }

                StoreOp::PutStateTemporaryFlag(state_root) => {
                    key_value_batch.push(TemporaryFlag.as_kv_store_op(state_root));
                }

                StoreOp::DeleteStateTemporaryFlag(state_root) => {
                    let db_key =
                        get_key_for_col(TemporaryFlag::db_column().into(), state_root.as_slice());
                    key_value_batch.push(KeyValueStoreOp::DeleteKey(db_key));
                }

                StoreOp::DeleteBlock(block_root) => {
                    let key = get_key_for_col(DBColumn::BeaconBlock.into(), block_root.as_slice());
                    key_value_batch.push(KeyValueStoreOp::DeleteKey(key));
                }

                StoreOp::DeleteBlobs(block_root) => {
                    let key = get_key_for_col(DBColumn::BeaconBlob.into(), block_root.as_slice());
                    key_value_batch.push(KeyValueStoreOp::DeleteKey(key));
                }

                StoreOp::DeleteDataColumns(block_root, column_indices) => {
                    for index in column_indices {
                        let key = get_key_for_col(
                            DBColumn::BeaconDataColumn.into(),
                            &get_data_column_key(&block_root, &index),
                        );
                        key_value_batch.push(KeyValueStoreOp::DeleteKey(key));
                    }
                }

                StoreOp::DeleteState(state_root, slot) => {
                    let state_summary_key =
                        get_key_for_col(DBColumn::BeaconStateSummary.into(), state_root.as_slice());
                    key_value_batch.push(KeyValueStoreOp::DeleteKey(state_summary_key));

                    if slot.map_or(true, |slot| slot % E::slots_per_epoch() == 0) {
                        let state_key =
                            get_key_for_col(DBColumn::BeaconState.into(), state_root.as_slice());
                        key_value_batch.push(KeyValueStoreOp::DeleteKey(state_key));
                    }
                }

                StoreOp::DeleteExecutionPayload(block_root) => {
                    let key = get_key_for_col(DBColumn::ExecPayload.into(), block_root.as_slice());
                    key_value_batch.push(KeyValueStoreOp::DeleteKey(key));
                }

                StoreOp::KeyValueOp(kv_op) => {
                    key_value_batch.push(kv_op);
                }
            }
        }
        Ok(key_value_batch)
    }

    pub fn do_atomically_with_block_and_blobs_cache(
        &self,
        batch: Vec<StoreOp<E>>,
    ) -> Result<(), Error> {
        let mut blobs_to_delete = Vec::new();
        let mut data_columns_to_delete = Vec::new();
        let (blobs_ops, hot_db_ops): (Vec<StoreOp<E>>, Vec<StoreOp<E>>) =
            batch.into_iter().partition(|store_op| match store_op {
                StoreOp::PutBlobs(_, _) | StoreOp::PutDataColumns(_, _) => true,
                StoreOp::DeleteBlobs(block_root) => {
                    match self.get_blobs(block_root) {
                        Ok(Some(blob_sidecar_list)) => {
                            blobs_to_delete.push((*block_root, blob_sidecar_list));
                        }
                        Err(e) => {
                            error!(
                                self.log, "Error getting blobs";
                                "block_root" => %block_root,
                                "error" => ?e
                            );
                        }
                        _ => (),
                    }
                    true
                }
                StoreOp::DeleteDataColumns(block_root, indices) => {
                    match indices
                        .iter()
                        .map(|index| self.get_data_column(block_root, index))
                        .collect::<Result<Vec<_>, _>>()
                    {
                        Ok(data_column_sidecar_list_opt) => {
                            let data_column_sidecar_list = data_column_sidecar_list_opt
                                .into_iter()
                                .flatten()
                                .collect::<Vec<_>>();
                            // Must push the same number of items as StoreOp::DeleteDataColumns items to
                            // prevent a `HotColdDBError::Rollback` error below in case of rollback
                            data_columns_to_delete.push((*block_root, data_column_sidecar_list));
                        }
                        Err(e) => {
                            error!(
                                self.log, "Error getting data columns";
                                "block_root" => %block_root,
                                "error" => ?e
                            );
                        }
                    }
                    true
                }
                StoreOp::PutBlock(_, _) | StoreOp::DeleteBlock(_) => false,
                _ => false,
            });

        // Update database whilst holding a lock on cache, to ensure that the cache updates
        // atomically with the database.
        let mut guard = self.block_cache.lock();

        let blob_cache_ops = blobs_ops.clone();
        // Try to execute blobs store ops.
        self.blobs_db
            .do_atomically(self.convert_to_kv_batch(blobs_ops)?)?;

        let hot_db_cache_ops = hot_db_ops.clone();
        // Try to execute hot db store ops.
        let tx_res = match self.convert_to_kv_batch(hot_db_ops) {
            Ok(kv_store_ops) => self.hot_db.do_atomically(kv_store_ops),
            Err(e) => Err(e),
        };
        // Rollback on failure
        if let Err(e) = tx_res {
            error!(
                self.log,
                "Database write failed";
                "error" => ?e,
                "action" => "reverting blob DB changes"
            );
            let mut blob_cache_ops = blob_cache_ops;
            for op in blob_cache_ops.iter_mut() {
                let reverse_op = match op {
                    StoreOp::PutBlobs(block_root, _) => StoreOp::DeleteBlobs(*block_root),
                    StoreOp::PutDataColumns(block_root, data_columns) => {
                        let indices = data_columns.iter().map(|c| c.index).collect();
                        StoreOp::DeleteDataColumns(*block_root, indices)
                    }
                    StoreOp::DeleteBlobs(_) => match blobs_to_delete.pop() {
                        Some((block_root, blobs)) => StoreOp::PutBlobs(block_root, blobs),
                        None => return Err(HotColdDBError::Rollback.into()),
                    },
                    StoreOp::DeleteDataColumns(_, _) => match data_columns_to_delete.pop() {
                        Some((block_root, data_columns)) => {
                            StoreOp::PutDataColumns(block_root, data_columns)
                        }
                        None => return Err(HotColdDBError::Rollback.into()),
                    },
                    _ => return Err(HotColdDBError::Rollback.into()),
                };
                *op = reverse_op;
            }
            self.blobs_db
                .do_atomically(self.convert_to_kv_batch(blob_cache_ops)?)?;
            return Err(e);
        }

        for op in hot_db_cache_ops {
            match op {
                StoreOp::PutBlock(block_root, block) => {
                    guard.put_block(block_root, (*block).clone());
                }

                StoreOp::PutBlobs(_, _) => (),

                StoreOp::PutDataColumns(_, _) => (),

                StoreOp::PutState(_, _) => (),

                StoreOp::PutStateSummary(_, _) => (),

                StoreOp::PutStateTemporaryFlag(_) => (),

                StoreOp::DeleteStateTemporaryFlag(_) => (),

                StoreOp::DeleteBlock(block_root) => {
                    guard.delete_block(&block_root);
                    self.state_cache.lock().delete_block_states(&block_root);
                }

                StoreOp::DeleteState(state_root, _) => {
                    self.state_cache.lock().delete_state(&state_root)
                }

                StoreOp::DeleteBlobs(_) => (),

                StoreOp::DeleteDataColumns(_, _) => (),

                StoreOp::DeleteExecutionPayload(_) => (),

                StoreOp::KeyValueOp(_) => (),
            }
        }

        for op in blob_cache_ops {
            match op {
                StoreOp::PutBlobs(block_root, blobs) => {
                    guard.put_blobs(block_root, blobs);
                }

                StoreOp::DeleteBlobs(block_root) => {
                    guard.delete_blobs(&block_root);
                }

                _ => (),
            }
        }

        drop(guard);

        Ok(())
    }

    /// Store a post-finalization state efficiently in the hot database.
    ///
    /// On an epoch boundary, store a full state. On an intermediate slot, store
    /// just a backpointer to the nearest epoch boundary.
    pub fn store_hot_state(
        &self,
        state_root: &Hash256,
        state: &BeaconState<E>,
        ops: &mut Vec<KeyValueStoreOp>,
    ) -> Result<(), Error> {
        // Put the state in the cache.
        let block_root = state.get_latest_block_root(*state_root);

        // Avoid storing states in the database if they already exist in the state cache.
        // The exception to this is the finalized state, which must exist in the cache before it
        // is stored on disk.
        if let PutStateOutcome::Duplicate =
            self.state_cache
                .lock()
                .put_state(*state_root, block_root, state)?
        {
            debug!(
                self.log,
                "Skipping storage of cached state";
                "slot" => state.slot(),
                "state_root" => ?state_root
            );
            return Ok(());
        }

        // On the epoch boundary, store the full state.
        if state.slot() % E::slots_per_epoch() == 0 {
            trace!(
                self.log,
                "Storing full state on epoch boundary";
                "slot" => state.slot().as_u64(),
                "state_root" => format!("{:?}", state_root)
            );
            store_full_state(state_root, state, ops)?;
        }

        // Store a summary of the state.
        // We store one even for the epoch boundary states, as we may need their slots
        // when doing a look up by state root.
        let hot_state_summary = HotStateSummary::new(state_root, state)?;
        let op = hot_state_summary.as_kv_store_op(*state_root);
        ops.push(op);

        Ok(())
    }

    /// Get a post-finalization state from the database or store.
    pub fn get_hot_state(&self, state_root: &Hash256) -> Result<Option<BeaconState<E>>, Error> {
        if let Some(state) = self.state_cache.lock().get_by_state_root(*state_root) {
            return Ok(Some(state));
        }

        if *state_root != self.get_split_info().state_root {
            // Do not warn on start up when loading the split state.
            warn!(
                self.log,
                "State cache missed";
                "state_root" => ?state_root,
            );
        }

        let state_from_disk = self.load_hot_state(state_root)?;

        if let Some((mut state, block_root)) = state_from_disk {
            state.update_tree_hash_cache()?;
            state.build_all_caches(&self.spec)?;
            self.state_cache
                .lock()
                .put_state(*state_root, block_root, &state)?;
            debug!(
                self.log,
                "Cached state";
                "state_root" => ?state_root,
                "slot" => state.slot(),
            );
            Ok(Some(state))
        } else {
            Ok(None)
        }
    }

    /// Load a post-finalization state from the hot database.
    ///
    /// Will replay blocks from the nearest epoch boundary.
    ///
    /// Return the `(state, latest_block_root)` where `latest_block_root` is the root of the last
    /// block applied to `state`.
    pub fn load_hot_state(
        &self,
        state_root: &Hash256,
    ) -> Result<Option<(BeaconState<E>, Hash256)>, Error> {
        metrics::inc_counter(&metrics::BEACON_STATE_HOT_GET_COUNT);

        // If the state is marked as temporary, do not return it. It will become visible
        // only once its transaction commits and deletes its temporary flag.
        if self.load_state_temporary_flag(state_root)?.is_some() {
            return Ok(None);
        }

        if let Some(HotStateSummary {
            slot,
            latest_block_root,
            epoch_boundary_state_root,
        }) = self.load_hot_state_summary(state_root)?
        {
            let mut boundary_state =
                get_full_state(&self.hot_db, &epoch_boundary_state_root, &self.spec)?.ok_or(
                    HotColdDBError::MissingEpochBoundaryState(epoch_boundary_state_root),
                )?;

            // Immediately rebase the state from disk on the finalized state so that we can reuse
            // parts of the tree for state root calculation in `replay_blocks`.
            self.state_cache
                .lock()
                .rebase_on_finalized(&mut boundary_state, &self.spec)?;

            // Optimization to avoid even *thinking* about replaying blocks if we're already
            // on an epoch boundary.
            let mut state = if slot % E::slots_per_epoch() == 0 {
                boundary_state
            } else {
                // Cache ALL intermediate states that are reached during block replay. We may want
                // to restrict this in future to only cache epoch boundary states. At worst we will
                // cache up to 32 states for each state loaded, which should not flush out the cache
                // entirely.
                let state_cache_hook = |state_root, state: &mut BeaconState<E>| {
                    // Ensure all caches are built before attempting to cache.
                    state.update_tree_hash_cache()?;
                    state.build_all_caches(&self.spec)?;

                    let latest_block_root = state.get_latest_block_root(state_root);
                    if let PutStateOutcome::New =
                        self.state_cache
                            .lock()
                            .put_state(state_root, latest_block_root, state)?
                    {
                        debug!(
                            self.log,
                            "Cached ancestor state";
                            "state_root" => ?state_root,
                            "slot" => slot,
                        );
                    }
                    Ok(())
                };
                let blocks =
                    self.load_blocks_to_replay(boundary_state.slot(), slot, latest_block_root)?;
                self.replay_blocks(
                    boundary_state,
                    blocks,
                    slot,
                    no_state_root_iter(),
                    Some(Box::new(state_cache_hook)),
                )?
            };
            state.apply_pending_mutations()?;

            Ok(Some((state, latest_block_root)))
        } else {
            Ok(None)
        }
    }

    pub fn store_cold_state_summary(
        &self,
        state_root: &Hash256,
        slot: Slot,
        ops: &mut Vec<KeyValueStoreOp>,
    ) -> Result<(), Error> {
        ops.push(ColdStateSummary { slot }.as_kv_store_op(*state_root));
        ops.push(KeyValueStoreOp::PutKeyValue(
            get_key_for_col(
                DBColumn::BeaconStateRoots.into(),
                &slot.as_u64().to_be_bytes(),
            ),
            state_root.as_bytes().to_vec(),
        ));
        Ok(())
    }

    /// Store a pre-finalization state in the freezer database.
    pub fn store_cold_state(
        &self,
        state_root: &Hash256,
        state: &BeaconState<E>,
        ops: &mut Vec<KeyValueStoreOp>,
    ) -> Result<(), Error> {
        self.store_cold_state_summary(state_root, state.slot(), ops)?;

        let slot = state.slot();
        match self.hierarchy.storage_strategy(slot)? {
            StorageStrategy::ReplayFrom(from) => {
                debug!(
                    self.log,
                    "Storing cold state";
                    "strategy" => "replay",
                    "from_slot" => from,
                    "slot" => state.slot(),
                );
            }
            StorageStrategy::Snapshot => {
                debug!(
                    self.log,
                    "Storing cold state";
                    "strategy" => "snapshot",
                    "slot" => state.slot(),
                );
                self.store_cold_state_as_snapshot(state, ops)?;
            }
            StorageStrategy::DiffFrom(from) => {
                debug!(
                    self.log,
                    "Storing cold state";
                    "strategy" => "diff",
                    "from_slot" => from,
                    "slot" => state.slot(),
                );
                self.store_cold_state_as_diff(state, from, ops)?;
            }
        }

        Ok(())
    }

    pub fn store_cold_state_as_snapshot(
        &self,
        state: &BeaconState<E>,
        ops: &mut Vec<KeyValueStoreOp>,
    ) -> Result<(), Error> {
        let bytes = state.as_ssz_bytes();
        let compressed_value = {
            let _timer = metrics::start_timer(&metrics::STORE_BEACON_STATE_FREEZER_COMPRESS_TIME);
            let mut out = Vec::with_capacity(self.config.estimate_compressed_size(bytes.len()));
            let mut encoder = Encoder::new(&mut out, self.config.compression_level)
                .map_err(Error::Compression)?;
            encoder.write_all(&bytes).map_err(Error::Compression)?;
            encoder.finish().map_err(Error::Compression)?;
            out
        };

        let key = get_key_for_col(
            DBColumn::BeaconStateSnapshot.into(),
            &state.slot().as_u64().to_be_bytes(),
        );
        ops.push(KeyValueStoreOp::PutKeyValue(key, compressed_value));
        Ok(())
    }

    fn load_cold_state_bytes_as_snapshot(&self, slot: Slot) -> Result<Option<Vec<u8>>, Error> {
        match self.cold_db.get_bytes(
            DBColumn::BeaconStateSnapshot.into(),
            &slot.as_u64().to_be_bytes(),
        )? {
            Some(bytes) => {
                let _timer =
                    metrics::start_timer(&metrics::STORE_BEACON_STATE_FREEZER_DECOMPRESS_TIME);
                let mut ssz_bytes =
                    Vec::with_capacity(self.config.estimate_decompressed_size(bytes.len()));
                let mut decoder = Decoder::new(&*bytes).map_err(Error::Compression)?;
                decoder
                    .read_to_end(&mut ssz_bytes)
                    .map_err(Error::Compression)?;
                Ok(Some(ssz_bytes))
            }
            None => Ok(None),
        }
    }

    fn load_cold_state_as_snapshot(&self, slot: Slot) -> Result<Option<BeaconState<E>>, Error> {
        Ok(self
            .load_cold_state_bytes_as_snapshot(slot)?
            .map(|bytes| BeaconState::from_ssz_bytes(&bytes, &self.spec))
            .transpose()?)
    }

    pub fn store_cold_state_as_diff(
        &self,
        state: &BeaconState<E>,
        from_slot: Slot,
        ops: &mut Vec<KeyValueStoreOp>,
    ) -> Result<(), Error> {
        // Load diff base state bytes.
        let (_, base_buffer) = self.load_hdiff_buffer_for_slot(from_slot, 0)?;
        let target_buffer = HDiffBuffer::from_state(state.clone());
        let diff = {
            let _timer = metrics::start_timer(&metrics::STORE_BEACON_HDIFF_BUFFER_COMPUTE_TIME);
            HDiff::compute(&base_buffer, &target_buffer, &self.config)?
        };
        let diff_bytes = diff.as_ssz_bytes();

        let key = get_key_for_col(
            DBColumn::BeaconStateDiff.into(),
            &state.slot().as_u64().to_be_bytes(),
        );
        ops.push(KeyValueStoreOp::PutKeyValue(key, diff_bytes));
        Ok(())
    }

    /// Try to load a pre-finalization state from the freezer database.
    ///
    /// Return `None` if no state with `state_root` lies in the freezer.
    pub fn load_cold_state(&self, state_root: &Hash256) -> Result<Option<BeaconState<E>>, Error> {
        match self.load_cold_state_slot(state_root)? {
            Some(slot) => self.load_cold_state_by_slot(slot),
            None => Ok(None),
        }
    }

    /// Load a pre-finalization state from the freezer database.
    ///
    /// Will reconstruct the state if it lies between restore points.
    pub fn load_cold_state_by_slot(&self, slot: Slot) -> Result<Option<BeaconState<E>>, Error> {
        let (base_slot, hdiff_buffer) = self.load_hdiff_buffer_for_slot(slot, 0)?;
        let base_state = hdiff_buffer.into_state(&self.spec)?;
        debug_assert_eq!(base_slot, base_state.slot());

        if base_state.slot() == slot {
            return Ok(Some(base_state));
        }

<<<<<<< HEAD
        let blocks = self.load_cold_blocks(base_state.slot() + 1, slot)?;
=======
    /// Load a restore point state by its `state_root`.
    fn load_restore_point(&self, state_root: &Hash256) -> Result<BeaconState<E>, Error> {
        let partial_state_bytes = self
            .cold_db
            .get_bytes(DBColumn::BeaconState.into(), state_root.as_slice())?
            .ok_or(HotColdDBError::MissingRestorePoint(*state_root))?;
        let mut partial_state: PartialBeaconState<E> =
            PartialBeaconState::from_ssz_bytes(&partial_state_bytes, &self.spec)?;
>>>>>>> 873748d2

        // Include state root for base state as it is required by block processing.
        let state_root_iter =
            self.forwards_state_roots_iterator_until(base_state.slot(), slot, || {
                Err(Error::StateShouldNotBeRequired(slot))
            })?;

        self.replay_blocks(base_state, blocks, slot, Some(state_root_iter), None)
            .map(Some)
    }

    fn load_hdiff_for_slot(&self, slot: Slot) -> Result<HDiff, Error> {
        self.cold_db
            .get_bytes(
                DBColumn::BeaconStateDiff.into(),
                &slot.as_u64().to_be_bytes(),
            )?
            .map(|bytes| HDiff::from_ssz_bytes(&bytes))
            .ok_or(HotColdDBError::MissingHDiff(slot))?
            .map_err(Into::into)
    }

    /// Returns `HDiffBuffer` for the specified slot, or `HDiffBuffer` for the `ReplayFrom` slot if
    /// the diff for the specified slot is not stored.
    fn load_hdiff_buffer_for_slot(
        &self,
        slot: Slot,
        recursion: usize,
    ) -> Result<(Slot, HDiffBuffer), Error> {
        if let Some(buffer) = self.hdiff_buffer_cache.lock().get(&slot) {
            debug!(
                self.log,
                "Hit diff buffer cache";
                "slot" => slot
            );
            metrics::inc_counter(&metrics::STORE_BEACON_HDIFF_BUFFER_CACHE_HIT);
            return Ok((slot, buffer.clone()));
        } else {
            metrics::inc_counter(&metrics::STORE_BEACON_HDIFF_BUFFER_CACHE_MISS);
        }

        // Do not time recursive calls into load_hdiff_buffer_for_slot to not double count
        let _timer = (recursion == 0)
            .then(|| metrics::start_timer(&metrics::STORE_BEACON_HDIFF_BUFFER_LOAD_TIME));

        // Load buffer for the previous state.
        // This amount of recursion (<10 levels) should be OK.
        let t = std::time::Instant::now();
        match self.hierarchy.storage_strategy(slot)? {
            // Base case.
            StorageStrategy::Snapshot => {
                let state = self
                    .load_cold_state_as_snapshot(slot)?
                    .ok_or(Error::MissingSnapshot(slot))?;
                let buffer = HDiffBuffer::from_state(state);

                self.hdiff_buffer_cache.lock().put(slot, buffer.clone());
                debug!(
                    self.log,
                    "Added diff buffer to cache";
                    "load_time_ms" => t.elapsed().as_millis(),
                    "slot" => slot
                );

                Ok((slot, buffer))
            }
            // Recursive case.
            StorageStrategy::DiffFrom(from) => {
                let (_buffer_slot, mut buffer) =
                    self.load_hdiff_buffer_for_slot(from, recursion + 1)?;

                // Load diff and apply it to buffer.
                let diff = self.load_hdiff_for_slot(slot)?;
                {
                    let _timer =
                        metrics::start_timer(&metrics::STORE_BEACON_HDIFF_BUFFER_APPLY_TIME);
                    diff.apply(&mut buffer, &self.config)?;
                }

                self.hdiff_buffer_cache.lock().put(slot, buffer.clone());
                debug!(
                    self.log,
                    "Added diff buffer to cache";
                    "load_time_ms" => t.elapsed().as_millis(),
                    "slot" => slot
                );

                Ok((slot, buffer))
            }
            StorageStrategy::ReplayFrom(from) => {
                self.load_hdiff_buffer_for_slot(from, recursion + 1)
            }
        }
    }

    /// Load cold blocks between `start_slot` and `end_slot` inclusive.
    pub fn load_cold_blocks(
        &self,
        start_slot: Slot,
        end_slot: Slot,
    ) -> Result<Vec<SignedBlindedBeaconBlock<E>>, Error> {
        let block_root_iter =
            self.forwards_block_roots_iterator_until(start_slot, end_slot, || {
                Err(Error::StateShouldNotBeRequired(end_slot))
            })?;
        process_results(block_root_iter, |iter| {
            iter.map(|(block_root, _slot)| block_root)
                .dedup()
                .map(|block_root| {
                    self.get_blinded_block(&block_root)?
                        .ok_or(Error::MissingBlock(block_root))
                })
                .collect()
        })?
    }

    /// Load the blocks between `start_slot` and `end_slot` by backtracking from `end_block_hash`.
    ///
    /// Blocks are returned in slot-ascending order, suitable for replaying on a state with slot
    /// equal to `start_slot`, to reach a state with slot equal to `end_slot`.
    pub fn load_blocks_to_replay(
        &self,
        start_slot: Slot,
        end_slot: Slot,
        end_block_hash: Hash256,
    ) -> Result<Vec<SignedBeaconBlock<E, BlindedPayload<E>>>, Error> {
        let mut blocks = ParentRootBlockIterator::new(self, end_block_hash)
            .map(|result| result.map(|(_, block)| block))
            // Include the block at the end slot (if any), it needs to be
            // replayed in order to construct the canonical state at `end_slot`.
            .filter(|result| {
                result
                    .as_ref()
                    .map_or(true, |block| block.slot() <= end_slot)
            })
            // Include the block at the start slot (if any). Whilst it doesn't need to be
            // applied to the state, it contains a potentially useful state root.
            //
            // Return `true` on an `Err` so that the `collect` fails, unless the error is a
            // `BlockNotFound` error and some blocks are intentionally missing from the DB.
            // This complexity is unfortunately necessary to avoid loading the parent of the
            // oldest known block -- we can't know that we have all the required blocks until we
            // load a block with slot less than the start slot, which is impossible if there are
            // no blocks with slot less than the start slot.
            .take_while(|result| match result {
                Ok(block) => block.slot() >= start_slot,
                Err(Error::BlockNotFound(_)) => {
                    self.get_oldest_block_slot() == self.spec.genesis_slot
                }
                Err(_) => true,
            })
            .collect::<Result<Vec<_>, _>>()?;
        blocks.reverse();
        Ok(blocks)
    }

    /// Replay `blocks` on top of `state` until `target_slot` is reached.
    ///
    /// Will skip slots as necessary. The returned state is not guaranteed
    /// to have any caches built, beyond those immediately required by block processing.
    pub fn replay_blocks(
        &self,
        state: BeaconState<E>,
        blocks: Vec<SignedBeaconBlock<E, BlindedPayload<E>>>,
        target_slot: Slot,
        state_root_iter: Option<impl Iterator<Item = Result<(Hash256, Slot), Error>>>,
        pre_slot_hook: Option<PreSlotHook<E, Error>>,
    ) -> Result<BeaconState<E>, Error> {
        metrics::inc_counter_by(&metrics::STORE_BEACON_REPLAYED_BLOCKS, blocks.len() as u64);

        let mut block_replayer = BlockReplayer::new(state, &self.spec)
            .no_signature_verification()
            .minimal_block_root_verification();

        let have_state_root_iterator = state_root_iter.is_some();
        if let Some(state_root_iter) = state_root_iter {
            block_replayer = block_replayer.state_root_iter(state_root_iter);
        }

        if let Some(pre_slot_hook) = pre_slot_hook {
            block_replayer = block_replayer.pre_slot_hook(pre_slot_hook);
        }

        block_replayer
            .apply_blocks(blocks, Some(target_slot))
            .map(|block_replayer| {
                if have_state_root_iterator && block_replayer.state_root_miss() {
                    warn!(
                        self.log,
                        "State root cache miss during block replay";
                        "slot" => target_slot,
                    );
                }
                block_replayer.into_state()
            })
    }

    /// Fetch blobs for a given block from the store.
    pub fn get_blobs(&self, block_root: &Hash256) -> Result<Option<BlobSidecarList<E>>, Error> {
        // Check the cache.
        if let Some(blobs) = self.block_cache.lock().get_blobs(block_root) {
            metrics::inc_counter(&metrics::BEACON_BLOBS_CACHE_HIT_COUNT);
            return Ok(Some(blobs.clone()));
        }

        match self
            .blobs_db
            .get_bytes(DBColumn::BeaconBlob.into(), block_root.as_slice())?
        {
            Some(ref blobs_bytes) => {
                let blobs = BlobSidecarList::from_ssz_bytes(blobs_bytes)?;
                self.block_cache
                    .lock()
                    .put_blobs(*block_root, blobs.clone());
                Ok(Some(blobs))
            }
            None => Ok(None),
        }
    }

    /// Fetch all keys in the data_column column with prefix `block_root`
    pub fn get_data_column_keys(&self, block_root: Hash256) -> Result<Vec<ColumnIndex>, Error> {
        self.blobs_db
            .iter_raw_keys(DBColumn::BeaconDataColumn, block_root.as_slice())
            .map(|key| key.and_then(|key| parse_data_column_key(key).map(|key| key.1)))
            .collect()
    }

    /// Fetch a single data_column for a given block from the store.
    pub fn get_data_column(
        &self,
        block_root: &Hash256,
        column_index: &ColumnIndex,
    ) -> Result<Option<Arc<DataColumnSidecar<E>>>, Error> {
        // Check the cache.
        if let Some(data_column) = self
            .block_cache
            .lock()
            .get_data_column(block_root, column_index)
        {
            metrics::inc_counter(&metrics::BEACON_DATA_COLUMNS_CACHE_HIT_COUNT);
            return Ok(Some(data_column.clone()));
        }

        match self.blobs_db.get_bytes(
            DBColumn::BeaconDataColumn.into(),
            &get_data_column_key(block_root, column_index),
        )? {
            Some(ref data_column_bytes) => {
                let data_column = Arc::new(DataColumnSidecar::from_ssz_bytes(data_column_bytes)?);
                self.block_cache
                    .lock()
                    .put_data_column(*block_root, data_column.clone());
                Ok(Some(data_column))
            }
            None => Ok(None),
        }
    }

    /// Get a reference to the `ChainSpec` used by the database.
    pub fn get_chain_spec(&self) -> &ChainSpec {
        &self.spec
    }

    /// Get a reference to the `Logger` used by the database.
    pub fn logger(&self) -> &Logger {
        &self.log
    }

    /// Fetch a copy of the current split slot from memory.
    pub fn get_split_slot(&self) -> Slot {
        self.split.read_recursive().slot
    }

    /// Fetch a copy of the current split slot from memory.
    pub fn get_split_info(&self) -> Split {
        *self.split.read_recursive()
    }

    pub fn set_split(&self, slot: Slot, state_root: Hash256, block_root: Hash256) {
        *self.split.write() = Split {
            slot,
            state_root,
            block_root,
        };
    }

    /// Load the database schema version from disk.
    fn load_schema_version(&self) -> Result<Option<SchemaVersion>, Error> {
        self.hot_db.get(&SCHEMA_VERSION_KEY)
    }

    /// Store the database schema version.
    pub fn store_schema_version(&self, schema_version: SchemaVersion) -> Result<(), Error> {
        self.hot_db.put(&SCHEMA_VERSION_KEY, &schema_version)
    }

    /// Store the database schema version atomically with additional operations.
    pub fn store_schema_version_atomically(
        &self,
        schema_version: SchemaVersion,
        mut ops: Vec<KeyValueStoreOp>,
    ) -> Result<(), Error> {
        let column = SchemaVersion::db_column().into();
        let key = SCHEMA_VERSION_KEY.as_slice();
        let db_key = get_key_for_col(column, key);
        let op = KeyValueStoreOp::PutKeyValue(db_key, schema_version.as_store_bytes());
        ops.push(op);

        self.hot_db.do_atomically(ops)
    }

    /// Initialise the anchor info for checkpoint sync starting from `block`.
    pub fn init_anchor_info(
        &self,
        block: BeaconBlockRef<'_, E>,
        retain_historic_states: bool,
    ) -> Result<KeyValueStoreOp, Error> {
        let anchor_slot = block.slot();

        // Set the `state_upper_limit` to the slot of the *next* checkpoint.
        let next_snapshot_slot = self.hierarchy.next_snapshot_slot(anchor_slot)?;
        let state_upper_limit = if !retain_historic_states {
            STATE_UPPER_LIMIT_NO_RETAIN
        } else {
            next_snapshot_slot
        };
        let anchor_info = if state_upper_limit == 0 && anchor_slot == 0 {
            // Genesis archive node: no anchor because we *will* store all states.
            None
        } else {
            Some(AnchorInfo {
                anchor_slot,
                oldest_block_slot: anchor_slot,
                oldest_block_parent: block.parent_root(),
                state_upper_limit,
                state_lower_limit: self.spec.genesis_slot,
            })
        };
        self.compare_and_set_anchor_info(None, anchor_info)
    }

    /// Get a clone of the store's anchor info.
    ///
    /// To do mutations, use `compare_and_set_anchor_info`.
    pub fn get_anchor_info(&self) -> Option<AnchorInfo> {
        self.anchor_info.read_recursive().clone()
    }

    /// Atomically update the anchor info from `prev_value` to `new_value`.
    ///
    /// Return a `KeyValueStoreOp` which should be written to disk, possibly atomically with other
    /// values.
    ///
    /// Return an `AnchorInfoConcurrentMutation` error if the `prev_value` provided
    /// is not correct.
    pub fn compare_and_set_anchor_info(
        &self,
        prev_value: Option<AnchorInfo>,
        new_value: Option<AnchorInfo>,
    ) -> Result<KeyValueStoreOp, Error> {
        let mut anchor_info = self.anchor_info.write();
        if *anchor_info == prev_value {
            let kv_op = self.store_anchor_info_in_batch(&new_value);
            *anchor_info = new_value;
            Ok(kv_op)
        } else {
            Err(Error::AnchorInfoConcurrentMutation)
        }
    }

    /// As for `compare_and_set_anchor_info`, but also writes the anchor to disk immediately.
    pub fn compare_and_set_anchor_info_with_write(
        &self,
        prev_value: Option<AnchorInfo>,
        new_value: Option<AnchorInfo>,
    ) -> Result<(), Error> {
        let kv_store_op = self.compare_and_set_anchor_info(prev_value, new_value)?;
        self.hot_db.do_atomically(vec![kv_store_op])
    }

    /// Load the anchor info from disk, but do not set `self.anchor_info`.
    fn load_anchor_info(&self) -> Result<Option<AnchorInfo>, Error> {
        self.hot_db.get(&ANCHOR_INFO_KEY)
    }

    /// Store the given `anchor_info` to disk.
    ///
    /// The argument is intended to be `self.anchor_info`, but is passed manually to avoid issues
    /// with recursive locking.
    fn store_anchor_info_in_batch(&self, anchor_info: &Option<AnchorInfo>) -> KeyValueStoreOp {
        if let Some(ref anchor_info) = anchor_info {
            anchor_info.as_kv_store_op(ANCHOR_INFO_KEY)
        } else {
            KeyValueStoreOp::DeleteKey(get_key_for_col(
                DBColumn::BeaconMeta.into(),
                ANCHOR_INFO_KEY.as_slice(),
            ))
        }
    }

    /// If an anchor exists, return its `anchor_slot` field.
    pub fn get_anchor_slot(&self) -> Option<Slot> {
        self.anchor_info
            .read_recursive()
            .as_ref()
            .map(|a| a.anchor_slot)
    }

    /// Initialize the `BlobInfo` when starting from genesis or a checkpoint.
    pub fn init_blob_info(&self, anchor_slot: Slot) -> Result<KeyValueStoreOp, Error> {
        let oldest_blob_slot = self.spec.deneb_fork_epoch.map(|fork_epoch| {
            std::cmp::max(anchor_slot, fork_epoch.start_slot(E::slots_per_epoch()))
        });
        let blob_info = BlobInfo {
            oldest_blob_slot,
            blobs_db: true,
        };
        self.compare_and_set_blob_info(self.get_blob_info(), blob_info)
    }

    /// Get a clone of the store's blob info.
    ///
    /// To do mutations, use `compare_and_set_blob_info`.
    pub fn get_blob_info(&self) -> BlobInfo {
        self.blob_info.read_recursive().clone()
    }

    /// Initialize the `DataColumnInfo` when starting from genesis or a checkpoint.
    pub fn init_data_column_info(&self, anchor_slot: Slot) -> Result<KeyValueStoreOp, Error> {
        let oldest_data_column_slot = self.spec.eip7594_fork_epoch.map(|fork_epoch| {
            std::cmp::max(anchor_slot, fork_epoch.start_slot(E::slots_per_epoch()))
        });
        let data_column_info = DataColumnInfo {
            oldest_data_column_slot,
        };
        self.compare_and_set_data_column_info(self.get_data_column_info(), data_column_info)
    }

    /// Get a clone of the store's data column info.
    ///
    /// To do mutations, use `compare_and_set_data_column_info`.
    pub fn get_data_column_info(&self) -> DataColumnInfo {
        self.data_column_info.read_recursive().clone()
    }

    /// Atomically update the blob info from `prev_value` to `new_value`.
    ///
    /// Return a `KeyValueStoreOp` which should be written to disk, possibly atomically with other
    /// values.
    ///
    /// Return an `BlobInfoConcurrentMutation` error if the `prev_value` provided
    /// is not correct.
    pub fn compare_and_set_blob_info(
        &self,
        prev_value: BlobInfo,
        new_value: BlobInfo,
    ) -> Result<KeyValueStoreOp, Error> {
        let mut blob_info = self.blob_info.write();
        if *blob_info == prev_value {
            let kv_op = self.store_blob_info_in_batch(&new_value);
            *blob_info = new_value;
            Ok(kv_op)
        } else {
            Err(Error::BlobInfoConcurrentMutation)
        }
    }

    /// As for `compare_and_set_blob_info`, but also writes the blob info to disk immediately.
    pub fn compare_and_set_blob_info_with_write(
        &self,
        prev_value: BlobInfo,
        new_value: BlobInfo,
    ) -> Result<(), Error> {
        let kv_store_op = self.compare_and_set_blob_info(prev_value, new_value)?;
        self.hot_db.do_atomically(vec![kv_store_op])
    }

    /// Load the blob info from disk, but do not set `self.blob_info`.
    fn load_blob_info(&self) -> Result<Option<BlobInfo>, Error> {
        self.hot_db.get(&BLOB_INFO_KEY)
    }

    /// Store the given `blob_info` to disk.
    ///
    /// The argument is intended to be `self.blob_info`, but is passed manually to avoid issues
    /// with recursive locking.
    fn store_blob_info_in_batch(&self, blob_info: &BlobInfo) -> KeyValueStoreOp {
        blob_info.as_kv_store_op(BLOB_INFO_KEY)
    }

    /// Atomically update the data column info from `prev_value` to `new_value`.
    ///
    /// Return a `KeyValueStoreOp` which should be written to disk, possibly atomically with other
    /// values.
    ///
    /// Return an `DataColumnInfoConcurrentMutation` error if the `prev_value` provided
    /// is not correct.
    pub fn compare_and_set_data_column_info(
        &self,
        prev_value: DataColumnInfo,
        new_value: DataColumnInfo,
    ) -> Result<KeyValueStoreOp, Error> {
        let mut data_column_info = self.data_column_info.write();
        if *data_column_info == prev_value {
            let kv_op = self.store_data_column_info_in_batch(&new_value);
            *data_column_info = new_value;
            Ok(kv_op)
        } else {
            Err(Error::DataColumnInfoConcurrentMutation)
        }
    }

    /// As for `compare_and_set_data_column_info`, but also writes the blob info to disk immediately.
    pub fn compare_and_set_data_column_info_with_write(
        &self,
        prev_value: DataColumnInfo,
        new_value: DataColumnInfo,
    ) -> Result<(), Error> {
        let kv_store_op = self.compare_and_set_data_column_info(prev_value, new_value)?;
        self.hot_db.do_atomically(vec![kv_store_op])
    }

    /// Load the blob info from disk, but do not set `self.data_column_info`.
    fn load_data_column_info(&self) -> Result<Option<DataColumnInfo>, Error> {
        self.hot_db.get(&DATA_COLUMN_INFO_KEY)
    }

    /// Store the given `data_column_info` to disk.
    ///
    /// The argument is intended to be `self.data_column_info`, but is passed manually to avoid issues
    /// with recursive locking.
    fn store_data_column_info_in_batch(
        &self,
        data_column_info: &DataColumnInfo,
    ) -> KeyValueStoreOp {
        data_column_info.as_kv_store_op(DATA_COLUMN_INFO_KEY)
    }

    /// Return the slot-window describing the available historic states.
    ///
    /// Returns `(lower_limit, upper_limit)`.
    ///
    /// The lower limit is the maximum slot such that frozen states are available for all
    /// previous slots (<=).
    ///
    /// The upper limit is the minimum slot such that frozen states are available for all
    /// subsequent slots (>=).
    ///
    /// If `lower_limit >= upper_limit` then all states are available. This will be true
    /// if the database is completely filled in, as we'll return `(split_slot, 0)` in this
    /// instance.
    pub fn get_historic_state_limits(&self) -> (Slot, Slot) {
        // If checkpoint sync is used then states in the hot DB will always be available, but may
        // become unavailable as finalisation advances due to the lack of a restore point in the
        // database. For this reason we take the minimum of the split slot and the
        // restore-point-aligned `state_upper_limit`, which should be set _ahead_ of the checkpoint
        // slot during initialisation.
        //
        // E.g. if we start from a checkpoint at slot 2048+1024=3072 with SPRP=2048, then states
        // with slots 3072-4095 will be available only while they are in the hot database, and this
        // function will return the current split slot as the upper limit. Once slot 4096 is reached
        // a new restore point will be created at that slot, making all states from 4096 onwards
        // permanently available.
        let split_slot = self.get_split_slot();
        self.anchor_info
            .read_recursive()
            .as_ref()
            .map_or((split_slot, self.spec.genesis_slot), |a| {
                (a.state_lower_limit, min(a.state_upper_limit, split_slot))
            })
    }

    /// Return the minimum slot such that blocks are available for all subsequent slots.
    pub fn get_oldest_block_slot(&self) -> Slot {
        self.anchor_info
            .read_recursive()
            .as_ref()
            .map_or(self.spec.genesis_slot, |anchor| anchor.oldest_block_slot)
    }

    /// Return the in-memory configuration used by the database.
    pub fn get_config(&self) -> &StoreConfig {
        &self.config
    }

    /// Load previously-stored config from disk.
    fn load_config(&self) -> Result<Option<OnDiskStoreConfig>, Error> {
        self.hot_db.get(&CONFIG_KEY)
    }

    /// Write the config to disk.
    fn store_config(&self) -> Result<(), Error> {
        self.hot_db.put(&CONFIG_KEY, &self.config.as_disk_config())
    }

    /// Load the split point from disk, sans block root.
    fn load_split_partial(&self) -> Result<Option<Split>, Error> {
        self.hot_db.get(&SPLIT_KEY)
    }

    /// Load the split point from disk, including block root.
    fn load_split(&self) -> Result<Option<Split>, Error> {
        match self.load_split_partial()? {
            Some(mut split) => {
                // Load the hot state summary to get the block root.
                let summary = self.load_hot_state_summary(&split.state_root)?.ok_or(
                    HotColdDBError::MissingSplitState(split.state_root, split.slot),
                )?;
                split.block_root = summary.latest_block_root;
                Ok(Some(split))
            }
            None => Ok(None),
        }
    }

    /// Stage the split for storage to disk.
    pub fn store_split_in_batch(&self) -> KeyValueStoreOp {
        self.split.read_recursive().as_kv_store_op(SPLIT_KEY)
    }

    /// Load a frozen state's slot, given its root.
    pub fn load_cold_state_slot(&self, state_root: &Hash256) -> Result<Option<Slot>, Error> {
        Ok(self
            .cold_db
            .get(state_root)?
            .map(|s: ColdStateSummary| s.slot))
    }

    /// Load a hot state's summary, given its root.
    pub fn load_hot_state_summary(
        &self,
        state_root: &Hash256,
    ) -> Result<Option<HotStateSummary>, Error> {
        self.hot_db.get(state_root)
    }

    /// Load the temporary flag for a state root, if one exists.
    ///
    /// Returns `Some` if the state is temporary, or `None` if the state is permanent or does not
    /// exist -- you should call `load_hot_state_summary` to find out which.
    pub fn load_state_temporary_flag(
        &self,
        state_root: &Hash256,
    ) -> Result<Option<TemporaryFlag>, Error> {
        self.hot_db.get(state_root)
    }

    /// Run a compaction pass to free up space used by deleted states.
    pub fn compact(&self) -> Result<(), Error> {
        self.hot_db.compact()?;
        Ok(())
    }

    /// Return `true` if compaction on finalization/pruning is enabled.
    pub fn compact_on_prune(&self) -> bool {
        self.config.compact_on_prune
    }

    /// Load the checkpoint to begin pruning from (the "old finalized checkpoint").
    pub fn load_pruning_checkpoint(&self) -> Result<Option<Checkpoint>, Error> {
        Ok(self
            .hot_db
            .get(&PRUNING_CHECKPOINT_KEY)?
            .map(|pc: PruningCheckpoint| pc.checkpoint))
    }

    /// Store the checkpoint to begin pruning from (the "old finalized checkpoint").
    pub fn store_pruning_checkpoint(&self, checkpoint: Checkpoint) -> Result<(), Error> {
        self.hot_db
            .do_atomically(vec![self.pruning_checkpoint_store_op(checkpoint)])
    }

    /// Create a staged store for the pruning checkpoint.
    pub fn pruning_checkpoint_store_op(&self, checkpoint: Checkpoint) -> KeyValueStoreOp {
        PruningCheckpoint { checkpoint }.as_kv_store_op(PRUNING_CHECKPOINT_KEY)
    }

    /// Load the timestamp of the last compaction as a `Duration` since the UNIX epoch.
    pub fn load_compaction_timestamp(&self) -> Result<Option<Duration>, Error> {
        Ok(self
            .hot_db
            .get(&COMPACTION_TIMESTAMP_KEY)?
            .map(|c: CompactionTimestamp| Duration::from_secs(c.0)))
    }

    /// Store the timestamp of the last compaction as a `Duration` since the UNIX epoch.
    pub fn store_compaction_timestamp(&self, compaction_timestamp: Duration) -> Result<(), Error> {
        self.hot_db.put(
            &COMPACTION_TIMESTAMP_KEY,
            &CompactionTimestamp(compaction_timestamp.as_secs()),
        )
    }

    /// Update the linear array of frozen block roots with the block root for several skipped slots.
    ///
    /// Write the block root at all slots from `start_slot` (inclusive) to `end_slot` (exclusive).
    pub fn store_frozen_block_root_at_skip_slots(
        &self,
        start_slot: Slot,
        end_slot: Slot,
        block_root: Hash256,
    ) -> Result<Vec<KeyValueStoreOp>, Error> {
        let mut ops = vec![];
        for slot in start_slot.as_u64()..end_slot.as_u64() {
            ops.push(KeyValueStoreOp::PutKeyValue(
                get_key_for_col(DBColumn::BeaconBlockRoots.into(), &slot.to_be_bytes()),
                block_root.as_bytes().to_vec(),
            ));
        }
        Ok(ops)
    }

    /// Try to prune all execution payloads, returning early if there is no need to prune.
    pub fn try_prune_execution_payloads(&self, force: bool) -> Result<(), Error> {
        let split = self.get_split_info();

        if split.slot == 0 {
            return Ok(());
        }

        let bellatrix_fork_slot = if let Some(epoch) = self.spec.bellatrix_fork_epoch {
            epoch.start_slot(E::slots_per_epoch())
        } else {
            return Ok(());
        };

        // Load the split state so we can backtrack to find execution payloads.
        let split_state = self.get_state(&split.state_root, Some(split.slot))?.ok_or(
            HotColdDBError::MissingSplitState(split.state_root, split.slot),
        )?;

        // The finalized block may or may not have its execution payload stored, depending on
        // whether it was at a skipped slot. However for a fully pruned database its parent
        // should *always* have been pruned. In case of a long split (no parent found) we
        // continue as if the payloads are pruned, as the node probably has other things to worry
        // about.
        let split_block_root = split_state.get_latest_block_root(split.state_root);

        let already_pruned =
            process_results(split_state.rev_iter_block_roots(&self.spec), |mut iter| {
                iter.find(|(_, block_root)| *block_root != split_block_root)
                    .map_or(Ok(true), |(_, split_parent_root)| {
                        self.execution_payload_exists(&split_parent_root)
                            .map(|exists| !exists)
                    })
            })??;

        if already_pruned && !force {
            info!(self.log, "Execution payloads are pruned");
            return Ok(());
        }

        // Iterate block roots backwards to the Bellatrix fork or the anchor slot, whichever comes
        // first.
        warn!(
            self.log,
            "Pruning finalized payloads";
            "info" => "you may notice degraded I/O performance while this runs"
        );
        let anchor_slot = self.get_anchor_info().map(|info| info.anchor_slot);

        let mut ops = vec![];
        let mut last_pruned_block_root = None;

        for res in std::iter::once(Ok((split_block_root, split.slot)))
            .chain(BlockRootsIterator::new(self, &split_state))
        {
            let (block_root, slot) = match res {
                Ok(tuple) => tuple,
                Err(e) => {
                    warn!(
                        self.log,
                        "Stopping payload pruning early";
                        "error" => ?e,
                    );
                    break;
                }
            };

            if slot < bellatrix_fork_slot {
                info!(
                    self.log,
                    "Payload pruning reached Bellatrix boundary";
                );
                break;
            }

            if Some(block_root) != last_pruned_block_root
                && self.execution_payload_exists(&block_root)?
            {
                debug!(
                    self.log,
                    "Pruning execution payload";
                    "slot" => slot,
                    "block_root" => ?block_root,
                );
                last_pruned_block_root = Some(block_root);
                ops.push(StoreOp::DeleteExecutionPayload(block_root));
            }

            if Some(slot) == anchor_slot {
                info!(
                    self.log,
                    "Payload pruning reached anchor state";
                    "slot" => slot
                );
                break;
            }
        }
        let payloads_pruned = ops.len();
        self.do_atomically_with_block_and_blobs_cache(ops)?;
        info!(
            self.log,
            "Execution payload pruning complete";
            "payloads_pruned" => payloads_pruned,
        );
        Ok(())
    }

    /// Try to prune blobs, approximating the current epoch from the split slot.
    pub fn try_prune_most_blobs(&self, force: bool) -> Result<(), Error> {
        let Some(deneb_fork_epoch) = self.spec.deneb_fork_epoch else {
            debug!(self.log, "Deneb fork is disabled");
            return Ok(());
        };
        // The current epoch is >= split_epoch + 2. It could be greater if the database is
        // configured to delay updating the split or finalization has ceased. In this instance we
        // choose to also delay the pruning of blobs (we never prune without finalization anyway).
        let min_current_epoch = self.get_split_slot().epoch(E::slots_per_epoch()) + 2;
        let min_data_availability_boundary = std::cmp::max(
            deneb_fork_epoch,
            min_current_epoch.saturating_sub(self.spec.min_epochs_for_blob_sidecars_requests),
        );

        self.try_prune_blobs(force, min_data_availability_boundary)
    }

    /// Try to prune blobs older than the data availability boundary.
    ///
    /// Blobs from the epoch `data_availability_boundary - blob_prune_margin_epochs` are retained.
    /// This epoch is an _exclusive_ endpoint for the pruning process.
    ///
    /// This function only supports pruning blobs older than the split point, which is older than
    /// (or equal to) finalization. Pruning blobs newer than finalization is not supported.
    ///
    /// This function also assumes that the split is stationary while it runs. It should only be
    /// run from the migrator thread (where `migrate_database` runs) or the database manager.
    pub fn try_prune_blobs(
        &self,
        force: bool,
        data_availability_boundary: Epoch,
    ) -> Result<(), Error> {
        if self.spec.deneb_fork_epoch.is_none() {
            debug!(self.log, "Deneb fork is disabled");
            return Ok(());
        }

        let pruning_enabled = self.get_config().prune_blobs;
        let margin_epochs = self.get_config().blob_prune_margin_epochs;
        let epochs_per_blob_prune = self.get_config().epochs_per_blob_prune;

        if !force && !pruning_enabled {
            debug!(
                self.log,
                "Blob pruning is disabled";
                "prune_blobs" => pruning_enabled
            );
            return Ok(());
        }

        let blob_info = self.get_blob_info();
        let Some(oldest_blob_slot) = blob_info.oldest_blob_slot else {
            error!(self.log, "Slot of oldest blob is not known");
            return Err(HotColdDBError::BlobPruneLogicError.into());
        };

        // Start pruning from the epoch of the oldest blob stored.
        // The start epoch is inclusive (blobs in this epoch will be pruned).
        let start_epoch = oldest_blob_slot.epoch(E::slots_per_epoch());

        // Prune blobs up until the `data_availability_boundary - margin` or the split
        // slot's epoch, whichever is older. We can't prune blobs newer than the split.
        // The end epoch is also inclusive (blobs in this epoch will be pruned).
        let split = self.get_split_info();
        let end_epoch = std::cmp::min(
            data_availability_boundary - margin_epochs - 1,
            split.slot.epoch(E::slots_per_epoch()) - 1,
        );
        let end_slot = end_epoch.end_slot(E::slots_per_epoch());

        let can_prune = end_epoch != 0 && start_epoch <= end_epoch;
        let should_prune = start_epoch + epochs_per_blob_prune <= end_epoch + 1;

        if !force && !should_prune || !can_prune {
            debug!(
                self.log,
                "Blobs are pruned";
                "oldest_blob_slot" => oldest_blob_slot,
                "data_availability_boundary" => data_availability_boundary,
                "split_slot" => split.slot,
                "end_epoch" => end_epoch,
                "start_epoch" => start_epoch,
            );
            return Ok(());
        }

        // Sanity checks.
        if let Some(anchor) = self.get_anchor_info() {
            if oldest_blob_slot < anchor.oldest_block_slot {
                error!(
                    self.log,
                    "Oldest blob is older than oldest block";
                    "oldest_blob_slot" => oldest_blob_slot,
                    "oldest_block_slot" => anchor.oldest_block_slot
                );
                return Err(HotColdDBError::BlobPruneLogicError.into());
            }
        }

        // Iterate block roots forwards from the oldest blob slot.
        debug!(
            self.log,
            "Pruning blobs";
            "start_epoch" => start_epoch,
            "end_epoch" => end_epoch,
            "data_availability_boundary" => data_availability_boundary,
        );

        let mut ops = vec![];
        let mut last_pruned_block_root = None;

        for res in self.forwards_block_roots_iterator_until(oldest_blob_slot, end_slot, || {
            let (_, split_state) = self
                .get_advanced_hot_state(split.block_root, split.slot, split.state_root)?
                .ok_or(HotColdDBError::MissingSplitState(
                    split.state_root,
                    split.slot,
                ))?;

            Ok((split_state, split.block_root))
        })? {
            let (block_root, slot) = match res {
                Ok(tuple) => tuple,
                Err(e) => {
                    warn!(
                        self.log,
                        "Stopping blob pruning early";
                        "error" => ?e,
                    );
                    break;
                }
            };

            if Some(block_root) != last_pruned_block_root {
                if self
                    .spec
                    .is_peer_das_enabled_for_epoch(slot.epoch(E::slots_per_epoch()))
                {
                    // data columns
                    let indices = self.get_data_column_keys(block_root)?;
                    if !indices.is_empty() {
                        trace!(
                            self.log,
                            "Pruning data columns of block";
                            "slot" => slot,
                            "block_root" => ?block_root,
                        );
                        last_pruned_block_root = Some(block_root);
                        ops.push(StoreOp::DeleteDataColumns(block_root, indices));
                    }
                } else if self.blobs_exist(&block_root)? {
                    trace!(
                        self.log,
                        "Pruning blobs of block";
                        "slot" => slot,
                        "block_root" => ?block_root,
                    );
                    last_pruned_block_root = Some(block_root);
                    ops.push(StoreOp::DeleteBlobs(block_root));
                }
            }

            if slot >= end_slot {
                break;
            }
        }
        let blob_lists_pruned = ops.len();
        let new_blob_info = BlobInfo {
            oldest_blob_slot: Some(end_slot + 1),
            blobs_db: blob_info.blobs_db,
        };
        let update_blob_info = self.compare_and_set_blob_info(blob_info, new_blob_info)?;
        ops.push(StoreOp::KeyValueOp(update_blob_info));

        self.do_atomically_with_block_and_blobs_cache(ops)?;
        debug!(
            self.log,
            "Blob pruning complete";
            "blob_lists_pruned" => blob_lists_pruned,
        );

        Ok(())
    }

    /// Delete *all* states from the freezer database and update the anchor accordingly.
    ///
    /// WARNING: this method deletes the genesis state and replaces it with the provided
    /// `genesis_state`. This is to support its use in schema migrations where the storage scheme of
    /// the genesis state may be modified. It is the responsibility of the caller to ensure that the
    /// genesis state is correct, else a corrupt database will be created.
    pub fn prune_historic_states(
        &self,
        genesis_state_root: Hash256,
        genesis_state: &BeaconState<E>,
    ) -> Result<(), Error> {
        // Update the anchor to use the dummy state upper limit and disable historic state storage.
        let old_anchor = self.get_anchor_info();
        let new_anchor = if let Some(old_anchor) = old_anchor.clone() {
            AnchorInfo {
                state_upper_limit: STATE_UPPER_LIMIT_NO_RETAIN,
                state_lower_limit: Slot::new(0),
                ..old_anchor.clone()
            }
        } else {
            AnchorInfo {
                anchor_slot: Slot::new(0),
                oldest_block_slot: Slot::new(0),
                oldest_block_parent: Hash256::zero(),
                state_upper_limit: STATE_UPPER_LIMIT_NO_RETAIN,
                state_lower_limit: Slot::new(0),
            }
        };

        // Commit the anchor change immediately: if the cold database ops fail they can always be
        // retried, and we can't do them atomically with this change anyway.
        self.compare_and_set_anchor_info_with_write(old_anchor, Some(new_anchor))?;

        // Stage freezer data for deletion. Do not bother loading and deserializing values as this
        // wastes time and is less schema-agnostic. My hope is that this method will be useful for
        // migrating to the tree-states schema (delete everything in the freezer then start afresh).
        let mut cold_ops = vec![];

        let current_schema_columns = vec![
            DBColumn::BeaconColdStateSummary,
            DBColumn::BeaconStateSnapshot,
            DBColumn::BeaconStateDiff,
            DBColumn::BeaconStateRoots,
        ];

        // This function is intended to be able to clean up leftover V21 freezer database stuff in
        // the case where the V22 schema upgrade failed *after* commiting the version increment but
        // *before* cleaning up the freezer DB.
        //
        // We can remove this once schema V21 has been gone for a while.
        let previous_schema_columns = vec![
            DBColumn::BeaconStateSummary,
            DBColumn::BeaconBlockRootsChunked,
            DBColumn::BeaconStateRootsChunked,
            DBColumn::BeaconRestorePoint,
            DBColumn::BeaconHistoricalRoots,
            DBColumn::BeaconRandaoMixes,
            DBColumn::BeaconHistoricalSummaries,
        ];

        let mut columns = current_schema_columns;
        columns.extend(previous_schema_columns);

        for column in columns {
            for res in self.cold_db.iter_column_keys::<Vec<u8>>(column) {
                let key = res?;
                cold_ops.push(KeyValueStoreOp::DeleteKey(get_key_for_col(
                    column.as_str(),
                    &key,
                )));
            }
        }
        let delete_ops = cold_ops.len();

        // If we just deleted the the genesis state, re-store it using the current* schema.
        if self.get_split_slot() > 0 {
            info!(
                self.log,
                "Re-storing genesis state";
                "state_root" => ?genesis_state_root,
            );
            self.store_cold_state(&genesis_state_root, genesis_state, &mut cold_ops)?;
        }

        info!(
            self.log,
            "Deleting historic states";
            "delete_ops" => delete_ops,
        );
        self.cold_db.do_atomically(cold_ops)?;

        // In order to reclaim space, we need to compact the freezer DB as well.
        self.cold_db.compact()?;

        Ok(())
    }

    /// Prune states from the hot database which are prior to the split.
    ///
    /// This routine is important for cleaning up advanced states which are stored in the database
    /// with a temporary flag.
    pub fn prune_old_hot_states(&self) -> Result<(), Error> {
        let split = self.get_split_info();
        debug!(
            self.log,
            "Database state pruning started";
            "split_slot" => split.slot,
        );
        let mut state_delete_batch = vec![];
        for res in self
            .hot_db
            .iter_column::<Hash256>(DBColumn::BeaconStateSummary)
        {
            let (state_root, summary_bytes) = res?;
            let summary = HotStateSummary::from_ssz_bytes(&summary_bytes)?;

            if summary.slot <= split.slot {
                let old = summary.slot < split.slot;
                let non_canonical = summary.slot == split.slot
                    && state_root != split.state_root
                    && !split.state_root.is_zero();
                if old || non_canonical {
                    let reason = if old {
                        "old dangling state"
                    } else {
                        "non-canonical"
                    };
                    debug!(
                        self.log,
                        "Deleting state";
                        "state_root" => ?state_root,
                        "slot" => summary.slot,
                        "reason" => reason,
                    );
                    state_delete_batch.push(StoreOp::DeleteState(state_root, Some(summary.slot)));
                }
            }
        }
        let num_deleted_states = state_delete_batch.len();
        self.do_atomically_with_block_and_blobs_cache(state_delete_batch)?;
        debug!(
            self.log,
            "Database state pruning complete";
            "num_deleted_states" => num_deleted_states,
        );
        Ok(())
    }
}

/// Advance the split point of the store, moving new finalized states to the freezer.
pub fn migrate_database<E: EthSpec, Hot: ItemStore<E>, Cold: ItemStore<E>>(
    store: Arc<HotColdDB<E, Hot, Cold>>,
    finalized_state_root: Hash256,
    finalized_block_root: Hash256,
    finalized_state: &BeaconState<E>,
) -> Result<(), Error> {
    debug!(
        store.log,
        "Freezer migration started";
        "slot" => finalized_state.slot()
    );

    // 0. Check that the migration is sensible.
    // The new finalized state must increase the current split slot, and lie on an epoch
    // boundary (in order for the hot state summary scheme to work).
    let current_split_slot = store.split.read_recursive().slot;
    let anchor_info = store.anchor_info.read_recursive().clone();
    let anchor_slot = anchor_info.as_ref().map(|a| a.anchor_slot);

    if finalized_state.slot() < current_split_slot {
        return Err(HotColdDBError::FreezeSlotError {
            current_split_slot,
            proposed_split_slot: finalized_state.slot(),
        }
        .into());
    }

    if finalized_state.slot() % E::slots_per_epoch() != 0 {
        return Err(HotColdDBError::FreezeSlotUnaligned(finalized_state.slot()).into());
    }

    let mut hot_db_ops = vec![];
    let mut cold_db_block_ops = vec![];

    let state_roots = RootsIterator::new(&store, finalized_state)
        .take_while(|result| match result {
            Ok((_, _, slot)) => {
                slot >= &current_split_slot
                    && anchor_slot.map_or(true, |anchor_slot| slot >= &anchor_slot)
            }
            Err(_) => true,
        })
        .collect::<Result<Vec<_>, _>>()?;

    // Iterate states in slot ascending order, as they are stored wrt previous states.
    for (block_root, state_root, slot) in state_roots.into_iter().rev() {
        // Delete the execution payload if payload pruning is enabled. At a skipped slot we may
        // delete the payload for the finalized block itself, but that's OK as we only guarantee
        // that payloads are present for slots >= the split slot. The payload fetching code is also
        // forgiving of missing payloads.
        if store.config.prune_payloads {
            hot_db_ops.push(StoreOp::DeleteExecutionPayload(block_root));
        }

        // Store the slot to block root mapping.
        cold_db_block_ops.push(KeyValueStoreOp::PutKeyValue(
            get_key_for_col(
                DBColumn::BeaconBlockRoots.into(),
                &slot.as_u64().to_be_bytes(),
            ),
            block_root.as_bytes().to_vec(),
        ));

        // Delete the old summary, and the full state if we lie on an epoch boundary.
        hot_db_ops.push(StoreOp::DeleteState(state_root, Some(slot)));

        // Do not try to store states if a restore point is yet to be stored, or will never be
        // stored (see `STATE_UPPER_LIMIT_NO_RETAIN`). Make an exception for the genesis state
        // which always needs to be copied from the hot DB to the freezer and should not be deleted.
        if slot != 0
            && anchor_info
                .as_ref()
                .map_or(false, |anchor| slot < anchor.state_upper_limit)
        {
            debug!(store.log, "Pruning finalized state"; "slot" => slot);
            continue;
        }

        let mut cold_db_ops = vec![];

        // Only store the cold state if it's on a diff boundary
        if matches!(
            store.hierarchy.storage_strategy(slot)?,
            StorageStrategy::ReplayFrom(..)
        ) {
            // Store slot -> state_root and state_root -> slot mappings.
            store.store_cold_state_summary(&state_root, slot, &mut cold_db_ops)?;
        } else {
            let state: BeaconState<E> = store
                .get_hot_state(&state_root)?
                .ok_or(HotColdDBError::MissingStateToFreeze(state_root))?;

            store.store_cold_state(&state_root, &state, &mut cold_db_ops)?;
        }

        // Cold states are diffed with respect to each other, so we need to finish writing previous
        // states before storing new ones.
        store.cold_db.do_atomically(cold_db_ops)?;
    }

    // Warning: Critical section.  We have to take care not to put any of the two databases in an
    //          inconsistent state if the OS process dies at any point during the freezing
    //          procedure.
    //
    // Since it is pretty much impossible to be atomic across more than one database, we trade
    // losing track of states to delete, for consistency.  In other words: We should be safe to die
    // at any point below but it may happen that some states won't be deleted from the hot database
    // and will remain there forever.  Since dying in these particular few lines should be an
    // exceedingly rare event, this should be an acceptable tradeoff.
    store.cold_db.do_atomically(cold_db_block_ops)?;
    store.cold_db.sync()?;

    {
        let mut split_guard = store.split.write();
        let latest_split_slot = split_guard.slot;

        // Detect a situation where the split point is (erroneously) changed from more than one
        // place in code.
        if latest_split_slot != current_split_slot {
            error!(
                store.log,
                "Race condition detected: Split point changed while moving states to the freezer";
                "previous split slot" => current_split_slot,
                "current split slot" => latest_split_slot,
            );

            // Assume the freezing procedure will be retried in case this happens.
            return Err(Error::SplitPointModified(
                current_split_slot,
                latest_split_slot,
            ));
        }

        // Before updating the in-memory split value, we flush it to disk first, so that should the
        // OS process die at this point, we pick up from the right place after a restart.
        let split = Split {
            slot: finalized_state.slot(),
            state_root: finalized_state_root,
            block_root: finalized_block_root,
        };
        store.hot_db.put_sync(&SPLIT_KEY, &split)?;

        // Split point is now persisted in the hot database on disk. The in-memory split point
        // hasn't been modified elsewhere since we keep a write lock on it. It's safe to update
        // the in-memory split point now.
        *split_guard = split;
    }

    // Delete the blocks and states from the hot database if we got this far.
    store.do_atomically_with_block_and_blobs_cache(hot_db_ops)?;

    // Update the cache's view of the finalized state.
    store.update_finalized_state(
        finalized_state_root,
        finalized_block_root,
        finalized_state.clone(),
    )?;

    debug!(
        store.log,
        "Freezer migration complete";
        "slot" => finalized_state.slot()
    );

    Ok(())
}

/// Struct for storing the split slot and state root in the database.
#[derive(Debug, Clone, Copy, PartialEq, Eq, Default, Encode, Decode, Deserialize, Serialize)]
pub struct Split {
    pub slot: Slot,
    pub state_root: Hash256,
    /// The block root of the split state.
    ///
    /// This is used to provide special handling for the split state in the case where there are
    /// skipped slots. The split state will *always* be the advanced state, so callers
    /// who only have the finalized block root should use `get_advanced_hot_state` to get this state,
    /// rather than fetching `block.state_root()` (the unaligned state) which will have been pruned.
    #[ssz(skip_serializing, skip_deserializing)]
    pub block_root: Hash256,
}

impl StoreItem for Split {
    fn db_column() -> DBColumn {
        DBColumn::BeaconMeta
    }

    fn as_store_bytes(&self) -> Vec<u8> {
        self.as_ssz_bytes()
    }

    fn from_store_bytes(bytes: &[u8]) -> Result<Self, Error> {
        Ok(Self::from_ssz_bytes(bytes)?)
    }
}

/// Type hint.
fn no_state_root_iter() -> Option<std::iter::Empty<Result<(Hash256, Slot), Error>>> {
    None
}

/// Struct for summarising a state in the hot database.
///
/// Allows full reconstruction by replaying blocks.
#[derive(Debug, Clone, Copy, Default, Encode, Decode)]
pub struct HotStateSummary {
    pub slot: Slot,
    pub latest_block_root: Hash256,
    epoch_boundary_state_root: Hash256,
}

impl StoreItem for HotStateSummary {
    fn db_column() -> DBColumn {
        DBColumn::BeaconStateSummary
    }

    fn as_store_bytes(&self) -> Vec<u8> {
        self.as_ssz_bytes()
    }

    fn from_store_bytes(bytes: &[u8]) -> Result<Self, Error> {
        Ok(Self::from_ssz_bytes(bytes)?)
    }
}

impl HotStateSummary {
    /// Construct a new summary of the given state.
    pub fn new<E: EthSpec>(state_root: &Hash256, state: &BeaconState<E>) -> Result<Self, Error> {
        // Fill in the state root on the latest block header if necessary (this happens on all
        // slots where there isn't a skip).
        let latest_block_root = state.get_latest_block_root(*state_root);
        let epoch_boundary_slot = state.slot() / E::slots_per_epoch() * E::slots_per_epoch();
        let epoch_boundary_state_root = if epoch_boundary_slot == state.slot() {
            *state_root
        } else {
            *state
                .get_state_root(epoch_boundary_slot)
                .map_err(HotColdDBError::HotStateSummaryError)?
        };

        Ok(HotStateSummary {
            slot: state.slot(),
            latest_block_root,
            epoch_boundary_state_root,
        })
    }
}

/// Struct for summarising a state in the freezer database.
#[derive(Debug, Clone, Copy, Default, Encode, Decode)]
pub(crate) struct ColdStateSummary {
    pub slot: Slot,
}

impl StoreItem for ColdStateSummary {
    fn db_column() -> DBColumn {
        DBColumn::BeaconColdStateSummary
    }

    fn as_store_bytes(&self) -> Vec<u8> {
        self.as_ssz_bytes()
    }

    fn from_store_bytes(bytes: &[u8]) -> Result<Self, Error> {
        Ok(Self::from_ssz_bytes(bytes)?)
    }
}

#[derive(Debug, Clone, Copy, Default)]
pub struct TemporaryFlag;

impl StoreItem for TemporaryFlag {
    fn db_column() -> DBColumn {
        DBColumn::BeaconStateTemporary
    }

    fn as_store_bytes(&self) -> Vec<u8> {
        vec![]
    }

    fn from_store_bytes(_: &[u8]) -> Result<Self, Error> {
        Ok(TemporaryFlag)
    }
}<|MERGE_RESOLUTION|>--- conflicted
+++ resolved
@@ -1577,18 +1577,7 @@
             return Ok(Some(base_state));
         }
 
-<<<<<<< HEAD
         let blocks = self.load_cold_blocks(base_state.slot() + 1, slot)?;
-=======
-    /// Load a restore point state by its `state_root`.
-    fn load_restore_point(&self, state_root: &Hash256) -> Result<BeaconState<E>, Error> {
-        let partial_state_bytes = self
-            .cold_db
-            .get_bytes(DBColumn::BeaconState.into(), state_root.as_slice())?
-            .ok_or(HotColdDBError::MissingRestorePoint(*state_root))?;
-        let mut partial_state: PartialBeaconState<E> =
-            PartialBeaconState::from_ssz_bytes(&partial_state_bytes, &self.spec)?;
->>>>>>> 873748d2
 
         // Include state root for base state as it is required by block processing.
         let state_root_iter =
