--- conflicted
+++ resolved
@@ -157,11 +157,7 @@
 }
 
 pub fn parse_data_column_key(data: Vec<u8>) -> Result<(Hash256, ColumnIndex), Error> {
-<<<<<<< HEAD
-    if data.len() != 32 + 8 {
-=======
     if data.len() != DBColumn::BeaconDataColumn.key_size() {
->>>>>>> f2fdbe7f
         return Err(Error::InvalidKey);
     }
     // split_at panics if 32 < 40 which will never happen after the length check above
@@ -171,11 +167,7 @@
     let column_index = ColumnIndex::from_le_bytes(
         column_index_bytes
             .try_into()
-<<<<<<< HEAD
-            .expect("slice with incorrect length"),
-=======
             .map_err(|_| Error::InvalidKey)?,
->>>>>>> f2fdbe7f
     );
     Ok((block_root, column_index))
 }
@@ -240,11 +232,7 @@
     PutBlock(Hash256, Arc<SignedBeaconBlock<E>>),
     PutState(Hash256, &'a BeaconState<E>),
     PutBlobs(Hash256, BlobSidecarList<E>),
-<<<<<<< HEAD
     PutDataColumns(Hash256, DataColumnSidecarVec<E>),
-=======
-    PutDataColumns(Hash256, DataColumnSidecarList<E>),
->>>>>>> f2fdbe7f
     PutStateSummary(Hash256, HotStateSummary),
     PutStateTemporaryFlag(Hash256),
     DeleteStateTemporaryFlag(Hash256),
@@ -357,14 +345,9 @@
             | Self::BeaconStateRoots
             | Self::BeaconHistoricalRoots
             | Self::BeaconHistoricalSummaries
-<<<<<<< HEAD
-            | Self::BeaconRandaoMixes => 8,
-            Self::BeaconDataColumn => 32 + 8,
-=======
             | Self::BeaconRandaoMixes
             | Self::LightClientUpdate => 8,
             Self::BeaconDataColumn => DATA_COLUMN_DB_KEY_SIZE,
->>>>>>> f2fdbe7f
         }
     }
 }
