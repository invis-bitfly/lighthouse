--- conflicted
+++ resolved
@@ -178,14 +178,7 @@
     }
 
     /// Iterate through all keys and values in a particular column.
-<<<<<<< HEAD
-    fn iter_column<'a>(
-        &'a self,
-        column: DBColumn,
-    ) -> Box<dyn Iterator<Item = Result<(Hash256, Vec<u8>), Error>> + 'a> {
-=======
     fn iter_column(&self, column: DBColumn) -> ColumnIter {
->>>>>>> 60449849
         let start_key =
             BytesKey::from_vec(get_key_for_col(column.into(), Hash256::zero().as_bytes()));
 
@@ -205,8 +198,6 @@
                 }),
         )
     }
-<<<<<<< HEAD
-=======
 
     /// Iterate through all keys and values in a particular column.
     fn iter_column_keys(&self, column: DBColumn) -> ColumnKeyIter {
@@ -229,7 +220,6 @@
                 }),
         )
     }
->>>>>>> 60449849
 }
 
 impl<E: EthSpec> ItemStore<E> for LevelDB<E> {}
