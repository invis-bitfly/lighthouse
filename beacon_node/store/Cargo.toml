--- conflicted
+++ resolved
@@ -29,8 +29,5 @@
 lazy_static = "1.4.0"
 lighthouse_metrics = { path = "../../common/lighthouse_metrics" }
 lru = "0.5.1"
-<<<<<<< HEAD
 fork_choice = { path =  "../../consensus/fork_choice" }
-=======
-sloggers = "1.0.0"
->>>>>>> 9db0c280
+sloggers = "1.0.0"