[package]
name = "store"
version = "0.2.0"
authors = ["Paul Hauner <paul@paulhauner.com>"]
edition = "2021"

[dev-dependencies]
tempfile = "3.1.0"
beacon_chain = {path = "../beacon_chain"}

[dependencies]
db-key = "0.0.5"
leveldb = { version = "0.8.6", default-features = false }
parking_lot = "0.12.0"
itertools = "0.10.0"
eth2_ssz = "0.4.1"
eth2_ssz_derive = "0.3.0"
types = { path =  "../../consensus/types" }
safe_arith = { path = "../../consensus/safe_arith" }
state_processing = { path = "../../consensus/state_processing" }
slog = "2.5.2"
serde = "1.0.116"
serde_derive = "1.0.116"
lazy_static = "1.4.0"
lighthouse_metrics = { path = "../../common/lighthouse_metrics" }
lru = "0.7.1"
sloggers = { version = "2.1.1", features = ["json"] }
directory = { path = "../../common/directory" }
<<<<<<< HEAD
tree_hash = "0.4.0"
take-until = "0.1.0"
zstd = "0.10.0"
strum = { version = "0.24", features = ["derive"] }
=======
strum = { version = "0.24.0", features = ["derive"] }
>>>>>>> 60449849
<|MERGE_RESOLUTION|>--- conflicted
+++ resolved
@@ -26,11 +26,7 @@
 lru = "0.7.1"
 sloggers = { version = "2.1.1", features = ["json"] }
 directory = { path = "../../common/directory" }
-<<<<<<< HEAD
 tree_hash = "0.4.0"
 take-until = "0.1.0"
 zstd = "0.10.0"
-strum = { version = "0.24", features = ["derive"] }
-=======
-strum = { version = "0.24.0", features = ["derive"] }
->>>>>>> 60449849
+strum = { version = "0.24.0", features = ["derive"] }