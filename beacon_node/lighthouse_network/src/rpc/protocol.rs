use super::methods::*;
use crate::rpc::codec::{base::BaseInboundCodec, ssz_snappy::SSZSnappyInboundCodec, InboundCodec};
use futures::future::BoxFuture;
use futures::prelude::{AsyncRead, AsyncWrite};
use futures::{FutureExt, StreamExt};
use libp2p::core::{InboundUpgrade, UpgradeInfo};
use ssz::Encode;
use ssz_types::VariableList;
use std::io;
use std::marker::PhantomData;
use std::sync::Arc;
use std::time::Duration;
use strum::{AsRefStr, Display, EnumString, IntoStaticStr};
use tokio_io_timeout::TimeoutStream;
use tokio_util::{
    codec::Framed,
    compat::{Compat, FuturesAsyncReadCompatExt},
};
use types::{
<<<<<<< HEAD
    BeaconBlock, BeaconBlockAltair, BeaconBlockBase, BeaconBlockCapella, BeaconBlockElectra,
    BeaconBlockMerge, BlobSidecar, ChainSpec, DataColumnSidecar, EmptyBlock, EthSpec, ForkContext,
    ForkName, LightClientBootstrap, LightClientBootstrapAltair, LightClientFinalityUpdate,
=======
    BeaconBlock, BeaconBlockAltair, BeaconBlockBase, BeaconBlockBellatrix, BeaconBlockCapella,
    BeaconBlockElectra, BlobSidecar, ChainSpec, EmptyBlock, EthSpec, ForkContext, ForkName,
    LightClientBootstrap, LightClientBootstrapAltair, LightClientFinalityUpdate,
>>>>>>> 8b24880d
    LightClientFinalityUpdateAltair, LightClientOptimisticUpdate,
    LightClientOptimisticUpdateAltair, MainnetEthSpec, Signature, SignedBeaconBlock,
};

lazy_static! {
    // Note: Hardcoding the `EthSpec` type for `SignedBeaconBlock` as min/max values is
    // same across different `EthSpec` implementations.
    pub static ref SIGNED_BEACON_BLOCK_BASE_MIN: usize = SignedBeaconBlock::<MainnetEthSpec>::from_block(
        BeaconBlock::Base(BeaconBlockBase::<MainnetEthSpec>::empty(&MainnetEthSpec::default_spec())),
        Signature::empty(),
    )
    .as_ssz_bytes()
    .len();
    pub static ref SIGNED_BEACON_BLOCK_BASE_MAX: usize = SignedBeaconBlock::<MainnetEthSpec>::from_block(
        BeaconBlock::Base(BeaconBlockBase::full(&MainnetEthSpec::default_spec())),
        Signature::empty(),
    )
    .as_ssz_bytes()
    .len();

    pub static ref SIGNED_BEACON_BLOCK_ALTAIR_MIN: usize = SignedBeaconBlock::<MainnetEthSpec>::from_block(
        BeaconBlock::Altair(BeaconBlockAltair::<MainnetEthSpec>::empty(&MainnetEthSpec::default_spec())),
        Signature::empty(),
    )
    .as_ssz_bytes()
    .len();
    pub static ref SIGNED_BEACON_BLOCK_ALTAIR_MAX: usize = SignedBeaconBlock::<MainnetEthSpec>::from_block(
        BeaconBlock::Altair(BeaconBlockAltair::full(&MainnetEthSpec::default_spec())),
        Signature::empty(),
    )
    .as_ssz_bytes()
    .len();

    pub static ref SIGNED_BEACON_BLOCK_BELLATRIX_MIN: usize = SignedBeaconBlock::<MainnetEthSpec>::from_block(
        BeaconBlock::Bellatrix(BeaconBlockBellatrix::<MainnetEthSpec>::empty(&MainnetEthSpec::default_spec())),
        Signature::empty(),
    )
    .as_ssz_bytes()
    .len();

    pub static ref SIGNED_BEACON_BLOCK_CAPELLA_MAX_WITHOUT_PAYLOAD: usize = SignedBeaconBlock::<MainnetEthSpec>::from_block(
        BeaconBlock::Capella(BeaconBlockCapella::full(&MainnetEthSpec::default_spec())),
        Signature::empty(),
    )
    .as_ssz_bytes()
    .len();

    pub static ref SIGNED_BEACON_BLOCK_ELECTRA_MAX_WITHOUT_PAYLOAD: usize = SignedBeaconBlock::<MainnetEthSpec>::from_block(
        BeaconBlock::Electra(BeaconBlockElectra::full(&MainnetEthSpec::default_spec())),
        Signature::empty(),
    )
    .as_ssz_bytes()
    .len();

    /// The `BeaconBlockBellatrix` block has an `ExecutionPayload` field which has a max size ~16 GiB for future proofing.
    /// We calculate the value from its fields instead of constructing the block and checking the length.
    /// Note: This is only the theoretical upper bound. We further bound the max size we receive over the network
    /// with `max_chunk_size`.
    pub static ref SIGNED_BEACON_BLOCK_BELLATRIX_MAX: usize =
    // Size of a full altair block
    *SIGNED_BEACON_BLOCK_ALTAIR_MAX
    + types::ExecutionPayload::<MainnetEthSpec>::max_execution_payload_bellatrix_size() // adding max size of execution payload (~16gb)
    + ssz::BYTES_PER_LENGTH_OFFSET; // Adding the additional ssz offset for the `ExecutionPayload` field

    pub static ref SIGNED_BEACON_BLOCK_CAPELLA_MAX: usize = *SIGNED_BEACON_BLOCK_CAPELLA_MAX_WITHOUT_PAYLOAD
    + types::ExecutionPayload::<MainnetEthSpec>::max_execution_payload_capella_size() // adding max size of execution payload (~16gb)
    + ssz::BYTES_PER_LENGTH_OFFSET; // Adding the additional ssz offset for the `ExecutionPayload` field

    pub static ref SIGNED_BEACON_BLOCK_DENEB_MAX: usize = *SIGNED_BEACON_BLOCK_CAPELLA_MAX_WITHOUT_PAYLOAD
    + types::ExecutionPayload::<MainnetEthSpec>::max_execution_payload_deneb_size() // adding max size of execution payload (~16gb)
    + ssz::BYTES_PER_LENGTH_OFFSET // Adding the additional offsets for the `ExecutionPayload`
    + (<types::KzgCommitment as Encode>::ssz_fixed_len() * <MainnetEthSpec>::max_blobs_per_block())
    + ssz::BYTES_PER_LENGTH_OFFSET; // Length offset for the blob commitments field.
                                    //
    pub static ref SIGNED_BEACON_BLOCK_ELECTRA_MAX: usize = *SIGNED_BEACON_BLOCK_ELECTRA_MAX_WITHOUT_PAYLOAD
    + types::ExecutionPayload::<MainnetEthSpec>::max_execution_payload_electra_size() // adding max size of execution payload (~16gb)
    + ssz::BYTES_PER_LENGTH_OFFSET // Adding the additional ssz offset for the `ExecutionPayload` field
    + (<types::KzgCommitment as Encode>::ssz_fixed_len() * <MainnetEthSpec>::max_blobs_per_block())
    + ssz::BYTES_PER_LENGTH_OFFSET; // Length offset for the blob commitments field.

    pub static ref ERROR_TYPE_MIN: usize =
        VariableList::<u8, MaxErrorLen>::from(Vec::<u8>::new())
    .as_ssz_bytes()
    .len();
    pub static ref ERROR_TYPE_MAX: usize =
        VariableList::<u8, MaxErrorLen>::from(vec![
            0u8;
            MAX_ERROR_LEN
                as usize
        ])
    .as_ssz_bytes()
    .len();

    pub static ref LIGHT_CLIENT_FINALITY_UPDATE_CAPELLA_MAX: usize = LightClientFinalityUpdate::<MainnetEthSpec>::ssz_max_len_for_fork(ForkName::Capella);
    pub static ref LIGHT_CLIENT_FINALITY_UPDATE_DENEB_MAX: usize = LightClientFinalityUpdate::<MainnetEthSpec>::ssz_max_len_for_fork(ForkName::Deneb);
    pub static ref LIGHT_CLIENT_FINALITY_UPDATE_ELECTRA_MAX: usize = LightClientFinalityUpdate::<MainnetEthSpec>::ssz_max_len_for_fork(ForkName::Electra);
    pub static ref LIGHT_CLIENT_OPTIMISTIC_UPDATE_CAPELLA_MAX: usize = LightClientOptimisticUpdate::<MainnetEthSpec>::ssz_max_len_for_fork(ForkName::Capella);
    pub static ref LIGHT_CLIENT_OPTIMISTIC_UPDATE_DENEB_MAX: usize = LightClientOptimisticUpdate::<MainnetEthSpec>::ssz_max_len_for_fork(ForkName::Deneb);
    pub static ref LIGHT_CLIENT_OPTIMISTIC_UPDATE_ELECTRA_MAX: usize = LightClientOptimisticUpdate::<MainnetEthSpec>::ssz_max_len_for_fork(ForkName::Electra);
    pub static ref LIGHT_CLIENT_BOOTSTRAP_CAPELLA_MAX: usize = LightClientBootstrap::<MainnetEthSpec>::ssz_max_len_for_fork(ForkName::Capella);
    pub static ref LIGHT_CLIENT_BOOTSTRAP_DENEB_MAX: usize = LightClientBootstrap::<MainnetEthSpec>::ssz_max_len_for_fork(ForkName::Deneb);
    pub static ref LIGHT_CLIENT_BOOTSTRAP_ELECTRA_MAX: usize = LightClientBootstrap::<MainnetEthSpec>::ssz_max_len_for_fork(ForkName::Electra);
}

/// The protocol prefix the RPC protocol id.
const PROTOCOL_PREFIX: &str = "/eth2/beacon_chain/req";
/// The number of seconds to wait for the first bytes of a request once a protocol has been
/// established before the stream is terminated.
const REQUEST_TIMEOUT: u64 = 15;

/// Returns the maximum bytes that can be sent across the RPC.
pub fn max_rpc_size(fork_context: &ForkContext, max_chunk_size: usize) -> usize {
    match fork_context.current_fork() {
        ForkName::Altair | ForkName::Base => max_chunk_size / 10,
        ForkName::Bellatrix => max_chunk_size,
        ForkName::Capella => max_chunk_size,
        ForkName::Deneb => max_chunk_size,
        ForkName::Electra => max_chunk_size,
    }
}

/// Returns the rpc limits for beacon_block_by_range and beacon_block_by_root responses.
///
/// Note: This function should take care to return the min/max limits accounting for all
/// previous valid forks when adding a new fork variant.
pub fn rpc_block_limits_by_fork(current_fork: ForkName) -> RpcLimits {
    match &current_fork {
        ForkName::Base => {
            RpcLimits::new(*SIGNED_BEACON_BLOCK_BASE_MIN, *SIGNED_BEACON_BLOCK_BASE_MAX)
        }
        ForkName::Altair => RpcLimits::new(
            *SIGNED_BEACON_BLOCK_BASE_MIN, // Base block is smaller than altair blocks
            *SIGNED_BEACON_BLOCK_ALTAIR_MAX, // Altair block is larger than base blocks
        ),
        ForkName::Bellatrix => RpcLimits::new(
            *SIGNED_BEACON_BLOCK_BASE_MIN, // Base block is smaller than altair and bellatrix blocks
            *SIGNED_BEACON_BLOCK_BELLATRIX_MAX, // Bellatrix block is larger than base and altair blocks
        ),
        ForkName::Capella => RpcLimits::new(
            *SIGNED_BEACON_BLOCK_BASE_MIN, // Base block is smaller than altair and bellatrix blocks
            *SIGNED_BEACON_BLOCK_CAPELLA_MAX, // Capella block is larger than base, altair and merge blocks
        ),
        ForkName::Deneb => RpcLimits::new(
            *SIGNED_BEACON_BLOCK_BASE_MIN, // Base block is smaller than altair and bellatrix blocks
            *SIGNED_BEACON_BLOCK_DENEB_MAX, // Deneb block is larger than all prior fork blocks
        ),
        ForkName::Electra => RpcLimits::new(
            *SIGNED_BEACON_BLOCK_BASE_MIN, // Base block is smaller than altair and bellatrix blocks
            *SIGNED_BEACON_BLOCK_ELECTRA_MAX, // Electra block is larger than Deneb block
        ),
    }
}

fn rpc_light_client_finality_update_limits_by_fork(current_fork: ForkName) -> RpcLimits {
    let altair_fixed_len = LightClientFinalityUpdateAltair::<MainnetEthSpec>::ssz_fixed_len();

    match &current_fork {
        ForkName::Base => RpcLimits::new(0, 0),
        ForkName::Altair | ForkName::Bellatrix => {
            RpcLimits::new(altair_fixed_len, altair_fixed_len)
        }
        ForkName::Capella => {
            RpcLimits::new(altair_fixed_len, *LIGHT_CLIENT_FINALITY_UPDATE_CAPELLA_MAX)
        }
        ForkName::Deneb => {
            RpcLimits::new(altair_fixed_len, *LIGHT_CLIENT_FINALITY_UPDATE_DENEB_MAX)
        }
        ForkName::Electra => {
            RpcLimits::new(altair_fixed_len, *LIGHT_CLIENT_FINALITY_UPDATE_ELECTRA_MAX)
        }
    }
}

fn rpc_light_client_optimistic_update_limits_by_fork(current_fork: ForkName) -> RpcLimits {
    let altair_fixed_len = LightClientOptimisticUpdateAltair::<MainnetEthSpec>::ssz_fixed_len();

    match &current_fork {
        ForkName::Base => RpcLimits::new(0, 0),
        ForkName::Altair | ForkName::Bellatrix => {
            RpcLimits::new(altair_fixed_len, altair_fixed_len)
        }
        ForkName::Capella => RpcLimits::new(
            altair_fixed_len,
            *LIGHT_CLIENT_OPTIMISTIC_UPDATE_CAPELLA_MAX,
        ),
        ForkName::Deneb => {
            RpcLimits::new(altair_fixed_len, *LIGHT_CLIENT_OPTIMISTIC_UPDATE_DENEB_MAX)
        }
        ForkName::Electra => RpcLimits::new(
            altair_fixed_len,
            *LIGHT_CLIENT_OPTIMISTIC_UPDATE_ELECTRA_MAX,
        ),
    }
}

fn rpc_light_client_bootstrap_limits_by_fork(current_fork: ForkName) -> RpcLimits {
    let altair_fixed_len = LightClientBootstrapAltair::<MainnetEthSpec>::ssz_fixed_len();

    match &current_fork {
        ForkName::Base => RpcLimits::new(0, 0),
        ForkName::Altair | ForkName::Bellatrix => {
            RpcLimits::new(altair_fixed_len, altair_fixed_len)
        }
        ForkName::Capella => RpcLimits::new(altair_fixed_len, *LIGHT_CLIENT_BOOTSTRAP_CAPELLA_MAX),
        ForkName::Deneb => RpcLimits::new(altair_fixed_len, *LIGHT_CLIENT_BOOTSTRAP_DENEB_MAX),
        ForkName::Electra => RpcLimits::new(altair_fixed_len, *LIGHT_CLIENT_BOOTSTRAP_ELECTRA_MAX),
    }
}

/// Protocol names to be used.
#[derive(Debug, Clone, Copy, PartialEq, Eq, Hash, EnumString, AsRefStr, Display)]
#[strum(serialize_all = "snake_case")]
pub enum Protocol {
    /// The Status protocol name.
    Status,
    /// The Goodbye protocol name.
    Goodbye,
    /// The `BlocksByRange` protocol name.
    #[strum(serialize = "beacon_blocks_by_range")]
    BlocksByRange,
    /// The `BlocksByRoot` protocol name.
    #[strum(serialize = "beacon_blocks_by_root")]
    BlocksByRoot,
    /// The `BlobsByRange` protocol name.
    #[strum(serialize = "blob_sidecars_by_range")]
    BlobsByRange,
    /// The `BlobsByRoot` protocol name.
    #[strum(serialize = "blob_sidecars_by_root")]
    BlobsByRoot,
    /// The `DataColumnSidecarsByRoot` protocol name.
    #[strum(serialize = "data_column_sidecars_by_root")]
    DataColumnsByRoot,
    /// The `Ping` protocol name.
    Ping,
    /// The `MetaData` protocol name.
    #[strum(serialize = "metadata")]
    MetaData,
    /// The `LightClientBootstrap` protocol name.
    #[strum(serialize = "light_client_bootstrap")]
    LightClientBootstrap,
    /// The `LightClientOptimisticUpdate` protocol name.
    #[strum(serialize = "light_client_optimistic_update")]
    LightClientOptimisticUpdate,
    /// The `LightClientFinalityUpdate` protocol name.
    #[strum(serialize = "light_client_finality_update")]
    LightClientFinalityUpdate,
}

impl Protocol {
    pub(crate) fn terminator(self) -> Option<ResponseTermination> {
        match self {
            Protocol::Status => None,
            Protocol::Goodbye => None,
            Protocol::BlocksByRange => Some(ResponseTermination::BlocksByRange),
            Protocol::BlocksByRoot => Some(ResponseTermination::BlocksByRoot),
            Protocol::BlobsByRange => Some(ResponseTermination::BlobsByRange),
            Protocol::BlobsByRoot => Some(ResponseTermination::BlobsByRoot),
            Protocol::DataColumnsByRoot => Some(ResponseTermination::DataColumnsByRoot),
            Protocol::Ping => None,
            Protocol::MetaData => None,
            Protocol::LightClientBootstrap => None,
            Protocol::LightClientOptimisticUpdate => None,
            Protocol::LightClientFinalityUpdate => None,
        }
    }
}

/// RPC Encondings supported.
#[derive(Debug, Clone, PartialEq, Eq)]
pub enum Encoding {
    SSZSnappy,
}

/// All valid protocol name and version combinations.
#[derive(Debug, Clone, Copy, PartialEq)]
pub enum SupportedProtocol {
    StatusV1,
    GoodbyeV1,
    BlocksByRangeV1,
    BlocksByRangeV2,
    BlocksByRootV1,
    BlocksByRootV2,
    BlobsByRangeV1,
    BlobsByRootV1,
    DataColumnsByRootV1,
    PingV1,
    MetaDataV1,
    MetaDataV2,
    LightClientBootstrapV1,
    LightClientOptimisticUpdateV1,
    LightClientFinalityUpdateV1,
}

impl SupportedProtocol {
    pub fn version_string(&self) -> &'static str {
        match self {
            SupportedProtocol::StatusV1 => "1",
            SupportedProtocol::GoodbyeV1 => "1",
            SupportedProtocol::BlocksByRangeV1 => "1",
            SupportedProtocol::BlocksByRangeV2 => "2",
            SupportedProtocol::BlocksByRootV1 => "1",
            SupportedProtocol::BlocksByRootV2 => "2",
            SupportedProtocol::BlobsByRangeV1 => "1",
            SupportedProtocol::BlobsByRootV1 => "1",
            SupportedProtocol::DataColumnsByRootV1 => "1",
            SupportedProtocol::PingV1 => "1",
            SupportedProtocol::MetaDataV1 => "1",
            SupportedProtocol::MetaDataV2 => "2",
            SupportedProtocol::LightClientBootstrapV1 => "1",
            SupportedProtocol::LightClientOptimisticUpdateV1 => "1",
            SupportedProtocol::LightClientFinalityUpdateV1 => "1",
        }
    }

    pub fn protocol(&self) -> Protocol {
        match self {
            SupportedProtocol::StatusV1 => Protocol::Status,
            SupportedProtocol::GoodbyeV1 => Protocol::Goodbye,
            SupportedProtocol::BlocksByRangeV1 => Protocol::BlocksByRange,
            SupportedProtocol::BlocksByRangeV2 => Protocol::BlocksByRange,
            SupportedProtocol::BlocksByRootV1 => Protocol::BlocksByRoot,
            SupportedProtocol::BlocksByRootV2 => Protocol::BlocksByRoot,
            SupportedProtocol::BlobsByRangeV1 => Protocol::BlobsByRange,
            SupportedProtocol::BlobsByRootV1 => Protocol::BlobsByRoot,
            SupportedProtocol::DataColumnsByRootV1 => Protocol::DataColumnsByRoot,
            SupportedProtocol::PingV1 => Protocol::Ping,
            SupportedProtocol::MetaDataV1 => Protocol::MetaData,
            SupportedProtocol::MetaDataV2 => Protocol::MetaData,
            SupportedProtocol::LightClientBootstrapV1 => Protocol::LightClientBootstrap,
            SupportedProtocol::LightClientOptimisticUpdateV1 => {
                Protocol::LightClientOptimisticUpdate
            }
            SupportedProtocol::LightClientFinalityUpdateV1 => Protocol::LightClientFinalityUpdate,
        }
    }

    fn currently_supported(fork_context: &ForkContext) -> Vec<ProtocolId> {
        let mut supported = vec![
            ProtocolId::new(Self::StatusV1, Encoding::SSZSnappy),
            ProtocolId::new(Self::GoodbyeV1, Encoding::SSZSnappy),
            // V2 variants have higher preference then V1
            ProtocolId::new(Self::BlocksByRangeV2, Encoding::SSZSnappy),
            ProtocolId::new(Self::BlocksByRangeV1, Encoding::SSZSnappy),
            ProtocolId::new(Self::BlocksByRootV2, Encoding::SSZSnappy),
            ProtocolId::new(Self::BlocksByRootV1, Encoding::SSZSnappy),
            ProtocolId::new(Self::PingV1, Encoding::SSZSnappy),
            ProtocolId::new(Self::MetaDataV2, Encoding::SSZSnappy),
            ProtocolId::new(Self::MetaDataV1, Encoding::SSZSnappy),
        ];
        if fork_context.fork_exists(ForkName::Deneb) {
            supported.extend_from_slice(&[
                ProtocolId::new(SupportedProtocol::BlobsByRootV1, Encoding::SSZSnappy),
                ProtocolId::new(SupportedProtocol::BlobsByRangeV1, Encoding::SSZSnappy),
            ]);
        }
        supported
    }
}

impl std::fmt::Display for Encoding {
    fn fmt(&self, f: &mut std::fmt::Formatter<'_>) -> std::fmt::Result {
        let repr = match self {
            Encoding::SSZSnappy => "ssz_snappy",
        };
        f.write_str(repr)
    }
}

#[derive(Debug, Clone)]
pub struct RPCProtocol<E: EthSpec> {
    pub fork_context: Arc<ForkContext>,
    pub max_rpc_size: usize,
    pub enable_light_client_server: bool,
    pub phantom: PhantomData<E>,
    pub ttfb_timeout: Duration,
}

impl<E: EthSpec> UpgradeInfo for RPCProtocol<E> {
    type Info = ProtocolId;
    type InfoIter = Vec<Self::Info>;

    /// The list of supported RPC protocols for Lighthouse.
    fn protocol_info(&self) -> Self::InfoIter {
        let mut supported_protocols = SupportedProtocol::currently_supported(&self.fork_context);
        if self.enable_light_client_server {
            supported_protocols.push(ProtocolId::new(
                SupportedProtocol::LightClientBootstrapV1,
                Encoding::SSZSnappy,
            ));
            supported_protocols.push(ProtocolId::new(
                SupportedProtocol::LightClientOptimisticUpdateV1,
                Encoding::SSZSnappy,
            ));
            supported_protocols.push(ProtocolId::new(
                SupportedProtocol::LightClientFinalityUpdateV1,
                Encoding::SSZSnappy,
            ));
        }
        supported_protocols
    }
}

/// Represents the ssz length bounds for RPC messages.
#[derive(Debug, PartialEq)]
pub struct RpcLimits {
    pub min: usize,
    pub max: usize,
}

impl RpcLimits {
    pub fn new(min: usize, max: usize) -> Self {
        Self { min, max }
    }

    /// Returns true if the given length is greater than `max_rpc_size` or out of
    /// bounds for the given ssz type, returns false otherwise.
    pub fn is_out_of_bounds(&self, length: usize, max_rpc_size: usize) -> bool {
        length > std::cmp::min(self.max, max_rpc_size) || length < self.min
    }
}

/// Tracks the types in a protocol id.
#[derive(Clone, Debug)]
pub struct ProtocolId {
    /// The protocol name and version
    pub versioned_protocol: SupportedProtocol,

    /// The encoding of the RPC.
    pub encoding: Encoding,

    /// The protocol id that is formed from the above fields.
    protocol_id: String,
}

impl AsRef<str> for ProtocolId {
    fn as_ref(&self) -> &str {
        self.protocol_id.as_ref()
    }
}

impl ProtocolId {
    /// Returns min and max size for messages of given protocol id requests.
    pub fn rpc_request_limits(&self, spec: &ChainSpec) -> RpcLimits {
        match self.versioned_protocol.protocol() {
            Protocol::Status => RpcLimits::new(
                <StatusMessage as Encode>::ssz_fixed_len(),
                <StatusMessage as Encode>::ssz_fixed_len(),
            ),
            Protocol::Goodbye => RpcLimits::new(
                <GoodbyeReason as Encode>::ssz_fixed_len(),
                <GoodbyeReason as Encode>::ssz_fixed_len(),
            ),
            // V1 and V2 requests are the same
            Protocol::BlocksByRange => RpcLimits::new(
                <OldBlocksByRangeRequestV2 as Encode>::ssz_fixed_len(),
                <OldBlocksByRangeRequestV2 as Encode>::ssz_fixed_len(),
            ),
            Protocol::BlocksByRoot => RpcLimits::new(0, spec.max_blocks_by_root_request),
            Protocol::BlobsByRange => RpcLimits::new(
                <BlobsByRangeRequest as Encode>::ssz_fixed_len(),
                <BlobsByRangeRequest as Encode>::ssz_fixed_len(),
            ),
            Protocol::BlobsByRoot => RpcLimits::new(0, spec.max_blobs_by_root_request),
            Protocol::DataColumnsByRoot => RpcLimits::new(0, spec.max_data_columns_by_root_request),
            Protocol::Ping => RpcLimits::new(
                <Ping as Encode>::ssz_fixed_len(),
                <Ping as Encode>::ssz_fixed_len(),
            ),
            Protocol::LightClientBootstrap => RpcLimits::new(
                <LightClientBootstrapRequest as Encode>::ssz_fixed_len(),
                <LightClientBootstrapRequest as Encode>::ssz_fixed_len(),
            ),
            Protocol::LightClientOptimisticUpdate => RpcLimits::new(0, 0),
            Protocol::LightClientFinalityUpdate => RpcLimits::new(0, 0),
            Protocol::MetaData => RpcLimits::new(0, 0), // Metadata requests are empty
        }
    }

    /// Returns min and max size for messages of given protocol id responses.
    pub fn rpc_response_limits<E: EthSpec>(&self, fork_context: &ForkContext) -> RpcLimits {
        match self.versioned_protocol.protocol() {
            Protocol::Status => RpcLimits::new(
                <StatusMessage as Encode>::ssz_fixed_len(),
                <StatusMessage as Encode>::ssz_fixed_len(),
            ),
            Protocol::Goodbye => RpcLimits::new(0, 0), // Goodbye request has no response
            Protocol::BlocksByRange => rpc_block_limits_by_fork(fork_context.current_fork()),
            Protocol::BlocksByRoot => rpc_block_limits_by_fork(fork_context.current_fork()),
            Protocol::BlobsByRange => rpc_blob_limits::<E>(),
            Protocol::BlobsByRoot => rpc_blob_limits::<E>(),
            Protocol::DataColumnsByRoot => RpcLimits::new(
                DataColumnSidecar::<E>::min_size(),
                DataColumnSidecar::<E>::max_size(),
            ),
            Protocol::Ping => RpcLimits::new(
                <Ping as Encode>::ssz_fixed_len(),
                <Ping as Encode>::ssz_fixed_len(),
            ),
            Protocol::MetaData => RpcLimits::new(
                <MetaDataV1<E> as Encode>::ssz_fixed_len(),
                <MetaDataV2<E> as Encode>::ssz_fixed_len(),
            ),
            Protocol::LightClientBootstrap => {
                rpc_light_client_bootstrap_limits_by_fork(fork_context.current_fork())
            }
            Protocol::LightClientOptimisticUpdate => {
                rpc_light_client_optimistic_update_limits_by_fork(fork_context.current_fork())
            }
            Protocol::LightClientFinalityUpdate => {
                rpc_light_client_finality_update_limits_by_fork(fork_context.current_fork())
            }
        }
    }

    /// Returns `true` if the given `ProtocolId` should expect `context_bytes` in the
    /// beginning of the stream, else returns `false`.
    pub fn has_context_bytes(&self) -> bool {
        match self.versioned_protocol {
            SupportedProtocol::BlocksByRangeV2
            | SupportedProtocol::BlocksByRootV2
            | SupportedProtocol::BlobsByRangeV1
            | SupportedProtocol::BlobsByRootV1
            | SupportedProtocol::DataColumnsByRootV1
            | SupportedProtocol::LightClientBootstrapV1
            | SupportedProtocol::LightClientOptimisticUpdateV1
            | SupportedProtocol::LightClientFinalityUpdateV1 => true,
            SupportedProtocol::StatusV1
            | SupportedProtocol::BlocksByRootV1
            | SupportedProtocol::BlocksByRangeV1
            | SupportedProtocol::PingV1
            | SupportedProtocol::MetaDataV1
            | SupportedProtocol::MetaDataV2
            | SupportedProtocol::GoodbyeV1 => false,
        }
    }
}

/// An RPC protocol ID.
impl ProtocolId {
    pub fn new(versioned_protocol: SupportedProtocol, encoding: Encoding) -> Self {
        let protocol_id = format!(
            "{}/{}/{}/{}",
            PROTOCOL_PREFIX,
            versioned_protocol.protocol(),
            versioned_protocol.version_string(),
            encoding
        );

        ProtocolId {
            versioned_protocol,
            encoding,
            protocol_id,
        }
    }
}

pub fn rpc_blob_limits<E: EthSpec>() -> RpcLimits {
    RpcLimits::new(
        BlobSidecar::<E>::empty().as_ssz_bytes().len(),
        BlobSidecar::<E>::max_size(),
    )
}

/* Inbound upgrade */

// The inbound protocol reads the request, decodes it and returns the stream to the protocol
// handler to respond to once ready.

pub type InboundOutput<TSocket, E> = (InboundRequest<E>, InboundFramed<TSocket, E>);
pub type InboundFramed<TSocket, E> =
    Framed<std::pin::Pin<Box<TimeoutStream<Compat<TSocket>>>>, InboundCodec<E>>;

impl<TSocket, E> InboundUpgrade<TSocket> for RPCProtocol<E>
where
    TSocket: AsyncRead + AsyncWrite + Unpin + Send + 'static,
    E: EthSpec,
{
    type Output = InboundOutput<TSocket, E>;
    type Error = RPCError;
    type Future = BoxFuture<'static, Result<Self::Output, Self::Error>>;

    fn upgrade_inbound(self, socket: TSocket, protocol: ProtocolId) -> Self::Future {
        async move {
            let versioned_protocol = protocol.versioned_protocol;
            // convert the socket to tokio compatible socket
            let socket = socket.compat();
            let codec = match protocol.encoding {
                Encoding::SSZSnappy => {
                    let ssz_snappy_codec = BaseInboundCodec::new(SSZSnappyInboundCodec::new(
                        protocol,
                        self.max_rpc_size,
                        self.fork_context.clone(),
                    ));
                    InboundCodec::SSZSnappy(ssz_snappy_codec)
                }
            };
            let mut timed_socket = TimeoutStream::new(socket);
            timed_socket.set_read_timeout(Some(self.ttfb_timeout));

            let socket = Framed::new(Box::pin(timed_socket), codec);

            // MetaData requests should be empty, return the stream
            match versioned_protocol {
                SupportedProtocol::MetaDataV1 => {
                    Ok((InboundRequest::MetaData(MetadataRequest::new_v1()), socket))
                }
                SupportedProtocol::MetaDataV2 => {
                    Ok((InboundRequest::MetaData(MetadataRequest::new_v2()), socket))
                }
                SupportedProtocol::LightClientOptimisticUpdateV1 => {
                    Ok((InboundRequest::LightClientOptimisticUpdate, socket))
                }
                SupportedProtocol::LightClientFinalityUpdateV1 => {
                    Ok((InboundRequest::LightClientFinalityUpdate, socket))
                }
                _ => {
                    match tokio::time::timeout(
                        Duration::from_secs(REQUEST_TIMEOUT),
                        socket.into_future(),
                    )
                    .await
                    {
                        Err(e) => Err(RPCError::from(e)),
                        Ok((Some(Ok(request)), stream)) => Ok((request, stream)),
                        Ok((Some(Err(e)), _)) => Err(e),
                        Ok((None, _)) => Err(RPCError::IncompleteStream),
                    }
                }
            }
        }
        .boxed()
    }
}

#[derive(Debug, Clone, PartialEq)]
pub enum InboundRequest<E: EthSpec> {
    Status(StatusMessage),
    Goodbye(GoodbyeReason),
    BlocksByRange(OldBlocksByRangeRequest),
    BlocksByRoot(BlocksByRootRequest),
    BlobsByRange(BlobsByRangeRequest),
    BlobsByRoot(BlobsByRootRequest),
    DataColumnsByRoot(DataColumnsByRootRequest),
    LightClientBootstrap(LightClientBootstrapRequest),
    LightClientOptimisticUpdate,
    LightClientFinalityUpdate,
    Ping(Ping),
    MetaData(MetadataRequest<E>),
}

/// Implements the encoding per supported protocol for `RPCRequest`.
impl<E: EthSpec> InboundRequest<E> {
    /* These functions are used in the handler for stream management */

    /// Maximum number of responses expected for this request.
    pub fn max_responses(&self) -> u64 {
        match self {
            InboundRequest::Status(_) => 1,
            InboundRequest::Goodbye(_) => 0,
            InboundRequest::BlocksByRange(req) => *req.count(),
            InboundRequest::BlocksByRoot(req) => req.block_roots().len() as u64,
            InboundRequest::BlobsByRange(req) => req.max_blobs_requested::<E>(),
            InboundRequest::BlobsByRoot(req) => req.blob_ids.len() as u64,
            InboundRequest::DataColumnsByRoot(req) => req.data_column_ids.len() as u64,
            InboundRequest::Ping(_) => 1,
            InboundRequest::MetaData(_) => 1,
            InboundRequest::LightClientBootstrap(_) => 1,
            InboundRequest::LightClientOptimisticUpdate => 1,
            InboundRequest::LightClientFinalityUpdate => 1,
        }
    }

    /// Gives the corresponding `SupportedProtocol` to this request.
    pub fn versioned_protocol(&self) -> SupportedProtocol {
        match self {
            InboundRequest::Status(_) => SupportedProtocol::StatusV1,
            InboundRequest::Goodbye(_) => SupportedProtocol::GoodbyeV1,
            InboundRequest::BlocksByRange(req) => match req {
                OldBlocksByRangeRequest::V1(_) => SupportedProtocol::BlocksByRangeV1,
                OldBlocksByRangeRequest::V2(_) => SupportedProtocol::BlocksByRangeV2,
            },
            InboundRequest::BlocksByRoot(req) => match req {
                BlocksByRootRequest::V1(_) => SupportedProtocol::BlocksByRootV1,
                BlocksByRootRequest::V2(_) => SupportedProtocol::BlocksByRootV2,
            },
            InboundRequest::BlobsByRange(_) => SupportedProtocol::BlobsByRangeV1,
            InboundRequest::BlobsByRoot(_) => SupportedProtocol::BlobsByRootV1,
            InboundRequest::DataColumnsByRoot(_) => SupportedProtocol::DataColumnsByRootV1,
            InboundRequest::Ping(_) => SupportedProtocol::PingV1,
            InboundRequest::MetaData(req) => match req {
                MetadataRequest::V1(_) => SupportedProtocol::MetaDataV1,
                MetadataRequest::V2(_) => SupportedProtocol::MetaDataV2,
            },
            InboundRequest::LightClientBootstrap(_) => SupportedProtocol::LightClientBootstrapV1,
            InboundRequest::LightClientOptimisticUpdate => {
                SupportedProtocol::LightClientOptimisticUpdateV1
            }
            InboundRequest::LightClientFinalityUpdate => {
                SupportedProtocol::LightClientFinalityUpdateV1
            }
        }
    }

    /// Returns the `ResponseTermination` type associated with the request if a stream gets
    /// terminated.
    pub fn stream_termination(&self) -> ResponseTermination {
        match self {
            // this only gets called after `multiple_responses()` returns true. Therefore, only
            // variants that have `multiple_responses()` can have values.
            InboundRequest::BlocksByRange(_) => ResponseTermination::BlocksByRange,
            InboundRequest::BlocksByRoot(_) => ResponseTermination::BlocksByRoot,
            InboundRequest::BlobsByRange(_) => ResponseTermination::BlobsByRange,
            InboundRequest::BlobsByRoot(_) => ResponseTermination::BlobsByRoot,
            InboundRequest::DataColumnsByRoot(_) => ResponseTermination::DataColumnsByRoot,
            InboundRequest::Status(_) => unreachable!(),
            InboundRequest::Goodbye(_) => unreachable!(),
            InboundRequest::Ping(_) => unreachable!(),
            InboundRequest::MetaData(_) => unreachable!(),
            InboundRequest::LightClientBootstrap(_) => unreachable!(),
            InboundRequest::LightClientFinalityUpdate => unreachable!(),
            InboundRequest::LightClientOptimisticUpdate => unreachable!(),
        }
    }
}

/// Error in RPC Encoding/Decoding.
#[derive(Debug, Clone, PartialEq, IntoStaticStr)]
#[strum(serialize_all = "snake_case")]
pub enum RPCError {
    /// Error when decoding the raw buffer from ssz.
    // NOTE: in the future a ssz::DecodeError should map to an InvalidData error
    #[strum(serialize = "decode_error")]
    SSZDecodeError(ssz::DecodeError),
    /// IO Error.
    IoError(String),
    /// The peer returned a valid response but the response indicated an error.
    ErrorResponse(RPCResponseErrorCode, String),
    /// Timed out waiting for a response.
    StreamTimeout,
    /// Peer does not support the protocol.
    UnsupportedProtocol,
    /// Stream ended unexpectedly.
    IncompleteStream,
    /// Peer sent invalid data.
    InvalidData(String),
    /// An error occurred due to internal reasons. Ex: timer failure.
    InternalError(&'static str),
    /// Negotiation with this peer timed out.
    NegotiationTimeout,
    /// Handler rejected this request.
    HandlerRejected,
    /// We have intentionally disconnected.
    Disconnected,
}

impl From<ssz::DecodeError> for RPCError {
    #[inline]
    fn from(err: ssz::DecodeError) -> Self {
        RPCError::SSZDecodeError(err)
    }
}
impl From<tokio::time::error::Elapsed> for RPCError {
    fn from(_: tokio::time::error::Elapsed) -> Self {
        RPCError::StreamTimeout
    }
}

impl From<io::Error> for RPCError {
    fn from(err: io::Error) -> Self {
        RPCError::IoError(err.to_string())
    }
}

// Error trait is required for `ProtocolsHandler`
impl std::fmt::Display for RPCError {
    fn fmt(&self, f: &mut std::fmt::Formatter<'_>) -> std::fmt::Result {
        match *self {
            RPCError::SSZDecodeError(ref err) => write!(f, "Error while decoding ssz: {:?}", err),
            RPCError::InvalidData(ref err) => write!(f, "Peer sent unexpected data: {}", err),
            RPCError::IoError(ref err) => write!(f, "IO Error: {}", err),
            RPCError::ErrorResponse(ref code, ref reason) => write!(
                f,
                "RPC response was an error: {} with reason: {}",
                code, reason
            ),
            RPCError::StreamTimeout => write!(f, "Stream Timeout"),
            RPCError::UnsupportedProtocol => write!(f, "Peer does not support the protocol"),
            RPCError::IncompleteStream => write!(f, "Stream ended unexpectedly"),
            RPCError::InternalError(ref err) => write!(f, "Internal error: {}", err),
            RPCError::NegotiationTimeout => write!(f, "Negotiation timeout"),
            RPCError::HandlerRejected => write!(f, "Handler rejected the request"),
            RPCError::Disconnected => write!(f, "Gracefully Disconnected"),
        }
    }
}

impl std::error::Error for RPCError {
    fn source(&self) -> Option<&(dyn std::error::Error + 'static)> {
        match *self {
            // NOTE: this does have a source
            RPCError::SSZDecodeError(_) => None,
            RPCError::IoError(_) => None,
            RPCError::StreamTimeout => None,
            RPCError::UnsupportedProtocol => None,
            RPCError::IncompleteStream => None,
            RPCError::InvalidData(_) => None,
            RPCError::InternalError(_) => None,
            RPCError::ErrorResponse(_, _) => None,
            RPCError::NegotiationTimeout => None,
            RPCError::HandlerRejected => None,
            RPCError::Disconnected => None,
        }
    }
}

impl<E: EthSpec> std::fmt::Display for InboundRequest<E> {
    fn fmt(&self, f: &mut std::fmt::Formatter<'_>) -> std::fmt::Result {
        match self {
            InboundRequest::Status(status) => write!(f, "Status Message: {}", status),
            InboundRequest::Goodbye(reason) => write!(f, "Goodbye: {}", reason),
            InboundRequest::BlocksByRange(req) => write!(f, "Blocks by range: {}", req),
            InboundRequest::BlocksByRoot(req) => write!(f, "Blocks by root: {:?}", req),
            InboundRequest::BlobsByRange(req) => write!(f, "Blobs by range: {:?}", req),
            InboundRequest::BlobsByRoot(req) => write!(f, "Blobs by root: {:?}", req),
            InboundRequest::DataColumnsByRoot(req) => write!(f, "Data columns by root: {:?}", req),
            InboundRequest::Ping(ping) => write!(f, "Ping: {}", ping.data),
            InboundRequest::MetaData(_) => write!(f, "MetaData request"),
            InboundRequest::LightClientBootstrap(bootstrap) => {
                write!(f, "Light client boostrap: {}", bootstrap.root)
            }
            InboundRequest::LightClientOptimisticUpdate => {
                write!(f, "Light client optimistic update request")
            }
            InboundRequest::LightClientFinalityUpdate => {
                write!(f, "Light client finality update request")
            }
        }
    }
}

impl RPCError {
    /// Get a `str` representation of the error.
    /// Used for metrics.
    pub fn as_static_str(&self) -> &'static str {
        match self {
            RPCError::ErrorResponse(ref code, ..) => code.into(),
            e => e.into(),
        }
    }
}<|MERGE_RESOLUTION|>--- conflicted
+++ resolved
@@ -17,16 +17,10 @@
     compat::{Compat, FuturesAsyncReadCompatExt},
 };
 use types::{
-<<<<<<< HEAD
-    BeaconBlock, BeaconBlockAltair, BeaconBlockBase, BeaconBlockCapella, BeaconBlockElectra,
-    BeaconBlockMerge, BlobSidecar, ChainSpec, DataColumnSidecar, EmptyBlock, EthSpec, ForkContext,
-    ForkName, LightClientBootstrap, LightClientBootstrapAltair, LightClientFinalityUpdate,
-=======
     BeaconBlock, BeaconBlockAltair, BeaconBlockBase, BeaconBlockBellatrix, BeaconBlockCapella,
-    BeaconBlockElectra, BlobSidecar, ChainSpec, EmptyBlock, EthSpec, ForkContext, ForkName,
-    LightClientBootstrap, LightClientBootstrapAltair, LightClientFinalityUpdate,
->>>>>>> 8b24880d
-    LightClientFinalityUpdateAltair, LightClientOptimisticUpdate,
+    BeaconBlockElectra, BlobSidecar, ChainSpec, DataColumnSidecar, EmptyBlock, EthSpec,
+    ForkContext, ForkName, LightClientBootstrap, LightClientBootstrapAltair,
+    LightClientFinalityUpdate, LightClientFinalityUpdateAltair, LightClientOptimisticUpdate,
     LightClientOptimisticUpdateAltair, MainnetEthSpec, Signature, SignedBeaconBlock,
 };
 
