--- conflicted
+++ resolved
@@ -423,12 +423,8 @@
                 | RPCResponse::BlobsByRoot(_)
                 | RPCResponse::DataColumnsByRoot(_)
                 | RPCResponse::DataColumnsByRange(_) => {
-<<<<<<< HEAD
-                    // TODO(electra)
-=======
                     // TODO(das): If DataColumnSidecar is defined as an Electra type, update the
                     // context bytes to point to ForkName::Electra
->>>>>>> 677f96a3
                     return fork_context.to_context_bytes(ForkName::Deneb);
                 }
                 RPCResponse::LightClientBootstrap(lc_bootstrap) => {
@@ -526,12 +522,9 @@
                 )?,
             })))
         }
-<<<<<<< HEAD
         SupportedProtocol::DataColumnsByRangeV1 => Ok(Some(InboundRequest::DataColumnsByRange(
             DataColumnsByRangeRequest::from_ssz_bytes(decoded_buffer)?,
         ))),
-=======
->>>>>>> 677f96a3
         SupportedProtocol::DataColumnsByRootV1 => Ok(Some(InboundRequest::DataColumnsByRoot(
             DataColumnsByRootRequest {
                 data_column_ids: RuntimeVariableList::from_ssz_bytes(
@@ -540,12 +533,6 @@
                 )?,
             },
         ))),
-<<<<<<< HEAD
-=======
-        SupportedProtocol::DataColumnsByRangeV1 => Ok(Some(InboundRequest::DataColumnsByRange(
-            DataColumnsByRangeRequest::from_ssz_bytes(decoded_buffer)?,
-        ))),
->>>>>>> 677f96a3
         SupportedProtocol::PingV1 => Ok(Some(InboundRequest::Ping(Ping {
             data: u64::from_ssz_bytes(decoded_buffer)?,
         }))),
@@ -638,17 +625,6 @@
                 ),
             )),
         },
-<<<<<<< HEAD
-        SupportedProtocol::DataColumnsByRangeV1 => match fork_name {
-            // TODO(das): update fork name
-            Some(ForkName::Deneb) => Ok(Some(RPCResponse::DataColumnsByRange(Arc::new(
-                DataColumnSidecar::from_ssz_bytes(decoded_buffer)?,
-            )))),
-            Some(_) => Err(RPCError::ErrorResponse(
-                RPCResponseErrorCode::InvalidRequest,
-                "Invalid fork name for data columns by range".to_string(),
-            )),
-=======
         SupportedProtocol::DataColumnsByRootV1 => match fork_name {
             Some(fork_name) => {
                 // TODO(das): PeerDAS is currently supported for both deneb and electra. This check
@@ -665,7 +641,6 @@
                     ))
                 }
             }
->>>>>>> 677f96a3
             None => Err(RPCError::ErrorResponse(
                 RPCResponseErrorCode::InvalidRequest,
                 format!(
@@ -674,17 +649,6 @@
                 ),
             )),
         },
-<<<<<<< HEAD
-        SupportedProtocol::DataColumnsByRootV1 => match fork_name {
-            // TODO(das): update fork name
-            Some(ForkName::Deneb) => Ok(Some(RPCResponse::DataColumnsByRoot(Arc::new(
-                DataColumnSidecar::from_ssz_bytes(decoded_buffer)?,
-            )))),
-            Some(_) => Err(RPCError::ErrorResponse(
-                RPCResponseErrorCode::InvalidRequest,
-                "Invalid fork name for data columns by root".to_string(),
-            )),
-=======
         SupportedProtocol::DataColumnsByRangeV1 => match fork_name {
             Some(fork_name) => {
                 if fork_name.deneb_enabled() {
@@ -698,7 +662,6 @@
                     ))
                 }
             }
->>>>>>> 677f96a3
             None => Err(RPCError::ErrorResponse(
                 RPCResponseErrorCode::InvalidRequest,
                 format!(
@@ -1141,21 +1104,12 @@
             OutboundRequest::BlobsByRoot(bbroot) => {
                 assert_eq!(decoded, InboundRequest::BlobsByRoot(bbroot))
             }
-<<<<<<< HEAD
-            OutboundRequest::DataColumnsByRange(value) => {
-                assert_eq!(decoded, InboundRequest::DataColumnsByRange(value))
-            }
             OutboundRequest::DataColumnsByRoot(dcbroot) => {
                 assert_eq!(decoded, InboundRequest::DataColumnsByRoot(dcbroot))
             }
-=======
-            OutboundRequest::DataColumnsByRoot(dcbroot) => {
-                assert_eq!(decoded, InboundRequest::DataColumnsByRoot(dcbroot))
-            }
             OutboundRequest::DataColumnsByRange(dcbrange) => {
                 assert_eq!(decoded, InboundRequest::DataColumnsByRange(dcbrange))
             }
->>>>>>> 677f96a3
             OutboundRequest::Ping(ping) => {
                 assert_eq!(decoded, InboundRequest::Ping(ping))
             }
