use crate::multiaddr::Protocol;
use crate::rpc::{MetaData, MetaDataV1, MetaDataV2};
use crate::types::{
    error, EnrAttestationBitfield, EnrSyncCommitteeBitfield, GossipEncoding, GossipKind,
};
use crate::{GossipTopic, NetworkConfig};
use libp2p::bandwidth::{BandwidthLogging, BandwidthSinks};
use libp2p::core::{
    identity::Keypair, multiaddr::Multiaddr, muxing::StreamMuxerBox, transport::Boxed,
};
use libp2p::gossipsub::subscription_filter::WhitelistSubscriptionFilter;
use libp2p::gossipsub::IdentTopic as Topic;
use libp2p::{core, noise, PeerId, Transport};
use prometheus_client::registry::Registry;
use slog::{debug, warn};
use ssz::Decode;
use ssz::Encode;
use std::collections::HashSet;
use std::fs::File;
use std::io::prelude::*;
use std::path::Path;
use std::sync::Arc;
use std::time::Duration;
use types::{ChainSpec, EnrForkId, EthSpec, ForkContext, SubnetId, SyncSubnetId};

pub const NETWORK_KEY_FILENAME: &str = "key";
/// The maximum simultaneous libp2p connections per peer.
pub const MAX_CONNECTIONS_PER_PEER: u32 = 1;
/// The filename to store our local metadata.
pub const METADATA_FILENAME: &str = "metadata";

pub struct Context<'a> {
    pub config: &'a NetworkConfig,
    pub enr_fork_id: EnrForkId,
    pub fork_context: Arc<ForkContext>,
    pub chain_spec: &'a ChainSpec,
    pub gossipsub_registry: Option<&'a mut Registry>,
}

type BoxedTransport = Boxed<(PeerId, StreamMuxerBox)>;

/// The implementation supports TCP/IP, WebSockets over TCP/IP, noise as the encryption layer, and
/// mplex as the multiplexing layer.
pub fn build_transport(
    local_private_key: Keypair,
) -> std::io::Result<(BoxedTransport, Arc<BandwidthSinks>)> {
    let tcp =
        libp2p::tcp::TokioTcpTransport::new(libp2p::tcp::GenTcpConfig::default().nodelay(true));
    let transport = libp2p::dns::TokioDnsConfig::system(tcp)?;
    #[cfg(feature = "libp2p-websocket")]
    let transport = {
        let trans_clone = transport.clone();
        transport.or_transport(libp2p::websocket::WsConfig::new(trans_clone))
    };

    let (transport, bandwidth) = BandwidthLogging::new(transport);

    // mplex config
    let mut mplex_config = libp2p::mplex::MplexConfig::new();
    mplex_config.set_max_buffer_size(256);
    mplex_config.set_max_buffer_behaviour(libp2p::mplex::MaxBufferBehaviour::Block);

    // yamux config
    let mut yamux_config = libp2p::yamux::YamuxConfig::default();
    yamux_config.set_window_update_mode(libp2p::yamux::WindowUpdateMode::on_read());

    // Authentication
    Ok((
        transport
            .upgrade(core::upgrade::Version::V1)
            .authenticate(generate_noise_config(&local_private_key))
            .multiplex(core::upgrade::SelectUpgrade::new(
                yamux_config,
                mplex_config,
            ))
            .timeout(Duration::from_secs(10))
            .boxed(),
        bandwidth,
    ))
}

// Useful helper functions for debugging. Currently not used in the client.
#[allow(dead_code)]
fn keypair_from_hex(hex_bytes: &str) -> error::Result<Keypair> {
    let hex_bytes = if let Some(stripped) = hex_bytes.strip_prefix("0x") {
        stripped.to_string()
    } else {
        hex_bytes.to_string()
    };

    hex::decode(&hex_bytes)
        .map_err(|e| format!("Failed to parse p2p secret key bytes: {:?}", e).into())
        .and_then(keypair_from_bytes)
}

#[allow(dead_code)]
fn keypair_from_bytes(mut bytes: Vec<u8>) -> error::Result<Keypair> {
    libp2p::core::identity::secp256k1::SecretKey::from_bytes(&mut bytes)
        .map(|secret| {
            let keypair: libp2p::core::identity::secp256k1::Keypair = secret.into();
            Keypair::Secp256k1(keypair)
        })
        .map_err(|e| format!("Unable to parse p2p secret key: {:?}", e).into())
}

/// Loads a private key from disk. If this fails, a new key is
/// generated and is then saved to disk.
///
/// Currently only secp256k1 keys are allowed, as these are the only keys supported by discv5.
pub fn load_private_key(config: &NetworkConfig, log: &slog::Logger) -> Keypair {
    // check for key from disk
    let network_key_f = config.network_dir.join(NETWORK_KEY_FILENAME);
    if let Ok(mut network_key_file) = File::open(network_key_f.clone()) {
        let mut key_bytes: Vec<u8> = Vec::with_capacity(36);
        match network_key_file.read_to_end(&mut key_bytes) {
            Err(_) => debug!(log, "Could not read network key file"),
            Ok(_) => {
                // only accept secp256k1 keys for now
                if let Ok(secret_key) =
                    libp2p::core::identity::secp256k1::SecretKey::from_bytes(&mut key_bytes)
                {
                    let kp: libp2p::core::identity::secp256k1::Keypair = secret_key.into();
                    debug!(log, "Loaded network key from disk.");
                    return Keypair::Secp256k1(kp);
                } else {
                    debug!(log, "Network key file is not a valid secp256k1 key");
                }
            }
        }
    }

    // if a key could not be loaded from disk, generate a new one and save it
    let local_private_key = Keypair::generate_secp256k1();
    if let Keypair::Secp256k1(key) = local_private_key.clone() {
        let _ = std::fs::create_dir_all(&config.network_dir);
        match File::create(network_key_f.clone())
            .and_then(|mut f| f.write_all(&key.secret().to_bytes()))
        {
            Ok(_) => {
                debug!(log, "New network key generated and written to disk");
            }
            Err(e) => {
                warn!(
                    log,
                    "Could not write node key to file: {:?}. error: {}", network_key_f, e
                );
            }
        }
    }
    local_private_key
}

/// Generate authenticated XX Noise config from identity keys
fn generate_noise_config(
    identity_keypair: &Keypair,
) -> noise::NoiseAuthenticated<noise::XX, noise::X25519Spec, ()> {
    let static_dh_keys = noise::Keypair::<noise::X25519Spec>::new()
        .into_authentic(identity_keypair)
        .expect("signing can fail only once during starting a node");
    noise::NoiseConfig::xx(static_dh_keys).into_authenticated()
}

/// For a multiaddr that ends with a peer id, this strips this suffix. Rust-libp2p
/// only supports dialing to an address without providing the peer id.
pub fn strip_peer_id(addr: &mut Multiaddr) {
    let last = addr.pop();
    match last {
        Some(Protocol::P2p(_)) => {}
        Some(other) => addr.push(other),
        _ => {}
    }
}

/// Load metadata from persisted file. Return default metadata if loading fails.
pub fn load_or_build_metadata<E: EthSpec>(
    network_dir: &std::path::Path,
    log: &slog::Logger,
) -> MetaData<E> {
    // We load a V2 metadata version by default (regardless of current fork)
    // since a V2 metadata can be converted to V1. The RPC encoder is responsible
    // for sending the correct metadata version based on the negotiated protocol version.
    let mut meta_data = MetaDataV2 {
        seq_number: 0,
        attnets: EnrAttestationBitfield::<E>::default(),
        syncnets: EnrSyncCommitteeBitfield::<E>::default(),
    };
    // Read metadata from persisted file if available
    let metadata_path = network_dir.join(METADATA_FILENAME);
    if let Ok(mut metadata_file) = File::open(metadata_path) {
        let mut metadata_ssz = Vec::new();
        if metadata_file.read_to_end(&mut metadata_ssz).is_ok() {
            // Attempt to read a MetaDataV2 version from the persisted file,
            // if that fails, read MetaDataV1
            match MetaDataV2::<E>::from_ssz_bytes(&metadata_ssz) {
                Ok(persisted_metadata) => {
                    meta_data.seq_number = persisted_metadata.seq_number;
                    // Increment seq number if persisted attnet is not default
                    if persisted_metadata.attnets != meta_data.attnets
                        || persisted_metadata.syncnets != meta_data.syncnets
                    {
                        meta_data.seq_number += 1;
                    }
                    debug!(log, "Loaded metadata from disk");
                }
                Err(_) => {
                    match MetaDataV1::<E>::from_ssz_bytes(&metadata_ssz) {
                        Ok(persisted_metadata) => {
                            let persisted_metadata = MetaData::V1(persisted_metadata);
                            // Increment seq number as the persisted metadata version is updated
                            meta_data.seq_number = *persisted_metadata.seq_number() + 1;
                            debug!(log, "Loaded metadata from disk");
                        }
                        Err(e) => {
                            debug!(
                                log,
                                "Metadata from file could not be decoded";
                                "error" => ?e,
                            );
                        }
                    }
                }
            }
        }
    };

    // Wrap the MetaData
    let meta_data = MetaData::V2(meta_data);

    debug!(log, "Metadata sequence number"; "seq_num" => meta_data.seq_number());
    save_metadata_to_disk(network_dir, meta_data.clone(), log);
    meta_data
}

/// Creates a whitelist topic filter that covers all possible topics using the given set of
/// possible fork digests.
pub(crate) fn create_whitelist_filter(
    possible_fork_digests: Vec<[u8; 4]>,
    attestation_subnet_count: u64,
    sync_committee_subnet_count: u64,
) -> WhitelistSubscriptionFilter {
    let mut possible_hashes = HashSet::new();
    for fork_digest in possible_fork_digests {
        let mut add = |kind| {
            let topic: Topic =
                GossipTopic::new(kind, GossipEncoding::SSZSnappy, fork_digest).into();
            possible_hashes.insert(topic.hash());
        };

        use GossipKind::*;
        add(BeaconBlock);
        add(BeaconAggregateAndProof);
        add(VoluntaryExit);
        add(ProposerSlashing);
        add(AttesterSlashing);
        add(SignedContributionAndProof);
<<<<<<< HEAD
        add(BlsToExecutionChange);
=======
        add(LightClientFinalityUpdate);
        add(LightClientOptimisticUpdate);
>>>>>>> 775d2222
        for id in 0..attestation_subnet_count {
            add(Attestation(SubnetId::new(id)));
        }
        for id in 0..sync_committee_subnet_count {
            add(SyncCommitteeMessage(SyncSubnetId::new(id)));
        }
    }
    WhitelistSubscriptionFilter(possible_hashes)
}

/// Persist metadata to disk
pub(crate) fn save_metadata_to_disk<E: EthSpec>(
    dir: &Path,
    metadata: MetaData<E>,
    log: &slog::Logger,
) {
    let _ = std::fs::create_dir_all(dir);
    match File::create(dir.join(METADATA_FILENAME))
        .and_then(|mut f| f.write_all(&metadata.as_ssz_bytes()))
    {
        Ok(_) => {
            debug!(log, "Metadata written to disk");
        }
        Err(e) => {
            warn!(
                log,
                "Could not write metadata to disk";
                "file" => format!("{:?}{:?}", dir, METADATA_FILENAME),
                "error" => %e
            );
        }
    }
}<|MERGE_RESOLUTION|>--- conflicted
+++ resolved
@@ -253,12 +253,9 @@
         add(ProposerSlashing);
         add(AttesterSlashing);
         add(SignedContributionAndProof);
-<<<<<<< HEAD
         add(BlsToExecutionChange);
-=======
         add(LightClientFinalityUpdate);
         add(LightClientOptimisticUpdate);
->>>>>>> 775d2222
         for id in 0..attestation_subnet_count {
             add(Attestation(SubnetId::new(id)));
         }
