//! The discovery sub-behaviour of Lighthouse.
//!
//! This module creates a libp2p dummy-behaviour built around the discv5 protocol. It handles
//! queries and manages access to the discovery routing table.

pub(crate) mod enr;
pub mod enr_ext;

// Allow external use of the lighthouse ENR builder
use crate::service::TARGET_SUBNET_PEERS;
use crate::{error, Enr, NetworkConfig, NetworkGlobals, Subnet, SubnetDiscovery};
use crate::{metrics, ClearDialError};
use discv5::{enr::NodeId, Discv5};
pub use enr::{build_enr, load_enr_from_disk, use_or_load_enr, CombinedKey, Eth2Enr};
pub use enr_ext::{peer_id_to_node_id, CombinedKeyExt, EnrExt};
pub use libp2p::identity::{Keypair, PublicKey};

use enr::{ATTESTATION_BITFIELD_ENR_KEY, ETH2_ENR_KEY, SYNC_COMMITTEE_BITFIELD_ENR_KEY};
use futures::prelude::*;
use futures::stream::FuturesUnordered;
use libp2p::multiaddr::Protocol;
use libp2p::swarm::behaviour::{DialFailure, FromSwarm};
use libp2p::swarm::THandlerInEvent;
pub use libp2p::{
    core::{transport::ListenerId, ConnectedPoint, Multiaddr},
    identity::PeerId,
    swarm::{
        dummy::ConnectionHandler, ConnectionId, DialError, NetworkBehaviour, NotifyHandler,
        SubstreamProtocol, ToSwarm,
    },
};
use lru::LruCache;
use slog::{crit, debug, error, info, trace, warn};
use ssz::Encode;
use std::num::NonZeroUsize;
use std::{
    collections::{HashMap, VecDeque},
    net::{IpAddr, SocketAddr},
    path::Path,
    pin::Pin,
    sync::Arc,
    task::{Context, Poll},
    time::{Duration, Instant},
};
use tokio::sync::mpsc;
use types::{ChainSpec, EnrForkId, EthSpec};

mod subnet_predicate;
pub use subnet_predicate::subnet_predicate;
use types::non_zero_usize::new_non_zero_usize;

/// Local ENR storage filename.
pub const ENR_FILENAME: &str = "enr.dat";
/// Target number of peers to search for given a grouped subnet query.
const TARGET_PEERS_FOR_GROUPED_QUERY: usize = 6;
/// Number of times to attempt a discovery request.
const MAX_DISCOVERY_RETRY: usize = 3;
/// The maximum number of concurrent subnet discovery queries.
/// Note: we always allow a single FindPeers query, so we would be
/// running a maximum of `MAX_CONCURRENT_SUBNET_QUERIES + 1`
/// discovery queries at a time.
const MAX_CONCURRENT_SUBNET_QUERIES: usize = 4;
/// The max number of subnets to search for in a single subnet discovery query.
const MAX_SUBNETS_IN_QUERY: usize = 3;
/// The number of closest peers to search for when doing a regular peer search.
///
/// We could reduce this constant to speed up queries however at the cost of security. It will
/// make it easier to peers to eclipse this node. Kademlia suggests a value of 16.
pub const FIND_NODE_QUERY_CLOSEST_PEERS: usize = 16;
/// The threshold for updating `min_ttl` on a connected peer.
const DURATION_DIFFERENCE: Duration = Duration::from_millis(1);
/// The capacity of the Discovery ENR cache.
const ENR_CACHE_CAPACITY: NonZeroUsize = new_non_zero_usize(50);

/// A query has completed. This result contains a mapping of discovered peer IDs to the `min_ttl`
/// of the peer if it is specified.
#[derive(Debug)]
pub struct DiscoveredPeers {
    pub peers: HashMap<Enr, Option<Instant>>,
}

/// Specifies which port numbers should be modified after start of the discovery service
#[derive(Debug)]
pub struct UpdatePorts {
    /// TCP port associated wih IPv4 address (if present)
    pub tcp4: bool,
    /// TCP port associated wih IPv6 address (if present)
    pub tcp6: bool,
    /// QUIC port associated wih IPv4 address (if present)
    pub quic4: bool,
    /// QUIC port associated wih IPv6 address (if present)
    pub quic6: bool,
}

#[derive(Clone, PartialEq)]
struct SubnetQuery {
    subnet: Subnet,
    min_ttl: Option<Instant>,
    retries: usize,
}

impl SubnetQuery {
    /// Returns true if this query has expired.
    pub fn expired(&self) -> bool {
        if let Some(ttl) = self.min_ttl {
            ttl < Instant::now()
        }
        // `None` corresponds to long lived subnet discovery requests.
        else {
            false
        }
    }
}

impl std::fmt::Debug for SubnetQuery {
    fn fmt(&self, f: &mut std::fmt::Formatter<'_>) -> std::fmt::Result {
        let min_ttl_secs = self
            .min_ttl
            .map(|ttl| ttl.saturating_duration_since(Instant::now()).as_secs());
        f.debug_struct("SubnetQuery")
            .field("subnet", &self.subnet)
            .field("min_ttl_secs", &min_ttl_secs)
            .field("retries", &self.retries)
            .finish()
    }
}

#[derive(Debug, Clone, PartialEq)]
enum QueryType {
    /// We are searching for subnet peers.
    Subnet(Vec<SubnetQuery>),
    /// We are searching for more peers without ENR or time constraints.
    FindPeers,
}

/// The result of a query.
struct QueryResult {
    query_type: QueryType,
    result: Result<Vec<Enr>, discv5::QueryError>,
}

// Awaiting the event stream future
enum EventStream {
    /// Awaiting an event stream to be generated. This is required due to the poll nature of
    /// `Discovery`
    Awaiting(
        Pin<Box<dyn Future<Output = Result<mpsc::Receiver<discv5::Event>, discv5::Error>> + Send>>,
    ),
    /// The future has completed.
    Present(mpsc::Receiver<discv5::Event>),
    // The future has failed or discv5 has been disabled. There are no events from discv5.
    InActive,
}

/// The main discovery service. This can be disabled via CLI arguements. When disabled the
/// underlying processes are not started, but this struct still maintains our current ENR.
pub struct Discovery<E: EthSpec> {
    /// A collection of seen live ENRs for quick lookup and to map peer-id's to ENRs.
    cached_enrs: LruCache<PeerId, Enr>,

    /// The directory where the ENR is stored.
    enr_dir: String,

    /// The handle for the underlying discv5 Server.
    ///
    /// This is behind a Reference counter to allow for futures to be spawned and polled with a
    /// static lifetime.
    discv5: Discv5,

    /// A collection of network constants that can be read from other threads.
    network_globals: Arc<NetworkGlobals<E>>,

    /// Indicates if we are actively searching for peers. We only allow a single FindPeers query at
    /// a time, regardless of the query concurrency.
    find_peer_active: bool,

    /// A queue of subnet queries to be processed.
    queued_queries: VecDeque<SubnetQuery>,

    /// Active discovery queries.
    active_queries: FuturesUnordered<std::pin::Pin<Box<dyn Future<Output = QueryResult> + Send>>>,

    /// The discv5 event stream.
    event_stream: EventStream,

    /// Indicates if the discovery service has been started. When the service is disabled, this is
    /// always false.
    pub started: bool,

    /// Specifies whether various port numbers should be updated after the discovery service has been started
    update_ports: UpdatePorts,

    /// Logger for the discovery behaviour.
    log: slog::Logger,
<<<<<<< HEAD
    spec: ChainSpec,
=======
    spec: Arc<ChainSpec>,
>>>>>>> 96b00ef6
}

impl<E: EthSpec> Discovery<E> {
    /// NOTE: Creating discovery requires running within a tokio execution environment.
    pub async fn new(
        local_key: Keypair,
        config: &NetworkConfig,
        network_globals: Arc<NetworkGlobals<E>>,
        log: &slog::Logger,
        spec: &ChainSpec,
    ) -> error::Result<Self> {
        let log = log.clone();

        let enr_dir = match config.network_dir.to_str() {
            Some(path) => String::from(path),
            None => String::from(""),
        };

        let local_enr = network_globals.local_enr.read().clone();
        let local_node_id = local_enr.node_id();

        info!(log, "ENR Initialised"; "enr" => local_enr.to_base64(), "seq" => local_enr.seq(), "id"=> %local_enr.node_id(),
              "ip4" => ?local_enr.ip4(), "udp4"=> ?local_enr.udp4(), "tcp4" => ?local_enr.tcp4(), "tcp6" => ?local_enr.tcp6(), "udp6" => ?local_enr.udp6(),
              "quic4" => ?local_enr.quic4(), "quic6" => ?local_enr.quic6()
        );

        // convert the keypair into an ENR key
        let enr_key: CombinedKey = CombinedKey::from_libp2p(local_key)?;

        let mut discv5 = Discv5::new(local_enr, enr_key, config.discv5_config.clone())
            .map_err(|e| format!("Discv5 service failed. Error: {:?}", e))?;

        // Add bootnodes to routing table
        for bootnode_enr in config.boot_nodes_enr.clone() {
            if bootnode_enr.node_id() == local_node_id {
                // If we are a boot node, ignore adding it to the routing table
                continue;
            }
            debug!(
                log,
                "Adding node to routing table";
                "node_id" => %bootnode_enr.node_id(),
                "peer_id" => %bootnode_enr.peer_id(),
                "ip" => ?bootnode_enr.ip4(),
                "udp" => ?bootnode_enr.udp4(),
                "tcp" => ?bootnode_enr.tcp4(),
                "quic" => ?bootnode_enr.quic4()
            );
            let repr = bootnode_enr.to_string();
            let _ = discv5.add_enr(bootnode_enr).map_err(|e| {
                error!(
                    log,
                    "Could not add peer to the local routing table";
                    "addr" => repr,
                    "error" => e.to_string(),
                )
            });
        }

        // Start the discv5 service and obtain an event stream
        let event_stream = if !config.disable_discovery {
            discv5.start().map_err(|e| e.to_string()).await?;
            debug!(log, "Discovery service started");
            EventStream::Awaiting(Box::pin(discv5.event_stream()))
        } else {
            EventStream::InActive
        };

        if !config.boot_nodes_multiaddr.is_empty() {
            info!(log, "Contacting Multiaddr boot-nodes for their ENR");
        }

        // get futures for requesting the Enrs associated to these multiaddr and wait for their
        // completion
        let mut fut_coll = config
            .boot_nodes_multiaddr
            .iter()
            .map(|addr| addr.to_string())
            // request the ENR for this multiaddr and keep the original for logging
            .map(|addr| {
                futures::future::join(
                    discv5.request_enr(addr.clone()),
                    futures::future::ready(addr),
                )
            })
            .collect::<FuturesUnordered<_>>();

        while let Some((result, original_addr)) = fut_coll.next().await {
            match result {
                Ok(enr) => {
                    debug!(
                        log,
                        "Adding node to routing table";
                        "node_id" => %enr.node_id(),
                        "peer_id" => %enr.peer_id(),
                        "ip" => ?enr.ip4(),
                        "udp" => ?enr.udp4(),
                        "tcp" => ?enr.tcp4(),
                        "quic" => ?enr.quic4()
                    );
                    let _ = discv5.add_enr(enr).map_err(|e| {
                        error!(
                            log,
                            "Could not add peer to the local routing table";
                            "addr" => original_addr.to_string(),
                            "error" => e.to_string(),
                        )
                    });
                }
                Err(e) => {
                    error!(log, "Error getting mapping to ENR"; "multiaddr" => original_addr.to_string(), "error" => e.to_string())
                }
            }
        }

        let update_ports = UpdatePorts {
            tcp4: config.enr_tcp4_port.is_none(),
            tcp6: config.enr_tcp6_port.is_none(),
            quic4: config.enr_quic4_port.is_none(),
            quic6: config.enr_quic6_port.is_none(),
        };

        Ok(Self {
            cached_enrs: LruCache::new(ENR_CACHE_CAPACITY),
            network_globals,
            find_peer_active: false,
            queued_queries: VecDeque::with_capacity(10),
            active_queries: FuturesUnordered::new(),
            discv5,
            event_stream,
            started: !config.disable_discovery,
            update_ports,
            log,
            enr_dir,
<<<<<<< HEAD
            spec: spec.clone(),
=======
            spec: Arc::new(spec.clone()),
>>>>>>> 96b00ef6
        })
    }

    /// Return the nodes local ENR.
    pub fn local_enr(&self) -> Enr {
        self.discv5.local_enr()
    }

    /// Return the cached enrs.
    pub fn cached_enrs(&self) -> impl Iterator<Item = (&PeerId, &Enr)> {
        self.cached_enrs.iter()
    }

    /// Removes a cached ENR from the list.
    pub fn remove_cached_enr(&mut self, peer_id: &PeerId) -> Option<Enr> {
        self.cached_enrs.pop(peer_id)
    }

    /// This adds a new `FindPeers` query to the queue if one doesn't already exist.
    /// The `target_peers` parameter informs discovery to end the query once the target is found.
    /// The maximum this can be is 16.
    pub fn discover_peers(&mut self, target_peers: usize) {
        // If the discv5 service isn't running or we are in the process of a query, don't bother queuing a new one.
        if !self.started || self.find_peer_active {
            return;
        }
        // Immediately start a FindNode query
        let target_peers = std::cmp::min(FIND_NODE_QUERY_CLOSEST_PEERS, target_peers);
        debug!(self.log, "Starting a peer discovery request"; "target_peers" => target_peers );
        self.find_peer_active = true;
        self.start_query(QueryType::FindPeers, target_peers, |_| true);
    }

    /// Processes a request to search for more peers on a subnet.
    pub fn discover_subnet_peers(&mut self, subnets_to_discover: Vec<SubnetDiscovery>) {
        // If the discv5 service isn't running, ignore queries
        if !self.started {
            return;
        }
        trace!(
            self.log,
            "Starting discovery query for subnets";
            "subnets" => ?subnets_to_discover.iter().map(|s| s.subnet).collect::<Vec<_>>()
        );
        for subnet in subnets_to_discover {
            self.add_subnet_query(subnet.subnet, subnet.min_ttl, 0);
        }
    }

    /// Add an ENR to the routing table of the discovery mechanism.
    pub fn add_enr(&mut self, enr: Enr) {
        // add the enr to seen caches
        self.cached_enrs.put(enr.peer_id(), enr.clone());

        if let Err(e) = self.discv5.add_enr(enr) {
            debug!(
                self.log,
                "Could not add peer to the local routing table";
                "error" => %e
            )
        }
    }

    /// Returns an iterator over all enr entries in the DHT.
    pub fn table_entries_enr(&self) -> Vec<Enr> {
        self.discv5.table_entries_enr()
    }

    /// Updates the local ENR TCP port.
    /// There currently isn't a case to update the address here. We opt for discovery to
    /// automatically update the external address.
    ///
    /// If the external address needs to be modified, use `update_enr_udp_socket.
    ///
    /// This returns Ok(true) if the ENR was updated, otherwise Ok(false) if nothing was done.
    pub fn update_enr_tcp_port(&mut self, port: u16, v6: bool) -> Result<bool, String> {
        let enr_field = if v6 {
            if self.discv5.external_enr().read().tcp6() == Some(port) {
                // The field is already set to the same value, nothing to do
                return Ok(false);
            }
            "tcp6"
        } else {
            if self.discv5.external_enr().read().tcp4() == Some(port) {
                // The field is already set to the same value, nothing to do
                return Ok(false);
            }
            "tcp"
        };

        self.discv5
            .enr_insert(enr_field, &port)
            .map_err(|e| format!("{:?}", e))?;

        // replace the global version
        *self.network_globals.local_enr.write() = self.discv5.local_enr();
        // persist modified enr to disk
        enr::save_enr_to_disk(Path::new(&self.enr_dir), &self.local_enr(), &self.log);
        Ok(true)
    }

    // TODO: Group these functions here once the ENR is shared across discv5 and lighthouse and
    // Lighthouse can modify the ENR directly.
    // This currently doesn't support ipv6. All of these functions should be removed and
    // addressed properly in the following issue.
    // https://github.com/sigp/lighthouse/issues/4706
    pub fn update_enr_quic_port(&mut self, port: u16, v6: bool) -> Result<bool, String> {
        let enr_field = if v6 {
            if self.discv5.external_enr().read().quic6() == Some(port) {
                // The field is already set to the same value, nothing to do
                return Ok(false);
            }
            "quic6"
        } else {
            if self.discv5.external_enr().read().quic4() == Some(port) {
                // The field is already set to the same value, nothing to do
                return Ok(false);
            }
            "quic"
        };
        let current_field = self.discv5.external_enr().read().quic4();
        if current_field == Some(port) {
            // The current field is already set, no need to update.
            return Ok(false);
        }

        self.discv5
            .enr_insert(enr_field, &port)
            .map_err(|e| format!("{:?}", e))?;

        // replace the global version
        *self.network_globals.local_enr.write() = self.discv5.local_enr();
        // persist modified enr to disk
        enr::save_enr_to_disk(Path::new(&self.enr_dir), &self.local_enr(), &self.log);
        Ok(true)
    }

    /// Updates the local ENR UDP socket.
    ///
    /// This is with caution. Discovery should automatically maintain this. This should only be
    /// used when automatic discovery is disabled.
    pub fn update_enr_udp_socket(&mut self, socket_addr: SocketAddr) -> Result<(), String> {
        const IS_TCP: bool = false;
        if self.discv5.update_local_enr_socket(socket_addr, IS_TCP) {
            // persist modified enr to disk
            enr::save_enr_to_disk(Path::new(&self.enr_dir), &self.local_enr(), &self.log);
        }
        *self.network_globals.local_enr.write() = self.discv5.local_enr();
        Ok(())
    }

    /// Adds/Removes a subnet from the ENR attnets/syncnets Bitfield
    pub fn update_enr_bitfield(&mut self, subnet: Subnet, value: bool) -> Result<(), String> {
        let local_enr = self.discv5.local_enr();

        match subnet {
            Subnet::Attestation(id) => {
                let id = *id as usize;
                let mut current_bitfield = local_enr.attestation_bitfield::<E>()?;
                if id >= current_bitfield.len() {
                    return Err(format!(
                        "Subnet id: {} is outside the ENR bitfield length: {}",
                        id,
                        current_bitfield.len()
                    ));
                }

                // The bitfield is already set to required value
                if current_bitfield
                    .get(id)
                    .map_err(|_| String::from("Subnet ID out of bounds"))?
                    == value
                {
                    return Ok(());
                }

                // set the subnet bitfield in the ENR
                current_bitfield.set(id, value).map_err(|_| {
                    String::from("Subnet ID out of bounds, could not set subnet ID")
                })?;

                // insert the bitfield into the ENR record
                self.discv5
                    .enr_insert(
                        ATTESTATION_BITFIELD_ENR_KEY,
                        &current_bitfield.as_ssz_bytes(),
                    )
                    .map_err(|e| format!("{:?}", e))?;
            }
            Subnet::SyncCommittee(id) => {
                let id = *id as usize;
                let mut current_bitfield = local_enr.sync_committee_bitfield::<E>()?;

                if id >= current_bitfield.len() {
                    return Err(format!(
                        "Subnet id: {} is outside the ENR bitfield length: {}",
                        id,
                        current_bitfield.len()
                    ));
                }

                // The bitfield is already set to required value
                if current_bitfield
                    .get(id)
                    .map_err(|_| String::from("Subnet ID out of bounds"))?
                    == value
                {
                    return Ok(());
                }

                // set the subnet bitfield in the ENR
                current_bitfield.set(id, value).map_err(|_| {
                    String::from("Subnet ID out of bounds, could not set subnet ID")
                })?;

                // insert the bitfield into the ENR record
                self.discv5
                    .enr_insert(
                        SYNC_COMMITTEE_BITFIELD_ENR_KEY,
                        &current_bitfield.as_ssz_bytes(),
                    )
                    .map_err(|e| format!("{:?}", e))?;
            }
<<<<<<< HEAD
            // TODO(das) discovery to be implemented at a later phase. Initially we just use a large peer count.
=======
            // Data column subnets are computed from node ID. No subnet bitfield in the ENR.
>>>>>>> 96b00ef6
            Subnet::DataColumn(_) => return Ok(()),
        }

        // replace the global version
        *self.network_globals.local_enr.write() = self.discv5.local_enr();

        // persist modified enr to disk
        enr::save_enr_to_disk(Path::new(&self.enr_dir), &self.local_enr(), &self.log);
        Ok(())
    }

    /// Updates the `eth2` field of our local ENR.
    pub fn update_eth2_enr(&mut self, enr_fork_id: EnrForkId) {
        // to avoid having a reference to the spec constant, for the logging we assume
        // FAR_FUTURE_EPOCH is u64::MAX
        let next_fork_epoch_log = if enr_fork_id.next_fork_epoch == u64::MAX {
            String::from("No other fork")
        } else {
            format!("{:?}", enr_fork_id.next_fork_epoch)
        };

        info!(self.log, "Updating the ENR fork version";
            "fork_digest" => ?enr_fork_id.fork_digest,
            "next_fork_version" => ?enr_fork_id.next_fork_version,
            "next_fork_epoch" => next_fork_epoch_log,
        );

        let _ = self
            .discv5
            .enr_insert(ETH2_ENR_KEY, &enr_fork_id.as_ssz_bytes())
            .map_err(|e| {
                warn!(
                    self.log,
                    "Could not update eth2 ENR field";
                    "error" => ?e
                )
            });

        // replace the global version with discovery version
        *self.network_globals.local_enr.write() = self.discv5.local_enr();

        // persist modified enr to disk
        enr::save_enr_to_disk(Path::new(&self.enr_dir), &self.local_enr(), &self.log);
    }

    // Bans a peer and it's associated seen IP addresses.
    pub fn ban_peer(&mut self, peer_id: &PeerId, ip_addresses: Vec<IpAddr>) {
        // first try and convert the peer_id to a node_id.
        if let Ok(node_id) = peer_id_to_node_id(peer_id) {
            // If we could convert this peer id, remove it from the DHT and ban it from discovery.
            self.discv5.ban_node(&node_id, None);
        }

        for ip_address in ip_addresses {
            self.discv5.ban_ip(ip_address, None);
        }
    }

    /// Unbans the peer in discovery.
    pub fn unban_peer(&mut self, peer_id: &PeerId, ip_addresses: Vec<IpAddr>) {
        // first try and convert the peer_id to a node_id.
        if let Ok(node_id) = peer_id_to_node_id(peer_id) {
            self.discv5.ban_node_remove(&node_id);
        }

        for ip_address in ip_addresses {
            self.discv5.ban_ip_remove(&ip_address);
        }
    }

    ///  Marks node as disconnected in the DHT, freeing up space for other nodes, this also removes
    ///  nodes from the cached ENR list.
    pub fn disconnect_peer(&mut self, peer_id: &PeerId) {
        if let Ok(node_id) = peer_id_to_node_id(peer_id) {
            self.discv5.disconnect_node(&node_id);
        }
        // Remove the peer from the cached list, to prevent redialing disconnected
        // peers.
        self.cached_enrs.pop(peer_id);
    }

    /* Internal Functions */

    /// Adds a subnet query if one doesn't exist. If a subnet query already exists, this
    /// updates the min_ttl field.
    fn add_subnet_query(&mut self, subnet: Subnet, min_ttl: Option<Instant>, retries: usize) {
        // remove the entry and complete the query if greater than the maximum search count
        if retries > MAX_DISCOVERY_RETRY {
            debug!(
                self.log,
                "Subnet peer discovery did not find sufficient peers. Reached max retry limit"
            );
            return;
        }

        // Search through any queued requests and update the timeout if a query for this subnet
        // already exists
        let mut found = false;
        for subnet_query in self.queued_queries.iter_mut() {
            if subnet_query.subnet == subnet {
                if subnet_query.min_ttl < min_ttl {
                    subnet_query.min_ttl = min_ttl;
                }
                // update the number of retries
                subnet_query.retries = retries;
                // mimic an `Iter::Find()` and short-circuit the loop
                found = true;
                break;
            }
        }
        if !found {
            // update the metrics and insert into the queue.
            trace!(self.log, "Queuing subnet query"; "subnet" => ?subnet, "retries" => retries);
            self.queued_queries.push_back(SubnetQuery {
                subnet,
                min_ttl,
                retries,
            });
            metrics::set_gauge(&metrics::DISCOVERY_QUEUE, self.queued_queries.len() as i64);
        }
    }

    /// Consume the discovery queue and initiate queries when applicable.
    ///
    /// This also sanitizes the queue removing out-dated queries.
    /// Returns `true` if any of the queued queries is processed and a subnet discovery
    /// query is started.
    fn process_queue(&mut self) -> bool {
        // Sanitize the queue, removing any out-dated subnet queries
        self.queued_queries.retain(|query| !query.expired());

        // use this to group subnet queries together for a single discovery request
        let mut subnet_queries: Vec<SubnetQuery> = Vec::new();
        let mut processed = false;
        // Check that we are within our query concurrency limit
        while !self.at_capacity() && !self.queued_queries.is_empty() {
            // consume and process the query queue
            if let Some(subnet_query) = self.queued_queries.pop_front() {
                subnet_queries.push(subnet_query);

                // We want to start a grouped subnet query if:
                //  1. We've grouped MAX_SUBNETS_IN_QUERY subnets together.
                //  2. There are no more messages in the queue.
                if subnet_queries.len() == MAX_SUBNETS_IN_QUERY || self.queued_queries.is_empty() {
                    // This query is for searching for peers of a particular subnet
                    // Drain subnet_queries so we can re-use it as we continue to process the queue
                    let grouped_queries: Vec<SubnetQuery> = std::mem::take(&mut subnet_queries);
                    self.start_subnet_query(grouped_queries);
                    processed = true;
                }
            }
        }
        // Update the queue metric
        metrics::set_gauge(&metrics::DISCOVERY_QUEUE, self.queued_queries.len() as i64);
        processed
    }

    // Returns a boolean indicating if we are currently processing the maximum number of
    // concurrent subnet queries or not.
    fn at_capacity(&self) -> bool {
        self.active_queries
            .len()
            .saturating_sub(self.find_peer_active as usize) // We only count active subnet queries
            >= MAX_CONCURRENT_SUBNET_QUERIES
    }

    /// Runs a discovery request for a given group of subnets.
    fn start_subnet_query(&mut self, subnet_queries: Vec<SubnetQuery>) {
        let mut filtered_subnets: Vec<Subnet> = Vec::new();

        // find subnet queries that are still necessary
        let filtered_subnet_queries: Vec<SubnetQuery> = subnet_queries
            .into_iter()
            .filter(|subnet_query| {
                // Determine if we have sufficient peers, which may make this discovery unnecessary.
                let peers_on_subnet = self
                    .network_globals
                    .peers
                    .read()
                    .good_peers_on_subnet(subnet_query.subnet)
                    .count();

                if peers_on_subnet >= TARGET_SUBNET_PEERS {
                    debug!(self.log, "Discovery ignored";
                        "reason" => "Already connected to desired peers",
                        "connected_peers_on_subnet" => peers_on_subnet,
                        "target_subnet_peers" => TARGET_SUBNET_PEERS,
                    );
                    return false;
                }

                let target_peers = TARGET_SUBNET_PEERS.saturating_sub(peers_on_subnet);
                trace!(self.log, "Discovery query started for subnet";
                    "subnet_query" => ?subnet_query,
                    "connected_peers_on_subnet" => peers_on_subnet,
                    "peers_to_find" => target_peers,
                );

                filtered_subnets.push(subnet_query.subnet);
                true
            })
            .collect();

        // Only start a discovery query if we have a subnet to look for.
        if !filtered_subnet_queries.is_empty() {
            // build the subnet predicate as a combination of the eth2_fork_predicate and the subnet predicate
<<<<<<< HEAD
            let subnet_predicate = subnet_predicate::<E>(filtered_subnets, &self.log, &self.spec);
=======
            let subnet_predicate =
                subnet_predicate::<E>(filtered_subnets, &self.log, self.spec.clone());
>>>>>>> 96b00ef6

            debug!(
                self.log,
                "Starting grouped subnet query";
                "subnets" => ?filtered_subnet_queries,
            );
            self.start_query(
                QueryType::Subnet(filtered_subnet_queries),
                TARGET_PEERS_FOR_GROUPED_QUERY,
                subnet_predicate,
            );
        }
    }

    /// Search for a specified number of new peers using the underlying discovery mechanism.
    ///
    /// This can optionally search for peers for a given predicate. Regardless of the predicate
    /// given, this will only search for peers on the same enr_fork_id as specified in the local
    /// ENR.
    fn start_query(
        &mut self,
        query: QueryType,
        target_peers: usize,
        additional_predicate: impl Fn(&Enr) -> bool + Send + 'static,
    ) {
        let enr_fork_id = match self.local_enr().eth2() {
            Ok(v) => v,
            Err(e) => {
                crit!(self.log, "Local ENR has no fork id"; "error" => e);
                return;
            }
        };
        // predicate for finding nodes with a matching fork and valid tcp port
        let eth2_fork_predicate = move |enr: &Enr| {
            // `next_fork_epoch` and `next_fork_version` can be different so that
            // we can connect to peers who aren't compatible with an upcoming fork.
            // `fork_digest` **must** be same.
            enr.eth2().map(|e| e.fork_digest) == Ok(enr_fork_id.fork_digest)
                && (enr.tcp4().is_some() || enr.tcp6().is_some())
        };

        // General predicate
        let predicate: Box<dyn Fn(&Enr) -> bool + Send> =
            Box::new(move |enr: &Enr| eth2_fork_predicate(enr) && additional_predicate(enr));

        // Build the future
        let query_future = self
            .discv5
            // Generate a random target node id.
            .find_node_predicate(NodeId::random(), predicate, target_peers)
            .map(|v| QueryResult {
                query_type: query,
                result: v,
            });

        // Add the future to active queries, to be executed.
        self.active_queries.push(Box::pin(query_future));
    }

    /// Process the completed QueryResult returned from discv5.
    fn process_completed_queries(
        &mut self,
        query: QueryResult,
    ) -> Option<HashMap<Enr, Option<Instant>>> {
        match query.query_type {
            QueryType::FindPeers => {
                self.find_peer_active = false;
                match query.result {
                    Ok(r) if r.is_empty() => {
                        debug!(self.log, "Discovery query yielded no results.");
                    }
                    Ok(r) => {
                        debug!(self.log, "Discovery query completed"; "peers_found" => r.len());
                        let results = r
                            .into_iter()
                            .map(|enr| {
                                // cache the found ENR's
                                self.cached_enrs.put(enr.peer_id(), enr.clone());
                                (enr, None)
                            })
                            .collect();
                        return Some(results);
                    }
                    Err(e) => {
                        warn!(self.log, "Discovery query failed"; "error" => %e);
                    }
                }
            }
            QueryType::Subnet(queries) => {
                let subnets_searched_for: Vec<Subnet> =
                    queries.iter().map(|query| query.subnet).collect();
                match query.result {
                    Ok(r) if r.is_empty() => {
                        debug!(self.log, "Grouped subnet discovery query yielded no results."; "subnets_searched_for" => ?subnets_searched_for);
                        queries.iter().for_each(|query| {
                            self.add_subnet_query(query.subnet, query.min_ttl, query.retries + 1);
                        })
                    }
                    Ok(r) => {
                        debug!(self.log, "Peer grouped subnet discovery request completed"; "peers_found" => r.len(), "subnets_searched_for" => ?subnets_searched_for);

                        let mut mapped_results = HashMap::new();

                        // cache the found ENR's
                        for enr in r.iter().cloned() {
                            self.cached_enrs.put(enr.peer_id(), enr);
                        }

                        // Map each subnet query's min_ttl to the set of ENR's returned for that subnet.
                        queries.iter().for_each(|query| {
                            let query_str = match query.subnet {
                                Subnet::Attestation(_) => "attestation",
                                Subnet::SyncCommittee(_) => "sync_committee",
                                Subnet::DataColumn(_) => "data_column",
                            };

                            if let Some(v) = metrics::get_int_counter(
                                &metrics::TOTAL_SUBNET_QUERIES,
                                &[query_str],
                            ) {
                                v.inc();
                            }
                            // A subnet query has completed. Add back to the queue, incrementing retries.
                            self.add_subnet_query(query.subnet, query.min_ttl, query.retries + 1);

                            // Check the specific subnet against the enr
<<<<<<< HEAD
                            let subnet_predicate =
                                subnet_predicate::<E>(vec![query.subnet], &self.log, &self.spec);
=======
                            let subnet_predicate = subnet_predicate::<E>(
                                vec![query.subnet],
                                &self.log,
                                self.spec.clone(),
                            );
>>>>>>> 96b00ef6

                            r.clone()
                                .into_iter()
                                .filter(|enr| subnet_predicate(enr))
                                .for_each(|enr| {
                                    if let Some(v) = metrics::get_int_counter(
                                        &metrics::SUBNET_PEERS_FOUND,
                                        &[query_str],
                                    ) {
                                        v.inc();
                                    }
                                    let other_min_ttl = mapped_results.get_mut(&enr);

                                    // map peer IDs to the min_ttl furthest in the future
                                    match (query.min_ttl, other_min_ttl) {
                                        // update the mapping if the min_ttl is greater
                                        (
                                            Some(min_ttl_instant),
                                            Some(Some(other_min_ttl_instant)),
                                        ) => {
                                            if min_ttl_instant
                                                .saturating_duration_since(*other_min_ttl_instant)
                                                > DURATION_DIFFERENCE
                                            {
                                                *other_min_ttl_instant = min_ttl_instant;
                                            }
                                        }
                                        // update the mapping if we have a specified min_ttl
                                        (Some(min_ttl), Some(None)) => {
                                            mapped_results.insert(enr, Some(min_ttl));
                                        }
                                        // first seen min_ttl for this enr
                                        (min_ttl, None) => {
                                            mapped_results.insert(enr, min_ttl);
                                        }
                                        (None, Some(Some(_))) => {} // Don't replace the existing specific min_ttl
                                        (None, Some(None)) => {} // No-op because this is a duplicate
                                    }
                                });
                        });

                        if mapped_results.is_empty() {
                            return None;
                        } else {
                            return Some(mapped_results);
                        }
                    }
                    Err(e) => {
                        warn!(self.log,"Grouped subnet discovery query failed"; "subnets_searched_for" => ?subnets_searched_for, "error" => %e);
                    }
                }
            }
        }
        None
    }

    /// Drives the queries returning any results from completed queries.
    fn poll_queries(&mut self, cx: &mut Context) -> Option<HashMap<Enr, Option<Instant>>> {
        while let Poll::Ready(Some(query_result)) = self.active_queries.poll_next_unpin(cx) {
            let result = self.process_completed_queries(query_result);
            if result.is_some() {
                return result;
            }
        }
        None
    }
}

/* NetworkBehaviour Implementation */

impl<E: EthSpec> NetworkBehaviour for Discovery<E> {
    // Discovery is not a real NetworkBehaviour...
    type ConnectionHandler = ConnectionHandler;
    type ToSwarm = DiscoveredPeers;

    fn handle_established_inbound_connection(
        &mut self,
        _connection_id: ConnectionId,
        _peer: PeerId,
        _local_addr: &Multiaddr,
        _remote_addr: &Multiaddr,
    ) -> Result<libp2p::swarm::THandler<Self>, libp2p::swarm::ConnectionDenied> {
        // TODO: we might want to check discovery's banned ips here in the future.
        Ok(ConnectionHandler)
    }

    fn handle_established_outbound_connection(
        &mut self,
        _connection_id: ConnectionId,
        _peer: PeerId,
        _addr: &Multiaddr,
        _role_override: libp2p::core::Endpoint,
    ) -> Result<libp2p::swarm::THandler<Self>, libp2p::swarm::ConnectionDenied> {
        Ok(ConnectionHandler)
    }

    fn on_connection_handler_event(
        &mut self,
        _peer_id: PeerId,
        _connection_id: ConnectionId,
        _event: void::Void,
    ) {
    }

    // Main execution loop to drive the behaviour
    fn poll(&mut self, cx: &mut Context) -> Poll<ToSwarm<Self::ToSwarm, THandlerInEvent<Self>>> {
        if !self.started {
            return Poll::Pending;
        }

        // Process the query queue
        self.process_queue();

        // Drive the queries and return any results from completed queries
        if let Some(peers) = self.poll_queries(cx) {
            // return the result to the peer manager
            return Poll::Ready(ToSwarm::GenerateEvent(DiscoveredPeers { peers }));
        }

        // Process the server event stream
        match self.event_stream {
            EventStream::Awaiting(ref mut fut) => {
                // Still awaiting the event stream, poll it
                if let Poll::Ready(event_stream) = fut.poll_unpin(cx) {
                    match event_stream {
                        Ok(stream) => {
                            debug!(self.log, "Discv5 event stream ready");
                            self.event_stream = EventStream::Present(stream);
                        }
                        Err(e) => {
                            slog::crit!(self.log, "Discv5 event stream failed"; "error" => %e);
                            self.event_stream = EventStream::InActive;
                        }
                    }
                }
            }
            EventStream::InActive => {} // ignore checking the stream
            EventStream::Present(ref mut stream) => {
                while let Poll::Ready(Some(event)) = stream.poll_recv(cx) {
                    match event {
                        // We filter out unwanted discv5 events here and only propagate useful results to
                        // the peer manager.
                        discv5::Event::Discovered(_enr) => {
                            // Peers that get discovered during a query but are not contactable or
                            // don't match a predicate can end up here. For debugging purposes we
                            // log these to see if we are unnecessarily dropping discovered peers
                            /*
                            if enr.eth2() == self.local_enr().eth2() {
                                trace!(self.log, "Peer found in process of query"; "peer_id" => format!("{}", enr.peer_id()), "tcp_socket" => enr.tcp_socket());
                            } else {
                            // this is temporary warning for debugging the DHT
                            warn!(self.log, "Found peer during discovery not on correct fork"; "peer_id" => format!("{}", enr.peer_id()), "tcp_socket" => enr.tcp_socket());
                            }
                            */
                        }
                        discv5::Event::SocketUpdated(socket_addr) => {
                            info!(self.log, "Address updated"; "ip" => %socket_addr.ip(), "udp_port" => %socket_addr.port());
                            metrics::inc_counter(&metrics::ADDRESS_UPDATE_COUNT);
                            // We have SOCKET_UPDATED messages. This occurs when discovery has a majority of
                            // users reporting an external port and our ENR gets updated.
                            // Which means we are able to do NAT traversal.
                            metrics::set_gauge_vec(&metrics::NAT_OPEN, &["discv5"], 1);
                            // Discv5 will have updated our local ENR. We save the updated version
                            // to disk.

                            if (self.update_ports.tcp4 && socket_addr.is_ipv4())
                                || (self.update_ports.tcp6 && socket_addr.is_ipv6())
                            {
                                // Update the TCP port in the ENR
                                self.discv5.update_local_enr_socket(socket_addr, true);
                            }
                            let enr = self.discv5.local_enr();
                            enr::save_enr_to_disk(Path::new(&self.enr_dir), &enr, &self.log);
                            // update  network globals
                            *self.network_globals.local_enr.write() = enr;
                            // A new UDP socket has been detected.
                            // NOTE: We assume libp2p itself can keep track of IP changes and we do
                            // not inform it about IP changes found via discovery.
                        }
                        discv5::Event::EnrAdded { .. }
                        | discv5::Event::TalkRequest(_)
                        | discv5::Event::NodeInserted { .. }
                        | discv5::Event::SessionEstablished { .. } => {} // Ignore all other discv5 server events
                    }
                }
            }
        }
        Poll::Pending
    }

    fn on_swarm_event(&mut self, event: FromSwarm) {
        match event {
            FromSwarm::DialFailure(DialFailure { peer_id, error, .. }) => {
                self.on_dial_failure(peer_id, error)
            }
            FromSwarm::NewListenAddr(ev) => {
                let addr = ev.addr;
                let listener_id = ev.listener_id;

                trace!(self.log, "Received NewListenAddr event from swarm"; "listener_id" => ?listener_id, "addr" => ?addr);

                let mut addr_iter = addr.iter();

                let attempt_enr_update = match addr_iter.next() {
                    Some(Protocol::Ip4(_)) => match (addr_iter.next(), addr_iter.next()) {
                        (Some(Protocol::Tcp(port)), None) => {
                            if !self.update_ports.tcp4 {
                                debug!(self.log, "Skipping ENR update"; "multiaddr" => ?addr);
                                return;
                            }

                            self.update_enr_tcp_port(port, false)
                        }
                        (Some(Protocol::Udp(port)), Some(Protocol::QuicV1)) => {
                            if !self.update_ports.quic4 {
                                debug!(self.log, "Skipping ENR update"; "multiaddr" => ?addr);
                                return;
                            }

                            self.update_enr_quic_port(port, false)
                        }
                        _ => {
                            debug!(self.log, "Encountered unacceptable multiaddr for listening (unsupported transport)"; "addr" => ?addr);
                            return;
                        }
                    },
                    Some(Protocol::Ip6(_)) => match (addr_iter.next(), addr_iter.next()) {
                        (Some(Protocol::Tcp(port)), None) => {
                            if !self.update_ports.tcp6 {
                                debug!(self.log, "Skipping ENR update"; "multiaddr" => ?addr);
                                return;
                            }

                            self.update_enr_tcp_port(port, true)
                        }
                        (Some(Protocol::Udp(port)), Some(Protocol::QuicV1)) => {
                            if !self.update_ports.quic6 {
                                debug!(self.log, "Skipping ENR update"; "multiaddr" => ?addr);
                                return;
                            }

                            self.update_enr_quic_port(port, true)
                        }
                        _ => {
                            debug!(self.log, "Encountered unacceptable multiaddr for listening (unsupported transport)"; "addr" => ?addr);
                            return;
                        }
                    },
                    _ => {
                        debug!(self.log, "Encountered unacceptable multiaddr for listening (no IP)"; "addr" => ?addr);
                        return;
                    }
                };

                let local_enr: Enr = self.discv5.local_enr();

                match attempt_enr_update {
                    Ok(true) => {
                        info!(self.log, "Updated local ENR"; "enr" => local_enr.to_base64(), "seq" => local_enr.seq(), "id"=> %local_enr.node_id(), "ip4" => ?local_enr.ip4(), "udp4"=> ?local_enr.udp4(), "tcp4" => ?local_enr.tcp4(), "tcp6" => ?local_enr.tcp6(), "udp6" => ?local_enr.udp6())
                    }
                    Ok(false) => {} // Nothing to do, ENR already configured
                    Err(e) => warn!(self.log, "Failed to update ENR"; "error" => ?e),
                }
            }
            _ => {
                // Ignore events not relevant to discovery
            }
        }
    }
}

impl<E: EthSpec> Discovery<E> {
    fn on_dial_failure(&mut self, peer_id: Option<PeerId>, error: &DialError) {
        if let Some(peer_id) = peer_id {
            match error {
                DialError::Denied { .. } => {
                    if self.network_globals.peers.read().is_connected(&peer_id) {
                        // There's an active connection, so we don’t disconnect the peer.
                        // Lighthouse dials to a peer twice using TCP and QUIC (if QUIC is not
                        // disabled). Usually, one establishes a connection, and the other fails
                        // because the peer allows only one connection per peer.
                        return;
                    }
                    // set peer as disconnected in discovery DHT
                    debug!(self.log, "Marking peer disconnected in DHT"; "peer_id" => %peer_id, "error" => %ClearDialError(error));
                    self.disconnect_peer(&peer_id);
                }
                DialError::LocalPeerId { .. }
                | DialError::NoAddresses
                | DialError::Transport(_)
                | DialError::WrongPeerId { .. } => {
                    // set peer as disconnected in discovery DHT
                    debug!(self.log, "Marking peer disconnected in DHT"; "peer_id" => %peer_id, "error" => %ClearDialError(error));
                    self.disconnect_peer(&peer_id);
                }
                DialError::DialPeerConditionFalse(_) | DialError::Aborted => {}
            }
        }
    }
}

#[cfg(test)]
mod tests {
    use super::*;
    use crate::rpc::methods::{MetaData, MetaDataV2};
    use libp2p::identity::secp256k1;
    use slog::{o, Drain};
    use types::{BitVector, MinimalEthSpec, SubnetId};

    type E = MinimalEthSpec;

    pub fn build_log(level: slog::Level, enabled: bool) -> slog::Logger {
        let decorator = slog_term::TermDecorator::new().build();
        let drain = slog_term::FullFormat::new(decorator).build().fuse();
        let drain = slog_async::Async::new(drain).build().fuse();

        if enabled {
            slog::Logger::root(drain.filter_level(level).fuse(), o!())
        } else {
            slog::Logger::root(drain.filter(|_| false).fuse(), o!())
        }
    }

    async fn build_discovery() -> Discovery<E> {
        let spec = ChainSpec::default();
        let keypair = secp256k1::Keypair::generate();
        let mut config = NetworkConfig::default();
        config.set_listening_addr(crate::ListenAddress::unused_v4_ports());
        let enr_key: CombinedKey = CombinedKey::from_secp256k1(&keypair);
        let enr: Enr = build_enr::<E>(&enr_key, &config, &EnrForkId::default(), &spec).unwrap();
        let log = build_log(slog::Level::Debug, false);
        let globals = NetworkGlobals::new(
            enr,
            MetaData::V2(MetaDataV2 {
                seq_number: 0,
                attnets: Default::default(),
                syncnets: Default::default(),
            }),
            vec![],
            false,
            &log,
        );
        let keypair = keypair.into();
        Discovery::new(keypair, &config, Arc::new(globals), &log, &spec)
            .await
            .unwrap()
    }

    #[tokio::test]
    async fn test_add_subnet_query() {
        let mut discovery = build_discovery().await;
        let now = Instant::now();
        let mut subnet_query = SubnetQuery {
            subnet: Subnet::Attestation(SubnetId::new(1)),
            min_ttl: Some(now),
            retries: 0,
        };
        discovery.add_subnet_query(
            subnet_query.subnet,
            subnet_query.min_ttl,
            subnet_query.retries,
        );
        assert_eq!(discovery.queued_queries.back(), Some(&subnet_query));

        // New query should replace old query
        subnet_query.min_ttl = Some(now + Duration::from_secs(1));
        discovery.add_subnet_query(subnet_query.subnet, subnet_query.min_ttl, 1);

        subnet_query.retries += 1;

        assert_eq!(discovery.queued_queries.len(), 1);
        assert_eq!(
            discovery.queued_queries.pop_back(),
            Some(subnet_query.clone())
        );

        // Retries > MAX_DISCOVERY_RETRY must return immediately without adding
        // anything.
        discovery.add_subnet_query(
            subnet_query.subnet,
            subnet_query.min_ttl,
            MAX_DISCOVERY_RETRY + 1,
        );

        assert_eq!(discovery.queued_queries.len(), 0);
    }

    fn make_enr(subnet_ids: Vec<usize>) -> Enr {
        let mut builder = Enr::builder();
        let keypair = secp256k1::Keypair::generate();
        let enr_key: CombinedKey = CombinedKey::from_secp256k1(&keypair);

        // set the "attnets" field on our ENR
        let mut bitfield = BitVector::<ssz_types::typenum::U64>::new();
        for id in subnet_ids {
            bitfield.set(id, true).unwrap();
        }

        builder.add_value(ATTESTATION_BITFIELD_ENR_KEY, &bitfield.as_ssz_bytes());
        builder.build(&enr_key).unwrap()
    }

    #[tokio::test]
    async fn test_completed_subnet_queries() {
        let mut discovery = build_discovery().await;
        let now = Instant::now();
        let instant1 = Some(now + Duration::from_secs(10));
        let instant2 = Some(now + Duration::from_secs(5));

        let query = QueryType::Subnet(vec![
            SubnetQuery {
                subnet: Subnet::Attestation(SubnetId::new(1)),
                min_ttl: instant1,
                retries: 0,
            },
            SubnetQuery {
                subnet: Subnet::Attestation(SubnetId::new(2)),
                min_ttl: instant2,
                retries: 0,
            },
        ]);

        // Create enr which is subscribed to subnets 1 and 2
        let enr1 = make_enr(vec![1, 2]);
        let enr2 = make_enr(vec![2]);
        // Unwanted enr for the given grouped query
        let enr3 = make_enr(vec![3]);

        let enrs: Vec<Enr> = vec![enr1.clone(), enr2, enr3];
        let results = discovery
            .process_completed_queries(QueryResult {
                query_type: query,
                result: Ok(enrs),
            })
            .unwrap();

        // enr1 and enr2 are required peers based on the requested subnet ids
        assert_eq!(results.len(), 2);

        // when a peer belongs to multiple subnet ids, we use the highest ttl.
        assert_eq!(results.get(&enr1).unwrap(), &instant1);
    }
}<|MERGE_RESOLUTION|>--- conflicted
+++ resolved
@@ -192,11 +192,7 @@
 
     /// Logger for the discovery behaviour.
     log: slog::Logger,
-<<<<<<< HEAD
-    spec: ChainSpec,
-=======
     spec: Arc<ChainSpec>,
->>>>>>> 96b00ef6
 }
 
 impl<E: EthSpec> Discovery<E> {
@@ -331,11 +327,7 @@
             update_ports,
             log,
             enr_dir,
-<<<<<<< HEAD
-            spec: spec.clone(),
-=======
             spec: Arc::new(spec.clone()),
->>>>>>> 96b00ef6
         })
     }
 
@@ -559,11 +551,7 @@
                     )
                     .map_err(|e| format!("{:?}", e))?;
             }
-<<<<<<< HEAD
-            // TODO(das) discovery to be implemented at a later phase. Initially we just use a large peer count.
-=======
             // Data column subnets are computed from node ID. No subnet bitfield in the ENR.
->>>>>>> 96b00ef6
             Subnet::DataColumn(_) => return Ok(()),
         }
 
@@ -770,12 +758,7 @@
         // Only start a discovery query if we have a subnet to look for.
         if !filtered_subnet_queries.is_empty() {
             // build the subnet predicate as a combination of the eth2_fork_predicate and the subnet predicate
-<<<<<<< HEAD
             let subnet_predicate = subnet_predicate::<E>(filtered_subnets, &self.log, &self.spec);
-=======
-            let subnet_predicate =
-                subnet_predicate::<E>(filtered_subnets, &self.log, self.spec.clone());
->>>>>>> 96b00ef6
 
             debug!(
                 self.log,
@@ -902,16 +885,8 @@
                             self.add_subnet_query(query.subnet, query.min_ttl, query.retries + 1);
 
                             // Check the specific subnet against the enr
-<<<<<<< HEAD
                             let subnet_predicate =
                                 subnet_predicate::<E>(vec![query.subnet], &self.log, &self.spec);
-=======
-                            let subnet_predicate = subnet_predicate::<E>(
-                                vec![query.subnet],
-                                &self.log,
-                                self.spec.clone(),
-                            );
->>>>>>> 96b00ef6
 
                             r.clone()
                                 .into_iter()
