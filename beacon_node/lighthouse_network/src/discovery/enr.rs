//! Helper functions and an extension trait for Ethereum 2 ENRs.

pub use discv5::enr::CombinedKey;

use super::enr_ext::CombinedKeyExt;
use super::ENR_FILENAME;
use crate::types::{Enr, EnrAttestationBitfield, EnrSyncCommitteeBitfield};
use crate::NetworkConfig;
use libp2p::identity::Keypair;
use slog::{debug, warn};
use ssz::{Decode, Encode};
use ssz_types::BitVector;
use std::fs::File;
use std::io::prelude::*;
use std::path::Path;
use std::str::FromStr;
use types::{ChainSpec, EnrForkId, EthSpec};

use super::enr_ext::{EnrExt, QUIC6_ENR_KEY, QUIC_ENR_KEY};

/// The ENR field specifying the fork id.
pub const ETH2_ENR_KEY: &str = "eth2";
/// The ENR field specifying the attestation subnet bitfield.
pub const ATTESTATION_BITFIELD_ENR_KEY: &str = "attnets";
/// The ENR field specifying the sync committee subnet bitfield.
pub const SYNC_COMMITTEE_BITFIELD_ENR_KEY: &str = "syncnets";
/// The ENR field specifying the peerdas custody subnet count.
pub const PEERDAS_CUSTODY_SUBNET_COUNT_ENR_KEY: &str = "csc";

/// Extension trait for ENR's within Eth2.
pub trait Eth2Enr {
    /// The attestation subnet bitfield associated with the ENR.
    fn attestation_bitfield<E: EthSpec>(&self) -> Result<EnrAttestationBitfield<E>, &'static str>;

    /// The sync committee subnet bitfield associated with the ENR.
    fn sync_committee_bitfield<E: EthSpec>(
        &self,
    ) -> Result<EnrSyncCommitteeBitfield<E>, &'static str>;

    /// The peerdas custody subnet count associated with the ENR.
    fn custody_subnet_count<E: EthSpec>(&self, spec: &ChainSpec) -> u64;

    fn eth2(&self) -> Result<EnrForkId, &'static str>;
}

impl Eth2Enr for Enr {
    fn attestation_bitfield<E: EthSpec>(&self) -> Result<EnrAttestationBitfield<E>, &'static str> {
        let bitfield_bytes = self
            .get(ATTESTATION_BITFIELD_ENR_KEY)
            .ok_or("ENR attestation bitfield non-existent")?;

        BitVector::<E::SubnetBitfieldLength>::from_ssz_bytes(bitfield_bytes)
            .map_err(|_| "Could not decode the ENR attnets bitfield")
    }

    fn sync_committee_bitfield<E: EthSpec>(
        &self,
    ) -> Result<EnrSyncCommitteeBitfield<E>, &'static str> {
        let bitfield_bytes = self
            .get(SYNC_COMMITTEE_BITFIELD_ENR_KEY)
            .ok_or("ENR sync committee bitfield non-existent")?;

        BitVector::<E::SyncCommitteeSubnetCount>::from_ssz_bytes(bitfield_bytes)
            .map_err(|_| "Could not decode the ENR syncnets bitfield")
    }

    /// if the custody value is non-existent in the ENR, then we assume the minimum custody value
    /// defined in the spec.
    fn custody_subnet_count<E: EthSpec>(&self, spec: &ChainSpec) -> u64 {
        self.get_decodable::<u64>(PEERDAS_CUSTODY_SUBNET_COUNT_ENR_KEY)
            .and_then(|r| r.ok())
            // If value supplied in ENR is invalid, fallback to `custody_requirement`
            .filter(|csc| csc <= &spec.data_column_sidecar_subnet_count)
            .unwrap_or(spec.custody_requirement)
    }

    fn eth2(&self) -> Result<EnrForkId, &'static str> {
        let eth2_bytes = self.get(ETH2_ENR_KEY).ok_or("ENR has no eth2 field")?;

        EnrForkId::from_ssz_bytes(eth2_bytes).map_err(|_| "Could not decode EnrForkId")
    }
}

/// Either use the given ENR or load an ENR from file if it exists and matches the current NodeId
/// and sequence number.
/// If an ENR exists, with the same NodeId, this function checks to see if the loaded ENR from
/// disk is suitable to use, otherwise we increment the given ENR's sequence number.
pub fn use_or_load_enr(
    enr_key: &CombinedKey,
    local_enr: &mut Enr,
    config: &NetworkConfig,
    log: &slog::Logger,
) -> Result<(), String> {
    let enr_f = config.network_dir.join(ENR_FILENAME);
    if let Ok(mut enr_file) = File::open(enr_f.clone()) {
        let mut enr_string = String::new();
        match enr_file.read_to_string(&mut enr_string) {
            Err(_) => debug!(log, "Could not read ENR from file"),
            Ok(_) => {
                match Enr::from_str(&enr_string) {
                    Ok(disk_enr) => {
                        // if the same node id, then we may need to update our sequence number
                        if local_enr.node_id() == disk_enr.node_id() {
                            if compare_enr(local_enr, &disk_enr) {
                                debug!(log, "ENR loaded from disk"; "file" => ?enr_f);
                                // the stored ENR has the same configuration, use it
                                *local_enr = disk_enr;
                                return Ok(());
                            }

                            // same node id, different configuration - update the sequence number
                            // Note: local_enr is generated with default(0) attnets value,
                            // so a non default value in persisted enr will also update sequence number.
                            let new_seq_no = disk_enr.seq().checked_add(1).ok_or("ENR sequence number on file is too large. Remove it to generate a new NodeId")?;
                            local_enr.set_seq(new_seq_no, enr_key).map_err(|e| {
                                format!("Could not update ENR sequence number: {:?}", e)
                            })?;
                            debug!(log, "ENR sequence number increased"; "seq" =>  new_seq_no);
                        }
                    }
                    Err(e) => {
                        warn!(log, "ENR from file could not be decoded"; "error" => ?e);
                    }
                }
            }
        }
    }

    save_enr_to_disk(&config.network_dir, local_enr, log);

    Ok(())
}

/// Loads an ENR from file if it exists and matches the current NodeId and sequence number. If none
/// exists, generates a new one.
///
/// If an ENR exists, with the same NodeId, this function checks to see if the loaded ENR from
/// disk is suitable to use, otherwise we increment our newly generated ENR's sequence number.
pub fn build_or_load_enr<E: EthSpec>(
    local_key: Keypair,
    config: &NetworkConfig,
    enr_fork_id: &EnrForkId,
    log: &slog::Logger,
    spec: &ChainSpec,
) -> Result<Enr, String> {
    // Build the local ENR.
    // Note: Discovery should update the ENR record's IP to the external IP as seen by the
    // majority of our peers, if the CLI doesn't expressly forbid it.
    let enr_key = CombinedKey::from_libp2p(local_key)?;
    let mut local_enr = build_enr::<E>(&enr_key, config, enr_fork_id, spec)?;

    use_or_load_enr(&enr_key, &mut local_enr, config, log)?;
    Ok(local_enr)
}

/// Builds a lighthouse ENR given a `NetworkConfig`.
pub fn build_enr<E: EthSpec>(
    enr_key: &CombinedKey,
    config: &NetworkConfig,
    enr_fork_id: &EnrForkId,
    spec: &ChainSpec,
) -> Result<Enr, String> {
    let mut builder = discv5::enr::Enr::builder();
    let (maybe_ipv4_address, maybe_ipv6_address) = &config.enr_address;

    if let Some(ip) = maybe_ipv4_address {
        builder.ip4(*ip);
    }

    if let Some(ip) = maybe_ipv6_address {
        builder.ip6(*ip);
    }

    if let Some(udp4_port) = config.enr_udp4_port {
        builder.udp4(udp4_port.get());
    }

    if let Some(udp6_port) = config.enr_udp6_port {
        builder.udp6(udp6_port.get());
    }

    // Add QUIC fields to the ENR.
    // Since QUIC is used as an alternative transport for the libp2p protocols,
    // the related fields should only be added when both QUIC and libp2p are enabled
    if !config.disable_quic_support {
        // If we are listening on ipv4, add the quic ipv4 port.
        if let Some(quic4_port) = config.enr_quic4_port.or_else(|| {
            config
                .listen_addrs()
                .v4()
                .and_then(|v4_addr| v4_addr.quic_port.try_into().ok())
        }) {
            builder.add_value(QUIC_ENR_KEY, &quic4_port.get());
        }

        // If we are listening on ipv6, add the quic ipv6 port.
        if let Some(quic6_port) = config.enr_quic6_port.or_else(|| {
            config
                .listen_addrs()
                .v6()
                .and_then(|v6_addr| v6_addr.quic_port.try_into().ok())
        }) {
            builder.add_value(QUIC6_ENR_KEY, &quic6_port.get());
        }
    }

    // If the ENR port is not set, and we are listening over that ip version, use the listening port instead.
    let tcp4_port = config.enr_tcp4_port.or_else(|| {
        config
            .listen_addrs()
            .v4()
            .and_then(|v4_addr| v4_addr.tcp_port.try_into().ok())
    });
    if let Some(tcp4_port) = tcp4_port {
        builder.tcp4(tcp4_port.get());
    }

    let tcp6_port = config.enr_tcp6_port.or_else(|| {
        config
            .listen_addrs()
            .v6()
            .and_then(|v6_addr| v6_addr.tcp_port.try_into().ok())
    });
    if let Some(tcp6_port) = tcp6_port {
        builder.tcp6(tcp6_port.get());
    }

    // set the `eth2` field on our ENR
    builder.add_value(ETH2_ENR_KEY, &enr_fork_id.as_ssz_bytes());

    // set the "attnets" field on our ENR
    let bitfield = BitVector::<E::SubnetBitfieldLength>::new();

    builder.add_value(ATTESTATION_BITFIELD_ENR_KEY, &bitfield.as_ssz_bytes());

    // set the "syncnets" field on our ENR
    let bitfield = BitVector::<E::SyncCommitteeSubnetCount>::new();

    builder.add_value(SYNC_COMMITTEE_BITFIELD_ENR_KEY, &bitfield.as_ssz_bytes());

<<<<<<< HEAD
    // set the "custody_subnet_count" field on our ENR
    let custody_subnet_count = if config.subscribe_all_data_column_subnets {
        spec.data_column_sidecar_subnet_count
    } else {
        spec.custody_requirement
    };

    builder.add_value(PEERDAS_CUSTODY_SUBNET_COUNT_ENR_KEY, &custody_subnet_count);
=======
    // only set `csc` if PeerDAS fork epoch has been scheduled
    if spec.is_peer_das_scheduled() {
        let custody_subnet_count = if config.subscribe_all_data_column_subnets {
            spec.data_column_sidecar_subnet_count
        } else {
            spec.custody_requirement
        };
        builder.add_value(PEERDAS_CUSTODY_SUBNET_COUNT_ENR_KEY, &custody_subnet_count);
    }
>>>>>>> f2fdbe7f

    builder
        .build(enr_key)
        .map_err(|e| format!("Could not build Local ENR: {:?}", e))
}

/// Defines the conditions under which we use the locally built ENR or the one stored on disk.
/// If this function returns true, we use the `disk_enr`.
fn compare_enr(local_enr: &Enr, disk_enr: &Enr) -> bool {
    // take preference over disk_enr address if one is not specified
    (local_enr.ip4().is_none() || local_enr.ip4() == disk_enr.ip4())
        &&
    (local_enr.ip6().is_none() || local_enr.ip6() == disk_enr.ip6())
        // tcp ports must match
        && local_enr.tcp4() == disk_enr.tcp4()
        && local_enr.tcp6() == disk_enr.tcp6()
        // quic ports must match
        && local_enr.quic4() == disk_enr.quic4()
        && local_enr.quic6() == disk_enr.quic6()
        // must match on the same fork
        && local_enr.get(ETH2_ENR_KEY) == disk_enr.get(ETH2_ENR_KEY)
        // take preference over disk udp port if one is not specified
        && (local_enr.udp4().is_none() || local_enr.udp4() == disk_enr.udp4())
        && (local_enr.udp6().is_none() || local_enr.udp6() == disk_enr.udp6())
        // we need the ATTESTATION_BITFIELD_ENR_KEY and SYNC_COMMITTEE_BITFIELD_ENR_KEY and
        // PEERDAS_CUSTODY_SUBNET_COUNT_ENR_KEY key to match, otherwise we use a new ENR. This will
        // likely only be true for non-validating nodes.
        && local_enr.get(ATTESTATION_BITFIELD_ENR_KEY) == disk_enr.get(ATTESTATION_BITFIELD_ENR_KEY)
        && local_enr.get(SYNC_COMMITTEE_BITFIELD_ENR_KEY) == disk_enr.get(SYNC_COMMITTEE_BITFIELD_ENR_KEY)
        && local_enr.get(PEERDAS_CUSTODY_SUBNET_COUNT_ENR_KEY) == disk_enr.get(PEERDAS_CUSTODY_SUBNET_COUNT_ENR_KEY)
}

/// Loads enr from the given directory
pub fn load_enr_from_disk(dir: &Path) -> Result<Enr, String> {
    let enr_f = dir.join(ENR_FILENAME);
    let mut enr_file =
        File::open(enr_f).map_err(|e| format!("Failed to open enr file: {:?}", e))?;
    let mut enr_string = String::new();
    match enr_file.read_to_string(&mut enr_string) {
        Err(_) => Err("Could not read ENR from file".to_string()),
        Ok(_) => Enr::from_str(&enr_string)
            .map_err(|e| format!("ENR from file could not be decoded: {:?}", e)),
    }
}

/// Saves an ENR to disk
pub fn save_enr_to_disk(dir: &Path, enr: &Enr, log: &slog::Logger) {
    let _ = std::fs::create_dir_all(dir);
    match File::create(dir.join(Path::new(ENR_FILENAME)))
        .and_then(|mut f| f.write_all(enr.to_base64().as_bytes()))
    {
        Ok(_) => {
            debug!(log, "ENR written to disk");
        }
        Err(e) => {
            warn!(
                log,
                "Could not write ENR to file"; "file" => format!("{:?}{:?}",dir, ENR_FILENAME),  "error" => %e
            );
        }
    }
}

#[cfg(test)]
mod test {
    use super::*;
    use crate::config::Config as NetworkConfig;
<<<<<<< HEAD
    use types::MainnetEthSpec;

    type E = MainnetEthSpec;

=======
    use types::{Epoch, MainnetEthSpec};

    type E = MainnetEthSpec;

    fn make_eip7594_spec() -> ChainSpec {
        let mut spec = E::default_spec();
        spec.eip7594_fork_epoch = Some(Epoch::new(10));
        spec
    }

>>>>>>> f2fdbe7f
    #[test]
    fn custody_subnet_count_default() {
        let config = NetworkConfig {
            subscribe_all_data_column_subnets: false,
            ..NetworkConfig::default()
        };
<<<<<<< HEAD
        let spec = E::default_spec();
=======
        let spec = make_eip7594_spec();

>>>>>>> f2fdbe7f
        let enr = build_enr_with_config(config, &spec).0;

        assert_eq!(
            enr.custody_subnet_count::<E>(&spec),
            spec.custody_requirement,
        );
    }

    #[test]
    fn custody_subnet_count_all() {
        let config = NetworkConfig {
            subscribe_all_data_column_subnets: true,
            ..NetworkConfig::default()
        };
<<<<<<< HEAD
        let spec = E::default_spec();
=======
        let spec = make_eip7594_spec();
>>>>>>> f2fdbe7f
        let enr = build_enr_with_config(config, &spec).0;

        assert_eq!(
            enr.custody_subnet_count::<E>(&spec),
            spec.data_column_sidecar_subnet_count,
        );
    }

    #[test]
    fn custody_subnet_count_fallback_default() {
        let config = NetworkConfig::default();
<<<<<<< HEAD
        let spec = E::default_spec();
=======
        let spec = make_eip7594_spec();
>>>>>>> f2fdbe7f
        let (mut enr, enr_key) = build_enr_with_config(config, &spec);
        let invalid_subnet_count = 99u64;

        enr.insert(
            PEERDAS_CUSTODY_SUBNET_COUNT_ENR_KEY,
            &invalid_subnet_count,
            &enr_key,
        )
        .unwrap();

        assert_eq!(
            enr.custody_subnet_count::<E>(&spec),
            spec.custody_requirement,
        );
    }

    fn build_enr_with_config(config: NetworkConfig, spec: &ChainSpec) -> (Enr, CombinedKey) {
        let keypair = libp2p::identity::secp256k1::Keypair::generate();
        let enr_key = CombinedKey::from_secp256k1(&keypair);
        let enr_fork_id = EnrForkId::default();
        let enr = build_enr::<E>(&enr_key, &config, &enr_fork_id, spec).unwrap();
        (enr, enr_key)
    }
}<|MERGE_RESOLUTION|>--- conflicted
+++ resolved
@@ -238,16 +238,6 @@
 
     builder.add_value(SYNC_COMMITTEE_BITFIELD_ENR_KEY, &bitfield.as_ssz_bytes());
 
-<<<<<<< HEAD
-    // set the "custody_subnet_count" field on our ENR
-    let custody_subnet_count = if config.subscribe_all_data_column_subnets {
-        spec.data_column_sidecar_subnet_count
-    } else {
-        spec.custody_requirement
-    };
-
-    builder.add_value(PEERDAS_CUSTODY_SUBNET_COUNT_ENR_KEY, &custody_subnet_count);
-=======
     // only set `csc` if PeerDAS fork epoch has been scheduled
     if spec.is_peer_das_scheduled() {
         let custody_subnet_count = if config.subscribe_all_data_column_subnets {
@@ -257,7 +247,6 @@
         };
         builder.add_value(PEERDAS_CUSTODY_SUBNET_COUNT_ENR_KEY, &custody_subnet_count);
     }
->>>>>>> f2fdbe7f
 
     builder
         .build(enr_key)
@@ -325,12 +314,6 @@
 mod test {
     use super::*;
     use crate::config::Config as NetworkConfig;
-<<<<<<< HEAD
-    use types::MainnetEthSpec;
-
-    type E = MainnetEthSpec;
-
-=======
     use types::{Epoch, MainnetEthSpec};
 
     type E = MainnetEthSpec;
@@ -341,19 +324,14 @@
         spec
     }
 
->>>>>>> f2fdbe7f
     #[test]
     fn custody_subnet_count_default() {
         let config = NetworkConfig {
             subscribe_all_data_column_subnets: false,
             ..NetworkConfig::default()
         };
-<<<<<<< HEAD
-        let spec = E::default_spec();
-=======
         let spec = make_eip7594_spec();
 
->>>>>>> f2fdbe7f
         let enr = build_enr_with_config(config, &spec).0;
 
         assert_eq!(
@@ -368,11 +346,7 @@
             subscribe_all_data_column_subnets: true,
             ..NetworkConfig::default()
         };
-<<<<<<< HEAD
-        let spec = E::default_spec();
-=======
         let spec = make_eip7594_spec();
->>>>>>> f2fdbe7f
         let enr = build_enr_with_config(config, &spec).0;
 
         assert_eq!(
@@ -384,11 +358,7 @@
     #[test]
     fn custody_subnet_count_fallback_default() {
         let config = NetworkConfig::default();
-<<<<<<< HEAD
-        let spec = E::default_spec();
-=======
         let spec = make_eip7594_spec();
->>>>>>> f2fdbe7f
         let (mut enr, enr_key) = build_enr_with_config(config, &spec);
         let invalid_subnet_count = 99u64;
 
