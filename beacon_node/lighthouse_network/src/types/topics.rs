--- conflicted
+++ resolved
@@ -49,10 +49,6 @@
         ForkName::Altair => ALTAIR_CORE_TOPICS.to_vec(),
         ForkName::Merge => vec![],
         ForkName::Capella => CAPELLA_CORE_TOPICS.to_vec(),
-<<<<<<< HEAD
-        ForkName::Eip4844 => vec![], // TODO
-        ForkName::Eip6110 => vec![],
-=======
         ForkName::Deneb => {
             // All of deneb blob topics are core topics
             let mut deneb_blob_topics = Vec::new();
@@ -63,7 +59,7 @@
             deneb_topics.append(&mut deneb_blob_topics);
             deneb_topics
         }
->>>>>>> 9b55d74c
+        ForkName::Eip6110 => vec![],
     }
 }
 
