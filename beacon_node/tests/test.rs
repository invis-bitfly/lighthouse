#![cfg(test)]

use beacon_chain::StateSkipConfig;
use node_test_rig::{
    environment::{Environment, EnvironmentBuilder},
    eth2::types::StateId,
    testing_client_config, LocalBeaconNode,
};
use types::{EthSpec, MinimalEthSpec, Slot};

fn env_builder() -> EnvironmentBuilder<MinimalEthSpec> {
    EnvironmentBuilder::minimal()
}

fn build_node<E: EthSpec>(env: &mut Environment<E>) -> LocalBeaconNode<E> {
    let context = env.core_context();
    env.runtime()
        .block_on(LocalBeaconNode::production(
            context,
            testing_client_config(),
        ))
        .expect("should block until node created")
}

#[test]
fn http_server_genesis_state() {
    let mut env = env_builder()
<<<<<<< HEAD
        .null_logger()
=======
        .test_logger()
        //.async_logger("debug", None)
>>>>>>> 002ca2cd
        .expect("should build env logger")
        .multi_threaded_tokio_runtime()
        .expect("should start tokio runtime")
        .build()
        .expect("environment should build");

    // build a runtime guard

    let node = build_node(&mut env);

    let remote_node = node.remote_node().expect("should produce remote node");

    let api_state = env
        .runtime()
        .block_on(remote_node.get_debug_beacon_states(StateId::Slot(Slot::new(0))))
        .expect("should fetch state from http api")
        .unwrap()
        .data;

    let mut db_state = node
        .client
        .beacon_chain()
        .expect("client should have beacon chain")
        .state_at_slot(Slot::new(0), StateSkipConfig::WithStateRoots)
        .expect("should find state");
    db_state.drop_all_caches().unwrap();

    assert_eq!(
        api_state, db_state,
        "genesis state from api should match that from the DB"
    );

    env.fire_signal();
}<|MERGE_RESOLUTION|>--- conflicted
+++ resolved
@@ -25,12 +25,7 @@
 #[test]
 fn http_server_genesis_state() {
     let mut env = env_builder()
-<<<<<<< HEAD
-        .null_logger()
-=======
         .test_logger()
-        //.async_logger("debug", None)
->>>>>>> 002ca2cd
         .expect("should build env logger")
         .multi_threaded_tokio_runtime()
         .expect("should start tokio runtime")
