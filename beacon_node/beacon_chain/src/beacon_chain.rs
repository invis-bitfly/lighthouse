--- conflicted
+++ resolved
@@ -45,10 +45,6 @@
 use crate::persisted_fork_choice::PersistedForkChoice;
 use crate::pre_finalization_cache::PreFinalizationBlockCache;
 use crate::shuffling_cache::{BlockShufflingIds, ShufflingCache};
-<<<<<<< HEAD
-=======
-use crate::snapshot_cache::{BlockProductionPreState, SnapshotCache};
->>>>>>> 6ac1c5b4
 use crate::sync_committee_verification::{
     Error as SyncCommitteeError, VerifiedSyncCommitteeMessage, VerifiedSyncContribution,
 };
@@ -102,11 +98,7 @@
 };
 use task_executor::{ShutdownReason, TaskExecutor};
 use tree_hash::TreeHash;
-<<<<<<< HEAD
-=======
-use types::beacon_state::CloneConfig;
 use types::consts::merge::INTERVALS_PER_SLOT;
->>>>>>> 6ac1c5b4
 use types::*;
 
 pub use crate::canonical_head::{CanonicalHead, CanonicalHeadRwLock};
@@ -3462,17 +3454,6 @@
                 head.head_state_root(),
             )
         };
-<<<<<<< HEAD
-        let (state, state_root_opt) = if head_slot <= slot {
-            // Fetch the head state advanced through to `slot`, which should be present in the state
-            // cache thanks to the state advance timer.
-            let (state_root, state) = self
-                .store
-                .get_advanced_state(head_block_root, slot, head_state_root)
-                .map_err(BlockProductionError::FailedToLoadState)?
-                .ok_or(BlockProductionError::UnableToProduceAtSlot(slot))?;
-            (state, Some(state_root))
-=======
         let (state, state_root_opt) = if head_slot < slot {
             // Attempt an aggressive re-org if configured and the conditions are right.
             if let Some(re_org_state) = self.get_state_for_re_org(slot, head_slot, head_block_root)
@@ -3484,30 +3465,16 @@
                     "head_to_reorg" => %head_block_root,
                 );
                 (re_org_state.pre_state, re_org_state.state_root)
+            } else {
+                // Fetch the head state advanced through to `slot`, which should be present in the
+                // state cache thanks to the state advance timer.
+                let (state_root, state) = self
+                    .store
+                    .get_advanced_state(head_block_root, slot, head_state_root)
+                    .map_err(BlockProductionError::FailedToLoadState)?
+                    .ok_or(BlockProductionError::UnableToProduceAtSlot(slot))?;
+                (state, Some(state_root))
             }
-            // Normal case: proposing a block atop the current head. Use the snapshot cache.
-            else if let Some(pre_state) = self
-                .snapshot_cache
-                .try_read_for(BLOCK_PROCESSING_CACHE_LOCK_TIMEOUT)
-                .and_then(|snapshot_cache| {
-                    snapshot_cache.get_state_for_block_production(head_block_root)
-                })
-            {
-                (pre_state.pre_state, pre_state.state_root)
-            } else {
-                warn!(
-                    self.log,
-                    "Block production cache miss";
-                    "message" => "this block is more likely to be orphaned",
-                    "slot" => slot,
-                );
-                let state = self
-                    .state_at_slot(slot - 1, StateSkipConfig::WithStateRoots)
-                    .map_err(|_| BlockProductionError::UnableToProduceAtSlot(slot))?;
-
-                (state, None)
-            }
->>>>>>> 6ac1c5b4
         } else {
             warn!(
                 self.log,
@@ -3535,7 +3502,7 @@
         slot: Slot,
         head_slot: Slot,
         canonical_head: Hash256,
-    ) -> Option<BlockProductionPreState<T::EthSpec>> {
+    ) -> Option<(BeaconState<T::EthSpec>, Hash256)> {
         let re_org_threshold = self.config.re_org_threshold?;
 
         if self.spec.proposer_score_boost.is_none() {
@@ -3615,23 +3582,20 @@
             .ok()?;
         drop(proposer_head_timer);
         let re_org_parent_block = proposer_head.parent_node.root;
-
-        // Only attempt a re-org if we hit the snapshot cache.
-        let pre_state = self
-            .snapshot_cache
-            .try_read_for(BLOCK_PROCESSING_CACHE_LOCK_TIMEOUT)
-            .and_then(|snapshot_cache| {
-                snapshot_cache.get_state_for_block_production(re_org_parent_block)
-            })
-            .or_else(|| {
-                debug!(
+        let re_org_parent_state_root = proposer_head.parent_node.state_root;
+
+        // FIXME(sproul): consider not re-orging if we miss the cache
+        let (state_root, state) = self
+            .store
+            .get_advanced_state(re_org_parent_block, slot, re_org_parent_state_root)
+            .map_err(|e| {
+                warn!(
                     self.log,
-                    "Not attempting re-org";
-                    "reason" => "missed snapshot cache",
-                    "parent_block" => ?re_org_parent_block,
+                    "Error loading block production state";
+                    "error" => ?e,
                 );
-                None
-            })?;
+            )
+            .ok()??;
 
         info!(
             self.log,
@@ -3642,7 +3606,7 @@
             "threshold_weight" => proposer_head.re_org_weight_threshold
         );
 
-        Some(pre_state)
+        Some((state, state_root))
     }
 
     /// Get the proposer index and `prev_randao` value for a proposal at slot `proposal_slot`.
