use crate::attestation_verification::{
    batch_verify_aggregated_attestations, batch_verify_unaggregated_attestations,
    Error as AttestationError, VerifiedAggregatedAttestation, VerifiedAttestation,
    VerifiedUnaggregatedAttestation,
};
use crate::attester_cache::{AttesterCache, AttesterCacheKey};
use crate::beacon_block_streamer::{BeaconBlockStreamer, CheckCaches};
use crate::beacon_proposer_cache::compute_proposer_duties_from_head;
use crate::beacon_proposer_cache::BeaconProposerCache;
use crate::blob_verification::{GossipBlobError, GossipVerifiedBlob};
use crate::block_times_cache::BlockTimesCache;
use crate::block_verification::POS_PANDA_BANNER;
use crate::block_verification::{
    check_block_is_finalized_checkpoint_or_descendant, check_block_relevancy,
    signature_verify_chain_segment, verify_header_signature, BlockError, ExecutionPendingBlock,
    GossipVerifiedBlock, IntoExecutionPendingBlock,
};
use crate::block_verification_types::{
    AsBlock, AvailableExecutedBlock, BlockImportData, ExecutedBlock, RpcBlock,
};
pub use crate::canonical_head::CanonicalHead;
use crate::chain_config::ChainConfig;
use crate::data_availability_checker::{
    Availability, AvailabilityCheckError, AvailableBlock, DataAvailabilityChecker,
};
use crate::early_attester_cache::EarlyAttesterCache;
use crate::errors::{BeaconChainError as Error, BlockProductionError};
use crate::eth1_chain::{Eth1Chain, Eth1ChainBackend};
use crate::eth1_finalization_cache::{Eth1FinalizationCache, Eth1FinalizationData};
use crate::events::ServerSentEventHandler;
use crate::execution_payload::{get_execution_payload, NotifyExecutionLayer, PreparePayloadHandle};
use crate::fork_choice_signal::{ForkChoiceSignalRx, ForkChoiceSignalTx, ForkChoiceWaitResult};
use crate::head_tracker::{HeadTracker, HeadTrackerReader, SszHeadTracker};
use crate::historical_blocks::HistoricalBlockError;
use crate::light_client_finality_update_verification::{
    Error as LightClientFinalityUpdateError, VerifiedLightClientFinalityUpdate,
};
use crate::light_client_optimistic_update_verification::{
    Error as LightClientOptimisticUpdateError, VerifiedLightClientOptimisticUpdate,
};
use crate::light_client_server_cache::LightClientServerCache;
use crate::migrate::BackgroundMigrator;
use crate::naive_aggregation_pool::{
    AggregatedAttestationMap, Error as NaiveAggregationError, NaiveAggregationPool,
    SyncContributionAggregateMap,
};
use crate::observed_aggregates::{
    Error as AttestationObservationError, ObservedAggregateAttestations, ObservedSyncContributions,
};
use crate::observed_attesters::{
    ObservedAggregators, ObservedAttesters, ObservedSyncAggregators, ObservedSyncContributors,
};
use crate::observed_blob_sidecars::ObservedBlobSidecars;
use crate::observed_block_producers::ObservedBlockProducers;
use crate::observed_operations::{ObservationOutcome, ObservedOperations};
use crate::observed_slashable::ObservedSlashable;
use crate::parallel_state_cache::ParallelStateCache;
use crate::persisted_beacon_chain::{PersistedBeaconChain, DUMMY_CANONICAL_HEAD_BLOCK_ROOT};
use crate::persisted_fork_choice::PersistedForkChoice;
use crate::pre_finalization_cache::PreFinalizationBlockCache;
use crate::shuffling_cache::{BlockShufflingIds, ShufflingCache};
use crate::sync_committee_verification::{
    Error as SyncCommitteeError, VerifiedSyncCommitteeMessage, VerifiedSyncContribution,
};
use crate::timeout_rw_lock::TimeoutRwLock;
use crate::validator_monitor::{
    get_slot_delay_ms, timestamp_now, ValidatorMonitor,
    HISTORIC_EPOCHS as VALIDATOR_MONITOR_HISTORIC_EPOCHS,
};
use crate::validator_pubkey_cache::ValidatorPubkeyCache;
use crate::{
    kzg_utils, metrics, AvailabilityPendingExecutedBlock, BeaconChainError, BeaconForkChoiceStore,
    BeaconSnapshot, CachedHead,
};
use eth2::types::{EventKind, SseBlobSidecar, SseBlock, SseExtendedPayloadAttributes, SyncDuty};
use execution_layer::{
    BlockProposalContents, BlockProposalContentsType, BuilderParams, ChainHealth, ExecutionLayer,
    FailedCondition, PayloadAttributes, PayloadStatus,
};
use fork_choice::{
    AttestationFromBlock, ExecutionStatus, ForkChoice, ForkchoiceUpdateParameters,
    InvalidationOperation, PayloadVerificationStatus, ResetPayloadStatuses,
};
use futures::channel::mpsc::Sender;
use itertools::process_results;
use itertools::Itertools;
use kzg::Kzg;
use operation_pool::{AttestationRef, OperationPool, PersistedOperationPool, ReceivedPreCapella};
use parking_lot::{Mutex, RwLock};
use proto_array::{DoNotReOrg, ProposerHeadError};
use safe_arith::SafeArith;
use slasher::Slasher;
use slog::{crit, debug, error, info, trace, warn, Logger};
use slot_clock::SlotClock;
use ssz::Encode;
use state_processing::{
    common::get_attesting_indices_from_state,
    epoch_cache::initialize_epoch_cache,
    per_block_processing,
    per_block_processing::{
        errors::AttestationValidationError, get_expected_withdrawals,
        verify_attestation_for_block_inclusion, VerifySignatures,
    },
    per_slot_processing,
    state_advance::{complete_state_advance, partial_state_advance},
    BlockSignatureStrategy, ConsensusContext, SigVerifiedOp, StateProcessingStrategy,
    VerifyBlockRoot, VerifyOperation,
};
use std::borrow::Cow;
use std::cmp::Ordering;
use std::collections::HashMap;
use std::collections::HashSet;
use std::io::prelude::*;
use std::marker::PhantomData;
use std::sync::Arc;
use std::time::{Duration, Instant};
use store::iter::{BlockRootsIterator, ParentRootBlockIterator, StateRootsIterator};
use store::{
    DatabaseBlock, Error as DBError, HotColdDB, KeyValueStore, KeyValueStoreOp, StoreItem, StoreOp,
};
use task_executor::{ShutdownReason, TaskExecutor};
use tokio_stream::Stream;
use tree_hash::TreeHash;
use types::blob_sidecar::{BlobSidecarList, FixedBlobSidecarList};
use types::payload::BlockProductionVersion;
use types::*;

pub type ForkChoiceError = fork_choice::Error<crate::ForkChoiceStoreError>;

/// Alias to appease clippy.
type HashBlockTuple<E> = (Hash256, RpcBlock<E>);

/// The time-out before failure during an operation to take a read/write RwLock on the
/// attestation cache.
pub const ATTESTATION_CACHE_LOCK_TIMEOUT: Duration = Duration::from_secs(1);

/// The time-out before failure during an operation to take a read/write RwLock on the
/// validator pubkey cache.
pub const VALIDATOR_PUBKEY_CACHE_LOCK_TIMEOUT: Duration = Duration::from_secs(1);

/// The timeout for the eth1 finalization cache
pub const ETH1_FINALIZATION_CACHE_LOCK_TIMEOUT: Duration = Duration::from_millis(200);

// These keys are all zero because they get stored in different columns, see `DBColumn` type.
pub const BEACON_CHAIN_DB_KEY: Hash256 = Hash256::zero();
pub const OP_POOL_DB_KEY: Hash256 = Hash256::zero();
pub const ETH1_CACHE_DB_KEY: Hash256 = Hash256::zero();
pub const FORK_CHOICE_DB_KEY: Hash256 = Hash256::zero();

/// Defines how old a block can be before it's no longer a candidate for the early attester cache.
const EARLY_ATTESTER_CACHE_HISTORIC_SLOTS: u64 = 4;

/// Defines a distance between the head block slot and the current slot.
///
/// If the head block is older than this value, don't bother preparing beacon proposers.
const PREPARE_PROPOSER_HISTORIC_EPOCHS: u64 = 4;

/// If the head is more than `MAX_PER_SLOT_FORK_CHOICE_DISTANCE` slots behind the wall-clock slot, DO NOT
/// run the per-slot tasks (primarily fork choice).
///
/// This prevents unnecessary work during sync.
///
/// The value is set to 256 since this would be just over one slot (12.8s) when syncing at
/// 20 slots/second. Having a single fork-choice run interrupt syncing would have very little
/// impact whilst having 8 epochs without a block is a comfortable grace period.
const MAX_PER_SLOT_FORK_CHOICE_DISTANCE: u64 = 256;

/// Reported to the user when the justified block has an invalid execution payload.
pub const INVALID_JUSTIFIED_PAYLOAD_SHUTDOWN_REASON: &str =
    "Justified block has an invalid execution payload.";

pub const INVALID_FINALIZED_MERGE_TRANSITION_BLOCK_SHUTDOWN_REASON: &str =
    "Finalized merge transition block is invalid.";

/// Defines the behaviour when a block/block-root for a skipped slot is requested.
#[derive(Debug, Clone, Copy, PartialEq, Eq)]
pub enum WhenSlotSkipped {
    /// If the slot is a skip slot, return `None`.
    ///
    /// This is how the HTTP API behaves.
    None,
    /// If the slot is a skip slot, return the previous non-skipped block.
    ///
    /// This is generally how the specification behaves.
    Prev,
}

#[derive(Copy, Clone, Debug, PartialEq)]
pub enum AvailabilityProcessingStatus {
    MissingComponents(Slot, Hash256),
    Imported(Hash256),
}

impl TryInto<SignedBeaconBlockHash> for AvailabilityProcessingStatus {
    type Error = ();

    fn try_into(self) -> Result<SignedBeaconBlockHash, Self::Error> {
        match self {
            AvailabilityProcessingStatus::Imported(hash) => Ok(hash.into()),
            _ => Err(()),
        }
    }
}

impl TryInto<Hash256> for AvailabilityProcessingStatus {
    type Error = ();

    fn try_into(self) -> Result<Hash256, Self::Error> {
        match self {
            AvailabilityProcessingStatus::Imported(hash) => Ok(hash),
            _ => Err(()),
        }
    }
}

/// The result of a chain segment processing.
pub enum ChainSegmentResult<T: EthSpec> {
    /// Processing this chain segment finished successfully.
    Successful { imported_blocks: usize },
    /// There was an error processing this chain segment. Before the error, some blocks could
    /// have been imported.
    Failed {
        imported_blocks: usize,
        error: BlockError<T>,
    },
}

/// Configure the signature verification of produced blocks.
pub enum ProduceBlockVerification {
    VerifyRandao,
    NoVerification,
}

/// Payload attributes for which the `beacon_chain` crate is responsible.
pub struct PrePayloadAttributes {
    pub proposer_index: u64,
    pub prev_randao: Hash256,
    /// The block number of the block being built upon (same block as fcU `headBlockHash`).
    ///
    /// The parent block number is not part of the payload attributes sent to the EL, but *is*
    /// sent to builders via SSE.
    pub parent_block_number: u64,
    /// The block root of the block being built upon (same block as fcU `headBlockHash`).
    pub parent_beacon_block_root: Hash256,
}

/// Information about a state/block at a specific slot.
#[derive(Debug, Clone, Copy)]
pub struct FinalizationAndCanonicity {
    /// True if the slot of the state or block is finalized.
    ///
    /// This alone DOES NOT imply that the state/block is finalized, use `self.is_finalized()`.
    pub slot_is_finalized: bool,
    /// True if the state or block is canonical at its slot.
    pub canonical: bool,
}

/// Define whether a forkchoiceUpdate needs to be checked for an override (`Yes`) or has already
/// been checked (`AlreadyApplied`). It is safe to specify `Yes` even if re-orgs are disabled.
#[derive(Debug, Default, Clone, Copy, PartialEq, Eq)]
pub enum OverrideForkchoiceUpdate {
    #[default]
    Yes,
    AlreadyApplied,
}

#[derive(Debug, PartialEq)]
pub enum AttestationProcessingOutcome {
    Processed,
    EmptyAggregationBitfield,
    UnknownHeadBlock {
        beacon_block_root: Hash256,
    },
    /// The attestation is attesting to a state that is later than itself. (Viz., attesting to the
    /// future).
    AttestsToFutureBlock {
        block: Slot,
        attestation: Slot,
    },
    /// The slot is finalized, no need to import.
    FinalizedSlot {
        attestation: Slot,
        finalized: Slot,
    },
    FutureEpoch {
        attestation_epoch: Epoch,
        current_epoch: Epoch,
    },
    PastEpoch {
        attestation_epoch: Epoch,
        current_epoch: Epoch,
    },
    BadTargetEpoch,
    UnknownTargetRoot(Hash256),
    InvalidSignature,
    NoCommitteeForSlotAndIndex {
        slot: Slot,
        index: CommitteeIndex,
    },
    Invalid(AttestationValidationError),
}

/// Defines how a `BeaconState` should be "skipped" through skip-slots.
pub enum StateSkipConfig {
    /// Calculate the state root during each skip slot, producing a fully-valid `BeaconState`.
    WithStateRoots,
    /// Don't calculate the state root at each slot, instead just use the zero hash. This is orders
    /// of magnitude faster, however it produces a partially invalid state.
    ///
    /// This state is useful for operations that don't use the state roots; e.g., for calculating
    /// the shuffling.
    WithoutStateRoots,
}

pub trait BeaconChainTypes: Send + Sync + 'static {
    type HotStore: store::ItemStore<Self::EthSpec>;
    type ColdStore: store::ItemStore<Self::EthSpec>;
    type SlotClock: slot_clock::SlotClock;
    type Eth1Chain: Eth1ChainBackend<Self::EthSpec>;
    type EthSpec: types::EthSpec;
}

struct PartialBeaconBlock<E: EthSpec> {
    state: BeaconState<E>,
    slot: Slot,
    proposer_index: u64,
    parent_root: Hash256,
    randao_reveal: Signature,
    eth1_data: Eth1Data,
    graffiti: Graffiti,
    proposer_slashings: Vec<ProposerSlashing>,
    attester_slashings: Vec<AttesterSlashing<E>>,
    attestations: Vec<Attestation<E>>,
    deposits: Vec<Deposit>,
    voluntary_exits: Vec<SignedVoluntaryExit>,
    sync_aggregate: Option<SyncAggregate<E>>,
    prepare_payload_handle: Option<PreparePayloadHandle<E>>,
    bls_to_execution_changes: Vec<SignedBlsToExecutionChange>,
}

pub type LightClientProducerEvent<T> = (Hash256, Slot, SyncAggregate<T>);

pub type BeaconForkChoice<T> = ForkChoice<
    BeaconForkChoiceStore<
        <T as BeaconChainTypes>::EthSpec,
        <T as BeaconChainTypes>::HotStore,
        <T as BeaconChainTypes>::ColdStore,
    >,
    <T as BeaconChainTypes>::EthSpec,
>;

pub type BeaconStore<T> = Arc<
    HotColdDB<
        <T as BeaconChainTypes>::EthSpec,
        <T as BeaconChainTypes>::HotStore,
        <T as BeaconChainTypes>::ColdStore,
    >,
>;

/// Represents the "Beacon Chain" component of Ethereum 2.0. Allows import of blocks and block
/// operations and chooses a canonical head.
pub struct BeaconChain<T: BeaconChainTypes> {
    pub spec: ChainSpec,
    /// Configuration for `BeaconChain` runtime behaviour.
    pub config: ChainConfig,
    /// Persistent storage for blocks, states, etc. Typically an on-disk store, such as LevelDB.
    pub store: BeaconStore<T>,
    /// Used for spawning async and blocking tasks.
    pub task_executor: TaskExecutor,
    /// Database migrator for running background maintenance on the store.
    pub store_migrator: BackgroundMigrator<T::EthSpec, T::HotStore, T::ColdStore>,
    /// Reports the current slot, typically based upon the system clock.
    pub slot_clock: T::SlotClock,
    /// Stores all operations (e.g., `Attestation`, `Deposit`, etc) that are candidates for
    /// inclusion in a block.
    pub op_pool: OperationPool<T::EthSpec>,
    /// A pool of attestations dedicated to the "naive aggregation strategy" defined in the eth2
    /// specs.
    ///
    /// This pool accepts `Attestation` objects that only have one aggregation bit set and provides
    /// a method to get an aggregated `Attestation` for some `AttestationData`.
    pub naive_aggregation_pool: RwLock<NaiveAggregationPool<AggregatedAttestationMap<T::EthSpec>>>,
    /// A pool of `SyncCommitteeContribution` dedicated to the "naive aggregation strategy" defined in the eth2
    /// specs.
    ///
    /// This pool accepts `SyncCommitteeContribution` objects that only have one aggregation bit set and provides
    /// a method to get an aggregated `SyncCommitteeContribution` for some `SyncCommitteeContributionData`.
    pub naive_sync_aggregation_pool:
        RwLock<NaiveAggregationPool<SyncContributionAggregateMap<T::EthSpec>>>,
    /// Contains a store of attestations which have been observed by the beacon chain.
    pub(crate) observed_attestations: RwLock<ObservedAggregateAttestations<T::EthSpec>>,
    /// Contains a store of sync contributions which have been observed by the beacon chain.
    pub(crate) observed_sync_contributions: RwLock<ObservedSyncContributions<T::EthSpec>>,
    /// Maintains a record of which validators have been seen to publish gossip attestations in
    /// recent epochs.
    pub observed_gossip_attesters: RwLock<ObservedAttesters<T::EthSpec>>,
    /// Maintains a record of which validators have been seen to have attestations included in
    /// blocks in recent epochs.
    pub observed_block_attesters: RwLock<ObservedAttesters<T::EthSpec>>,
    /// Maintains a record of which validators have been seen sending sync messages in recent epochs.
    pub(crate) observed_sync_contributors: RwLock<ObservedSyncContributors<T::EthSpec>>,
    /// Maintains a record of which validators have been seen to create `SignedAggregateAndProofs`
    /// in recent epochs.
    pub observed_aggregators: RwLock<ObservedAggregators<T::EthSpec>>,
    /// Maintains a record of which validators have been seen to create `SignedContributionAndProofs`
    /// in recent epochs.
    pub(crate) observed_sync_aggregators: RwLock<ObservedSyncAggregators<T::EthSpec>>,
    /// Maintains a record of which validators have proposed blocks for each slot.
    pub observed_block_producers: RwLock<ObservedBlockProducers<T::EthSpec>>,
    /// Maintains a record of blob sidecars seen over the gossip network.
    pub observed_blob_sidecars: RwLock<ObservedBlobSidecars<T::EthSpec>>,
    /// Maintains a record of slashable message seen over the gossip network or RPC.
    pub observed_slashable: RwLock<ObservedSlashable<T::EthSpec>>,
    /// Maintains a record of which validators have submitted voluntary exits.
    pub(crate) observed_voluntary_exits: Mutex<ObservedOperations<SignedVoluntaryExit, T::EthSpec>>,
    /// Maintains a record of which validators we've seen proposer slashings for.
    pub(crate) observed_proposer_slashings: Mutex<ObservedOperations<ProposerSlashing, T::EthSpec>>,
    /// Maintains a record of which validators we've seen attester slashings for.
    pub(crate) observed_attester_slashings:
        Mutex<ObservedOperations<AttesterSlashing<T::EthSpec>, T::EthSpec>>,
    /// Maintains a record of which validators we've seen BLS to execution changes for.
    pub(crate) observed_bls_to_execution_changes:
        Mutex<ObservedOperations<SignedBlsToExecutionChange, T::EthSpec>>,
    /// Provides information from the Ethereum 1 (PoW) chain.
    pub eth1_chain: Option<Eth1Chain<T::Eth1Chain, T::EthSpec>>,
    /// Interfaces with the execution client.
    pub execution_layer: Option<ExecutionLayer<T::EthSpec>>,
    /// Stores information about the canonical head and finalized/justified checkpoints of the
    /// chain. Also contains the fork choice struct, for computing the canonical head.
    pub canonical_head: CanonicalHead<T>,
    /// The root of the genesis block.
    pub genesis_block_root: Hash256,
    /// The root of the genesis state.
    pub genesis_state_root: Hash256,
    /// The root of the list of genesis validators, used during syncing.
    pub genesis_validators_root: Hash256,
    /// Transmitter used to indicate that slot-start fork choice has completed running.
    pub fork_choice_signal_tx: Option<ForkChoiceSignalTx>,
    /// Receiver used by block production to wait on slot-start fork choice.
    pub fork_choice_signal_rx: Option<ForkChoiceSignalRx>,
    /// The genesis time of this `BeaconChain` (seconds since UNIX epoch).
    pub genesis_time: u64,
    /// A handler for events generated by the beacon chain. This is only initialized when the
    /// HTTP server is enabled.
    pub event_handler: Option<ServerSentEventHandler<T::EthSpec>>,
    /// Used to track the heads of the beacon chain.
    pub(crate) head_tracker: Arc<HeadTracker>,
    /// Caches the attester shuffling for a given epoch and shuffling key root.
    pub shuffling_cache: TimeoutRwLock<ShufflingCache>,
    /// A cache of eth1 deposit data at epoch boundaries for deposit finalization
    pub eth1_finalization_cache: TimeoutRwLock<Eth1FinalizationCache>,
    /// Caches the beacon block proposer shuffling for a given epoch and shuffling key root.
    pub beacon_proposer_cache: Arc<Mutex<BeaconProposerCache>>,
    /// Caches a map of `validator_index -> validator_pubkey`.
    pub(crate) validator_pubkey_cache: Arc<RwLock<ValidatorPubkeyCache<T>>>,
    /// A cache used when producing attestations.
    pub(crate) attester_cache: Arc<AttesterCache>,
    /// A cache used when producing attestations whilst the head block is still being imported.
    pub early_attester_cache: EarlyAttesterCache<T::EthSpec>,
    /// A cache used to keep track of various block timings.
    pub block_times_cache: Arc<RwLock<BlockTimesCache>>,
    /// A cache used to track pre-finalization block roots for quick rejection.
    pub pre_finalization_block_cache: PreFinalizationBlockCache,
<<<<<<< HEAD
    /// A cache used to de-duplicate HTTP state requests.
    ///
    /// The cache is keyed by `state_root`.
    pub parallel_state_cache: Arc<RwLock<ParallelStateCache<T::EthSpec>>>,
=======
    /// A cache used to produce light_client server messages
    pub light_client_server_cache: LightClientServerCache<T>,
    /// Sender to signal the light_client server to produce new updates
    pub light_client_server_tx: Option<Sender<LightClientProducerEvent<T::EthSpec>>>,
>>>>>>> b5bae6e7
    /// Sender given to tasks, so that if they encounter a state in which execution cannot
    /// continue they can request that everything shuts down.
    pub shutdown_sender: Sender<ShutdownReason>,
    /// Logging to CLI, etc.
    pub(crate) log: Logger,
    /// Arbitrary bytes included in the blocks.
    pub(crate) graffiti: Graffiti,
    /// Optional slasher.
    pub slasher: Option<Arc<Slasher<T::EthSpec>>>,
    /// Provides monitoring of a set of explicitly defined validators.
    pub validator_monitor: RwLock<ValidatorMonitor<T::EthSpec>>,
    /// The slot at which blocks are downloaded back to.
    pub genesis_backfill_slot: Slot,
    /// Provides a KZG verification and temporary storage for blocks and blobs as
    /// they are collected and combined.
    pub data_availability_checker: Arc<DataAvailabilityChecker<T>>,
    /// The KZG trusted setup used by this chain.
    pub kzg: Option<Arc<Kzg>>,
}

pub enum BeaconBlockResponseWrapper<T: EthSpec> {
    Full(BeaconBlockResponse<T, FullPayload<T>>),
    Blinded(BeaconBlockResponse<T, BlindedPayload<T>>),
}

impl<E: EthSpec> BeaconBlockResponseWrapper<E> {
    pub fn fork_name(&self, spec: &ChainSpec) -> Result<ForkName, InconsistentFork> {
        Ok(match self {
            BeaconBlockResponseWrapper::Full(resp) => resp.block.to_ref().fork_name(spec)?,
            BeaconBlockResponseWrapper::Blinded(resp) => resp.block.to_ref().fork_name(spec)?,
        })
    }

    pub fn execution_payload_value(&self) -> Uint256 {
        match self {
            BeaconBlockResponseWrapper::Full(resp) => resp.execution_payload_value,
            BeaconBlockResponseWrapper::Blinded(resp) => resp.execution_payload_value,
        }
    }

    pub fn consensus_block_value_gwei(&self) -> u64 {
        match self {
            BeaconBlockResponseWrapper::Full(resp) => resp.consensus_block_value,
            BeaconBlockResponseWrapper::Blinded(resp) => resp.consensus_block_value,
        }
    }

    pub fn consensus_block_value_wei(&self) -> Uint256 {
        Uint256::from(self.consensus_block_value_gwei()) * 1_000_000_000
    }

    pub fn is_blinded(&self) -> bool {
        matches!(self, BeaconBlockResponseWrapper::Blinded(_))
    }
}

/// The components produced when the local beacon node creates a new block to extend the chain
pub struct BeaconBlockResponse<T: EthSpec, Payload: AbstractExecPayload<T>> {
    /// The newly produced beacon block
    pub block: BeaconBlock<T, Payload>,
    /// The post-state after applying the new block
    pub state: BeaconState<T>,
    /// The Blobs / Proofs associated with the new block
    pub blob_items: Option<(KzgProofs<T>, BlobsList<T>)>,
    /// The execution layer reward for the block
    pub execution_payload_value: Uint256,
    /// The consensus layer reward to the proposer
    pub consensus_block_value: u64,
}

impl FinalizationAndCanonicity {
    pub fn is_finalized(self) -> bool {
        self.slot_is_finalized && self.canonical
    }
}

impl<T: BeaconChainTypes> BeaconChain<T> {
    /// Checks if a block is finalized.
    /// The finalization check is done with the block slot. The block root is used to verify that
    /// the finalized slot is in the canonical chain.
    pub fn is_finalized_block(
        &self,
        block_root: &Hash256,
        block_slot: Slot,
    ) -> Result<bool, Error> {
        let finalized_slot = self
            .canonical_head
            .cached_head()
            .finalized_checkpoint()
            .epoch
            .start_slot(T::EthSpec::slots_per_epoch());
        let is_canonical = self
            .block_root_at_slot(block_slot, WhenSlotSkipped::None)?
            .map_or(false, |canonical_root| block_root == &canonical_root);
        Ok(block_slot <= finalized_slot && is_canonical)
    }

    /// Checks if a state is finalized.
    /// The finalization check is done with the slot. The state root is used to verify that
    /// the finalized state is in the canonical chain.
    pub fn is_finalized_state(
        &self,
        state_root: &Hash256,
        state_slot: Slot,
    ) -> Result<bool, Error> {
        self.state_finalization_and_canonicity(state_root, state_slot)
            .map(FinalizationAndCanonicity::is_finalized)
    }

    /// Fetch the finalization and canonicity status of the state with `state_root`.
    pub fn state_finalization_and_canonicity(
        &self,
        state_root: &Hash256,
        state_slot: Slot,
    ) -> Result<FinalizationAndCanonicity, Error> {
        let finalized_slot = self
            .canonical_head
            .cached_head()
            .finalized_checkpoint()
            .epoch
            .start_slot(T::EthSpec::slots_per_epoch());
        let slot_is_finalized = state_slot <= finalized_slot;
        let canonical = self
            .state_root_at_slot(state_slot)?
            .map_or(false, |canonical_root| state_root == &canonical_root);
        Ok(FinalizationAndCanonicity {
            slot_is_finalized,
            canonical,
        })
    }

    /// Persists the head tracker and fork choice.
    ///
    /// We do it atomically even though no guarantees need to be made about blocks from
    /// the head tracker also being present in fork choice.
    pub fn persist_head_and_fork_choice(&self) -> Result<(), Error> {
        let mut batch = vec![];

        let _head_timer = metrics::start_timer(&metrics::PERSIST_HEAD);

        // Hold a lock to head_tracker until it has been persisted to disk. Otherwise there's a race
        // condition with the pruning thread which can result in a block present in the head tracker
        // but absent in the DB. This inconsistency halts pruning and dramastically increases disk
        // size. Ref: https://github.com/sigp/lighthouse/issues/4773
        let head_tracker = self.head_tracker.0.read();
        batch.push(self.persist_head_in_batch(&head_tracker)?);

        let _fork_choice_timer = metrics::start_timer(&metrics::PERSIST_FORK_CHOICE);
        batch.push(self.persist_fork_choice_in_batch()?);

        self.store.hot_db.do_atomically(batch)?;
        drop(head_tracker);

        Ok(())
    }

    /// Return a `PersistedBeaconChain` without reference to a `BeaconChain`.
    pub fn make_persisted_head(
        genesis_block_root: Hash256,
        head_tracker_reader: &HeadTrackerReader,
    ) -> PersistedBeaconChain {
        PersistedBeaconChain {
            _canonical_head_block_root: DUMMY_CANONICAL_HEAD_BLOCK_ROOT,
            genesis_block_root,
            ssz_head_tracker: SszHeadTracker::from_map(head_tracker_reader),
        }
    }

    /// Return a database operation for writing the beacon chain head to disk.
    pub fn persist_head_in_batch(
        &self,
        head_tracker_reader: &HeadTrackerReader,
    ) -> Result<KeyValueStoreOp, DBError> {
        Self::persist_head_in_batch_standalone(self.genesis_block_root, head_tracker_reader)
    }

    pub fn persist_head_in_batch_standalone(
        genesis_block_root: Hash256,
        head_tracker_reader: &HeadTrackerReader,
    ) -> Result<KeyValueStoreOp, DBError> {
        Self::make_persisted_head(genesis_block_root, head_tracker_reader)
            .as_kv_store_op(BEACON_CHAIN_DB_KEY)
    }

    /// Load fork choice from disk, returning `None` if it isn't found.
    pub fn load_fork_choice(
        store: BeaconStore<T>,
        reset_payload_statuses: ResetPayloadStatuses,
        spec: &ChainSpec,
        log: &Logger,
    ) -> Result<Option<BeaconForkChoice<T>>, Error> {
        let Some(persisted_fork_choice) =
            store.get_item::<PersistedForkChoice>(&FORK_CHOICE_DB_KEY)?
        else {
            return Ok(None);
        };

        let fc_store =
            BeaconForkChoiceStore::from_persisted(persisted_fork_choice.fork_choice_store, store)?;

        Ok(Some(ForkChoice::from_persisted(
            persisted_fork_choice.fork_choice,
            reset_payload_statuses,
            fc_store,
            spec,
            log,
        )?))
    }

    /// Persists `self.op_pool` to disk.
    ///
    /// ## Notes
    ///
    /// This operation is typically slow and causes a lot of allocations. It should be used
    /// sparingly.
    pub fn persist_op_pool(&self) -> Result<(), Error> {
        let _timer = metrics::start_timer(&metrics::PERSIST_OP_POOL);

        self.store.put_item(
            &OP_POOL_DB_KEY,
            &PersistedOperationPool::from_operation_pool(&self.op_pool),
        )?;

        Ok(())
    }

    /// Persists `self.eth1_chain` and its caches to disk.
    pub fn persist_eth1_cache(&self) -> Result<(), Error> {
        let _timer = metrics::start_timer(&metrics::PERSIST_ETH1_CACHE);

        if let Some(eth1_chain) = self.eth1_chain.as_ref() {
            self.store
                .put_item(&ETH1_CACHE_DB_KEY, &eth1_chain.as_ssz_container())?;
        }

        Ok(())
    }

    pub fn persist_data_availability_checker(&self) -> Result<(), Error> {
        let _timer = metrics::start_timer(&metrics::PERSIST_DATA_AVAILABILITY_CHECKER);
        self.data_availability_checker.persist_all()?;

        Ok(())
    }

    /// Returns the slot _right now_ according to `self.slot_clock`. Returns `Err` if the slot is
    /// unavailable.
    ///
    /// The slot might be unavailable due to an error with the system clock, or if the present time
    /// is before genesis (i.e., a negative slot).
    pub fn slot(&self) -> Result<Slot, Error> {
        self.slot_clock.now().ok_or(Error::UnableToReadSlot)
    }

    /// Returns the epoch _right now_ according to `self.slot_clock`. Returns `Err` if the epoch is
    /// unavailable.
    ///
    /// The epoch might be unavailable due to an error with the system clock, or if the present time
    /// is before genesis (i.e., a negative epoch).
    pub fn epoch(&self) -> Result<Epoch, Error> {
        self.slot()
            .map(|slot| slot.epoch(T::EthSpec::slots_per_epoch()))
    }

    /// Iterates across all `(block_root, slot)` pairs from `start_slot`
    /// to the head of the chain (inclusive).
    ///
    /// ## Notes
    ///
    /// - `slot` always increases by `1`.
    /// - Skipped slots contain the root of the closest prior
    ///     non-skipped slot (identical to the way they are stored in `state.block_roots`).
    /// - Iterator returns `(Hash256, Slot)`.
    ///
    /// Will return a `BlockOutOfRange` error if the requested start slot is before the period of
    /// history for which we have blocks stored. See `get_oldest_block_slot`.
    pub fn forwards_iter_block_roots(
        &self,
        start_slot: Slot,
    ) -> Result<impl Iterator<Item = Result<(Hash256, Slot), Error>> + '_, Error> {
        let oldest_block_slot = self.store.get_oldest_block_slot();
        if start_slot < oldest_block_slot {
            return Err(Error::HistoricalBlockError(
                HistoricalBlockError::BlockOutOfRange {
                    slot: start_slot,
                    oldest_block_slot,
                },
            ));
        }

        let local_head = self.head_snapshot();

        let iter = self.store.forwards_block_roots_iterator(
            start_slot,
            local_head.beacon_state.clone(),
            local_head.beacon_block_root,
        )?;

        Ok(iter.map(|result| result.map_err(Into::into)))
    }

    /// Even more efficient variant of `forwards_iter_block_roots` that will avoid cloning the head
    /// state if it isn't required for the requested range of blocks.
    /// The range [start_slot, end_slot] is inclusive (ie `start_slot <= end_slot`)
    pub fn forwards_iter_block_roots_until(
        &self,
        start_slot: Slot,
        end_slot: Slot,
    ) -> Result<impl Iterator<Item = Result<(Hash256, Slot), Error>> + '_, Error> {
        let oldest_block_slot = self.store.get_oldest_block_slot();
        if start_slot < oldest_block_slot {
            return Err(Error::HistoricalBlockError(
                HistoricalBlockError::BlockOutOfRange {
                    slot: start_slot,
                    oldest_block_slot,
                },
            ));
        }

        self.with_head(move |head| {
            let iter =
                self.store
                    .forwards_block_roots_iterator_until(start_slot, end_slot, || {
                        Ok((head.beacon_state.clone(), head.beacon_block_root))
                    })?;
            Ok(iter
                .map(|result| result.map_err(Into::into))
                .take_while(move |result| {
                    result.as_ref().map_or(true, |(_, slot)| *slot <= end_slot)
                }))
        })
    }

    /// Traverse backwards from `block_root` to find the block roots of its ancestors.
    ///
    /// ## Notes
    ///
    /// - `slot` always decreases by `1`.
    /// - Skipped slots contain the root of the closest prior
    ///     non-skipped slot (identical to the way they are stored in `state.block_roots`) .
    /// - Iterator returns `(Hash256, Slot)`.
    /// - The provided `block_root` is included as the first item in the iterator.
    pub fn rev_iter_block_roots_from(
        &self,
        block_root: Hash256,
    ) -> Result<impl Iterator<Item = Result<(Hash256, Slot), Error>> + '_, Error> {
        let block = self
            .get_blinded_block(&block_root)?
            .ok_or(Error::MissingBeaconBlock(block_root))?;
        let state = self
            .get_state(&block.state_root(), Some(block.slot()))?
            .ok_or_else(|| Error::MissingBeaconState(block.state_root()))?;
        let iter = BlockRootsIterator::owned(&self.store, state);
        Ok(std::iter::once(Ok((block_root, block.slot())))
            .chain(iter)
            .map(|result| result.map_err(|e| e.into())))
    }

    /// Iterates backwards across all `(state_root, slot)` pairs starting from
    /// an arbitrary `BeaconState` to the earliest reachable ancestor (may or may not be genesis).
    ///
    /// ## Notes
    ///
    /// - `slot` always decreases by `1`.
    /// - Iterator returns `(Hash256, Slot)`.
    /// - As this iterator starts at the `head` of the chain (viz., the best block), the first slot
    ///     returned may be earlier than the wall-clock slot.
    pub fn rev_iter_state_roots_from<'a>(
        &'a self,
        state_root: Hash256,
        state: &'a BeaconState<T::EthSpec>,
    ) -> impl Iterator<Item = Result<(Hash256, Slot), Error>> + 'a {
        std::iter::once(Ok((state_root, state.slot())))
            .chain(StateRootsIterator::new(&self.store, state))
            .map(|result| result.map_err(Into::into))
    }

    /// Iterates across all `(state_root, slot)` pairs from `start_slot`
    /// to the head of the chain (inclusive).
    ///
    /// ## Notes
    ///
    /// - `slot` always increases by `1`.
    /// - Iterator returns `(Hash256, Slot)`.
    pub fn forwards_iter_state_roots(
        &self,
        start_slot: Slot,
    ) -> Result<impl Iterator<Item = Result<(Hash256, Slot), Error>> + '_, Error> {
        let local_head = self.head_snapshot();

        let iter = self.store.forwards_state_roots_iterator(
            start_slot,
            local_head.beacon_state_root(),
            local_head.beacon_state.clone(),
        )?;

        Ok(iter.map(|result| result.map_err(Into::into)))
    }

    /// Super-efficient forwards state roots iterator that avoids cloning the head if the state
    /// roots lie entirely within the freezer database.
    ///
    /// The iterator returned will include roots for `start_slot..=end_slot`, i.e.  it
    /// is endpoint inclusive.
    pub fn forwards_iter_state_roots_until(
        &self,
        start_slot: Slot,
        end_slot: Slot,
    ) -> Result<impl Iterator<Item = Result<(Hash256, Slot), Error>> + '_, Error> {
        self.with_head(move |head| {
            let iter =
                self.store
                    .forwards_state_roots_iterator_until(start_slot, end_slot, || {
                        Ok((head.beacon_state.clone(), head.beacon_state_root()))
                    })?;
            Ok(iter
                .map(|result| result.map_err(Into::into))
                .take_while(move |result| {
                    result.as_ref().map_or(true, |(_, slot)| *slot <= end_slot)
                }))
        })
    }

    /// Returns the block at the given slot, if any. Only returns blocks in the canonical chain.
    ///
    /// Use the `skips` parameter to define the behaviour when `request_slot` is a skipped slot.
    ///
    /// ## Errors
    ///
    /// May return a database error.
    pub fn block_at_slot(
        &self,
        request_slot: Slot,
        skips: WhenSlotSkipped,
    ) -> Result<Option<SignedBlindedBeaconBlock<T::EthSpec>>, Error> {
        let root = self.block_root_at_slot(request_slot, skips)?;

        // Only hint the slot if expect a block at this exact slot.
        let slot_hint = match skips {
            WhenSlotSkipped::Prev => None,
            WhenSlotSkipped::None => Some(request_slot),
        };

        if let Some(block_root) = root {
            Ok(self.store.get_blinded_block(&block_root, slot_hint)?)
        } else {
            Ok(None)
        }
    }

    /// Returns the state root at the given slot, if any. Only returns state roots in the canonical chain.
    ///
    /// ## Errors
    ///
    /// May return a database error.
    pub fn state_root_at_slot(&self, request_slot: Slot) -> Result<Option<Hash256>, Error> {
        if request_slot == self.spec.genesis_slot {
            return Ok(Some(self.genesis_state_root));
        } else if request_slot > self.slot()? {
            return Ok(None);
        }

        // Check limits w.r.t historic state bounds.
        let (historic_lower_limit, historic_upper_limit) = self.store.get_historic_state_limits();
        if request_slot > historic_lower_limit && request_slot < historic_upper_limit {
            return Ok(None);
        }

        // Try an optimized path of reading the root directly from the head state.
        let fast_lookup: Option<Hash256> = self.with_head(|head| {
            if head.beacon_block.slot() <= request_slot {
                // Return the head state root if all slots between the request and the head are skipped.
                Ok(Some(head.beacon_state_root()))
            } else if let Ok(root) = head.beacon_state.get_state_root(request_slot) {
                // Return the root if it's easily accessible from the head state.
                Ok(Some(*root))
            } else {
                // Fast lookup is not possible.
                Ok::<_, Error>(None)
            }
        })?;

        if let Some(root) = fast_lookup {
            return Ok(Some(root));
        }

        process_results(
            self.forwards_iter_state_roots_until(request_slot, request_slot)?,
            |mut iter| {
                if let Some((root, slot)) = iter.next() {
                    if slot == request_slot {
                        Ok(Some(root))
                    } else {
                        // Sanity check.
                        Err(Error::InconsistentForwardsIter { request_slot, slot })
                    }
                } else {
                    Ok(None)
                }
            },
        )?
    }

    /// Returns the block root at the given slot, if any. Only returns roots in the canonical chain.
    ///
    /// ## Notes
    ///
    /// - Use the `skips` parameter to define the behaviour when `request_slot` is a skipped slot.
    /// - Returns `Ok(None)` for any slot higher than the current wall-clock slot, or less than
    ///   the oldest known block slot.
    pub fn block_root_at_slot(
        &self,
        request_slot: Slot,
        skips: WhenSlotSkipped,
    ) -> Result<Option<Hash256>, Error> {
        match skips {
            WhenSlotSkipped::None => self.block_root_at_slot_skips_none(request_slot),
            WhenSlotSkipped::Prev => self.block_root_at_slot_skips_prev(request_slot),
        }
        .or_else(|e| match e {
            Error::HistoricalBlockError(_) => Ok(None),
            e => Err(e),
        })
    }

    /// Returns the block root at the given slot, if any. Only returns roots in the canonical chain.
    ///
    /// ## Notes
    ///
    /// - Returns `Ok(None)` if the given `Slot` was skipped.
    /// - Returns `Ok(None)` for any slot higher than the current wall-clock slot.
    ///
    /// ## Errors
    ///
    /// May return a database error.
    fn block_root_at_slot_skips_none(&self, request_slot: Slot) -> Result<Option<Hash256>, Error> {
        if request_slot == self.spec.genesis_slot {
            return Ok(Some(self.genesis_block_root));
        } else if request_slot > self.slot()? {
            return Ok(None);
        }

        let prev_slot = request_slot.saturating_sub(1_u64);

        // Try an optimized path of reading the root directly from the head state.
        let fast_lookup: Option<Option<Hash256>> = self.with_head(|head| {
            let state = &head.beacon_state;

            // Try find the root for the `request_slot`.
            let request_root_opt = match state.slot().cmp(&request_slot) {
                // It's always a skip slot if the head is less than the request slot, return early.
                Ordering::Less => return Ok(Some(None)),
                // The request slot is the head slot.
                Ordering::Equal => Some(head.beacon_block_root),
                // Try find the request slot in the state.
                Ordering::Greater => state.get_block_root(request_slot).ok().copied(),
            };

            if let Some(request_root) = request_root_opt {
                if let Ok(prev_root) = state.get_block_root(prev_slot) {
                    return Ok(Some((*prev_root != request_root).then_some(request_root)));
                }
            }

            // Fast lookup is not possible.
            Ok::<_, Error>(None)
        })?;
        if let Some(root_opt) = fast_lookup {
            return Ok(root_opt);
        }

        if let Some(((prev_root, _), (curr_root, curr_slot))) = process_results(
            self.forwards_iter_block_roots_until(prev_slot, request_slot)?,
            |iter| iter.tuple_windows().next(),
        )? {
            // Sanity check.
            if curr_slot != request_slot {
                return Err(Error::InconsistentForwardsIter {
                    request_slot,
                    slot: curr_slot,
                });
            }
            Ok((curr_root != prev_root).then_some(curr_root))
        } else {
            Ok(None)
        }
    }

    /// Returns the block root at the given slot, if any. Only returns roots in the canonical chain.
    ///
    /// ## Notes
    ///
    /// - Returns the root at the previous non-skipped slot if the given `Slot` was skipped.
    /// - Returns `Ok(None)` for any slot higher than the current wall-clock slot.
    ///
    /// ## Errors
    ///
    /// May return a database error.
    fn block_root_at_slot_skips_prev(&self, request_slot: Slot) -> Result<Option<Hash256>, Error> {
        if request_slot == self.spec.genesis_slot {
            return Ok(Some(self.genesis_block_root));
        } else if request_slot > self.slot()? {
            return Ok(None);
        }

        // Try an optimized path of reading the root directly from the head state.
        let fast_lookup: Option<Hash256> = self.with_head(|head| {
            if head.beacon_block.slot() <= request_slot {
                // Return the head root if all slots between the request and the head are skipped.
                Ok(Some(head.beacon_block_root))
            } else if let Ok(root) = head.beacon_state.get_block_root(request_slot) {
                // Return the root if it's easily accessible from the head state.
                Ok(Some(*root))
            } else {
                // Fast lookup is not possible.
                Ok::<_, Error>(None)
            }
        })?;
        if let Some(root) = fast_lookup {
            return Ok(Some(root));
        }

        process_results(
            self.forwards_iter_block_roots_until(request_slot, request_slot)?,
            |mut iter| {
                if let Some((root, slot)) = iter.next() {
                    if slot == request_slot {
                        Ok(Some(root))
                    } else {
                        // Sanity check.
                        Err(Error::InconsistentForwardsIter { request_slot, slot })
                    }
                } else {
                    Ok(None)
                }
            },
        )?
    }

    /// Returns the block at the given root, if any.
    ///
    /// Will also check the early attester cache for the block. Because of this, there's no
    /// guarantee that a block returned from this function has a `BeaconState` available in
    /// `self.store`. The expected use for this function is *only* for returning blocks requested
    /// from P2P peers.
    ///
    /// ## Errors
    ///
    /// May return a database error.
    pub fn get_blocks_checking_caches(
        self: &Arc<Self>,
        block_roots: Vec<Hash256>,
        executor: &TaskExecutor,
    ) -> Result<
        impl Stream<
            Item = (
                Hash256,
                Arc<Result<Option<Arc<SignedBeaconBlock<T::EthSpec>>>, Error>>,
            ),
        >,
        Error,
    > {
        Ok(BeaconBlockStreamer::<T>::new(self, CheckCaches::Yes)?
            .launch_stream(block_roots, executor))
    }

    pub fn get_blocks(
        self: &Arc<Self>,
        block_roots: Vec<Hash256>,
        executor: &TaskExecutor,
    ) -> Result<
        impl Stream<
            Item = (
                Hash256,
                Arc<Result<Option<Arc<SignedBeaconBlock<T::EthSpec>>>, Error>>,
            ),
        >,
        Error,
    > {
        Ok(BeaconBlockStreamer::<T>::new(self, CheckCaches::No)?
            .launch_stream(block_roots, executor))
    }

    pub fn get_blobs_checking_early_attester_cache(
        &self,
        block_root: &Hash256,
    ) -> Result<BlobSidecarList<T::EthSpec>, Error> {
        self.early_attester_cache
            .get_blobs(*block_root)
            .map_or_else(|| self.get_blobs(block_root), Ok)
    }

    /// Returns the block at the given root, if any.
    ///
    /// ## Errors
    ///
    /// May return a database error.
    pub async fn get_block(
        &self,
        block_root: &Hash256,
    ) -> Result<Option<SignedBeaconBlock<T::EthSpec>>, Error> {
        // Load block from database, returning immediately if we have the full block w payload
        // stored.
        let blinded_block = match self.store.try_get_full_block(block_root, None)? {
            Some(DatabaseBlock::Full(block)) => return Ok(Some(block)),
            Some(DatabaseBlock::Blinded(block)) => block,
            None => return Ok(None),
        };
        let fork = blinded_block.fork_name(&self.spec)?;

        // If we only have a blinded block, load the execution payload from the EL.
        let block_message = blinded_block.message();
        let execution_payload_header = block_message
            .execution_payload()
            .map_err(|_| Error::BlockVariantLacksExecutionPayload(*block_root))?
            .to_execution_payload_header();

        let exec_block_hash = execution_payload_header.block_hash();

        let execution_payload = self
            .execution_layer
            .as_ref()
            .ok_or(Error::ExecutionLayerMissing)?
            .get_payload_for_header(&execution_payload_header, fork)
            .await
            .map_err(|e| {
                Error::ExecutionLayerErrorPayloadReconstruction(exec_block_hash, Box::new(e))
            })?
            .ok_or(Error::BlockHashMissingFromExecutionLayer(exec_block_hash))?;

        // Verify payload integrity.
        let header_from_payload = ExecutionPayloadHeader::from(execution_payload.to_ref());
        if header_from_payload != execution_payload_header {
            for txn in execution_payload.transactions() {
                debug!(
                    self.log,
                    "Reconstructed txn";
                    "bytes" => format!("0x{}", hex::encode(&**txn)),
                );
            }

            return Err(Error::InconsistentPayloadReconstructed {
                slot: blinded_block.slot(),
                exec_block_hash,
                canonical_transactions_root: execution_payload_header.transactions_root(),
                reconstructed_transactions_root: header_from_payload.transactions_root(),
            });
        }

        // Add the payload to the block to form a full block.
        blinded_block
            .try_into_full_block(Some(execution_payload))
            .ok_or(Error::AddPayloadLogicError)
            .map(Some)
    }

    /// Returns the blobs at the given root, if any.
    ///
    /// ## Errors
    /// May return a database error.
    pub fn get_blobs(&self, block_root: &Hash256) -> Result<BlobSidecarList<T::EthSpec>, Error> {
        match self.store.get_blobs(block_root)? {
            Some(blobs) => Ok(blobs),
            None => Ok(BlobSidecarList::default()),
        }
    }

    pub fn get_blinded_block(
        &self,
        block_root: &Hash256,
    ) -> Result<Option<SignedBlindedBeaconBlock<T::EthSpec>>, Error> {
        Ok(self.store.get_blinded_block(block_root, None)?)
    }

    /// Returns the state at the given root, if any.
    ///
    /// ## Errors
    ///
    /// May return a database error.
    pub fn get_state(
        &self,
        state_root: &Hash256,
        slot: Option<Slot>,
    ) -> Result<Option<BeaconState<T::EthSpec>>, Error> {
        Ok(self.store.get_state(state_root, slot)?)
    }

    /// Return the sync committee at `slot + 1` from the canonical chain.
    ///
    /// This is useful when dealing with sync committee messages, because messages are signed
    /// and broadcast one slot prior to the slot of the sync committee (which is relevant at
    /// sync committee period boundaries).
    pub fn sync_committee_at_next_slot(
        &self,
        slot: Slot,
    ) -> Result<Arc<SyncCommittee<T::EthSpec>>, Error> {
        let epoch = slot.safe_add(1)?.epoch(T::EthSpec::slots_per_epoch());
        self.sync_committee_at_epoch(epoch)
    }

    /// Return the sync committee at `epoch` from the canonical chain.
    pub fn sync_committee_at_epoch(
        &self,
        epoch: Epoch,
    ) -> Result<Arc<SyncCommittee<T::EthSpec>>, Error> {
        // Try to read a committee from the head. This will work most of the time, but will fail
        // for faraway committees, or if there are skipped slots at the transition to Altair.
        let spec = &self.spec;
        let committee_from_head =
            self.with_head(
                |head| match head.beacon_state.get_built_sync_committee(epoch, spec) {
                    Ok(committee) => Ok(Some(committee.clone())),
                    Err(BeaconStateError::SyncCommitteeNotKnown { .. })
                    | Err(BeaconStateError::IncorrectStateVariant) => Ok(None),
                    Err(e) => Err(Error::from(e)),
                },
            )?;

        if let Some(committee) = committee_from_head {
            Ok(committee)
        } else {
            // Slow path: load a state (or advance the head).
            let sync_committee_period = epoch.sync_committee_period(spec)?;
            let committee = self
                .state_for_sync_committee_period(sync_committee_period)?
                .get_built_sync_committee(epoch, spec)?
                .clone();
            Ok(committee)
        }
    }

    /// Load a state suitable for determining the sync committee for the given period.
    ///
    /// Specifically, the state at the start of the *previous* sync committee period.
    ///
    /// This is sufficient for historical duties, and efficient in the case where the head
    /// is lagging the current period and we need duties for the next period (because we only
    /// have to transition the head to start of the current period).
    ///
    /// We also need to ensure that the load slot is after the Altair fork.
    ///
    /// **WARNING**: the state returned will have dummy state roots. It should only be used
    /// for its sync committees (determining duties, etc).
    pub fn state_for_sync_committee_period(
        &self,
        sync_committee_period: u64,
    ) -> Result<BeaconState<T::EthSpec>, Error> {
        let altair_fork_epoch = self
            .spec
            .altair_fork_epoch
            .ok_or(Error::AltairForkDisabled)?;

        let load_slot = std::cmp::max(
            self.spec.epochs_per_sync_committee_period * sync_committee_period.saturating_sub(1),
            altair_fork_epoch,
        )
        .start_slot(T::EthSpec::slots_per_epoch());

        self.state_at_slot(load_slot, StateSkipConfig::WithoutStateRoots)
    }

    pub fn recompute_and_cache_light_client_updates(
        &self,
        (parent_root, slot, sync_aggregate): LightClientProducerEvent<T::EthSpec>,
    ) -> Result<(), Error> {
        self.light_client_server_cache.recompute_and_cache_updates(
            &self.log,
            self.store.clone(),
            &parent_root,
            slot,
            &sync_aggregate,
        )
    }

    /// Returns the current heads of the `BeaconChain`. For the canonical head, see `Self::head`.
    ///
    /// Returns `(block_root, block_slot)`.
    pub fn heads(&self) -> Vec<(Hash256, Slot)> {
        self.head_tracker.heads()
    }

    /// Only used in tests.
    pub fn knows_head(&self, block_hash: &SignedBeaconBlockHash) -> bool {
        self.head_tracker.contains_head((*block_hash).into())
    }

    /// Returns the `BeaconState` at the given slot.
    ///
    /// Returns `None` when the state is not found in the database or there is an error skipping
    /// to a future state.
    pub fn state_at_slot(
        &self,
        slot: Slot,
        config: StateSkipConfig,
    ) -> Result<BeaconState<T::EthSpec>, Error> {
        let head_state = self.head_beacon_state_cloned();

        match slot.cmp(&head_state.slot()) {
            Ordering::Equal => Ok(head_state),
            Ordering::Greater => {
                if slot > head_state.slot() + T::EthSpec::slots_per_epoch() {
                    warn!(
                        self.log,
                        "Skipping more than an epoch";
                        "head_slot" => head_state.slot(),
                        "request_slot" => slot
                    )
                }

                let start_slot = head_state.slot();
                let task_start = Instant::now();
                let max_task_runtime = Duration::from_secs(self.spec.seconds_per_slot);

                let head_state_slot = head_state.slot();
                let mut state = head_state;

                let skip_state_root = match config {
                    StateSkipConfig::WithStateRoots => None,
                    StateSkipConfig::WithoutStateRoots => Some(Hash256::zero()),
                };

                while state.slot() < slot {
                    // Do not allow and forward state skip that takes longer than the maximum task duration.
                    //
                    // This is a protection against nodes doing too much work when they're not synced
                    // to a chain.
                    if task_start + max_task_runtime < Instant::now() {
                        return Err(Error::StateSkipTooLarge {
                            start_slot,
                            requested_slot: slot,
                            max_task_runtime,
                        });
                    }

                    // Note: supplying some `state_root` when it is known would be a cheap and easy
                    // optimization.
                    match per_slot_processing(&mut state, skip_state_root, &self.spec) {
                        Ok(_) => (),
                        Err(e) => {
                            warn!(
                                self.log,
                                "Unable to load state at slot";
                                "error" => ?e,
                                "head_slot" => head_state_slot,
                                "requested_slot" => slot
                            );
                            return Err(Error::NoStateForSlot(slot));
                        }
                    };
                }
                Ok(state)
            }
            Ordering::Less => {
                let state_root =
                    process_results(self.forwards_iter_state_roots_until(slot, slot)?, |iter| {
                        iter.take_while(|(_, current_slot)| *current_slot >= slot)
                            .find(|(_, current_slot)| *current_slot == slot)
                            .map(|(root, _slot)| root)
                    })?
                    .ok_or(Error::NoStateForSlot(slot))?;

                Ok(self
                    .get_state(&state_root, Some(slot))?
                    .ok_or(Error::NoStateForSlot(slot))?)
            }
        }
    }

    /// Returns the `BeaconState` the current slot (viz., `self.slot()`).
    ///
    ///  - A reference to the head state (note: this keeps a read lock on the head, try to use
    ///  sparingly).
    ///  - The head state, but with skipped slots (for states later than the head).
    ///
    ///  Returns `None` when there is an error skipping to a future state or the slot clock cannot
    ///  be read.
    pub fn wall_clock_state(&self) -> Result<BeaconState<T::EthSpec>, Error> {
        self.state_at_slot(self.slot()?, StateSkipConfig::WithStateRoots)
    }

    /// Returns the validator index (if any) for the given public key.
    ///
    /// ## Notes
    ///
    /// This query uses the `validator_pubkey_cache` which contains _all_ validators ever seen,
    /// even if those validators aren't included in the head state. It is important to remember
    /// that just because a validator exists here, it doesn't necessarily exist in all
    /// `BeaconStates`.
    ///
    /// ## Errors
    ///
    /// May return an error if acquiring a read-lock on the `validator_pubkey_cache` times out.
    pub fn validator_index(&self, pubkey: &PublicKeyBytes) -> Result<Option<usize>, Error> {
        let pubkey_cache = self.validator_pubkey_cache.read();

        Ok(pubkey_cache.get_index(pubkey))
    }

    /// Return the validator indices of all public keys fetched from an iterator.
    ///
    /// If any public key doesn't belong to a known validator then an error will be returned.
    /// We could consider relaxing this by returning `Vec<Option<usize>>` in future.
    pub fn validator_indices<'a>(
        &self,
        validator_pubkeys: impl Iterator<Item = &'a PublicKeyBytes>,
    ) -> Result<Vec<u64>, Error> {
        let pubkey_cache = self.validator_pubkey_cache.read();

        validator_pubkeys
            .map(|pubkey| {
                pubkey_cache
                    .get_index(pubkey)
                    .map(|id| id as u64)
                    .ok_or(Error::ValidatorPubkeyUnknown(*pubkey))
            })
            .collect()
    }

    /// Returns the validator pubkey (if any) for the given validator index.
    ///
    /// ## Notes
    ///
    /// This query uses the `validator_pubkey_cache` which contains _all_ validators ever seen,
    /// even if those validators aren't included in the head state. It is important to remember
    /// that just because a validator exists here, it doesn't necessarily exist in all
    /// `BeaconStates`.
    ///
    /// ## Errors
    ///
    /// May return an error if acquiring a read-lock on the `validator_pubkey_cache` times out.
    pub fn validator_pubkey(&self, validator_index: usize) -> Result<Option<PublicKey>, Error> {
        let pubkey_cache = self.validator_pubkey_cache.read();

        Ok(pubkey_cache.get(validator_index).cloned())
    }

    /// As per `Self::validator_pubkey`, but returns `PublicKeyBytes`.
    pub fn validator_pubkey_bytes(
        &self,
        validator_index: usize,
    ) -> Result<Option<PublicKeyBytes>, Error> {
        let pubkey_cache = self.validator_pubkey_cache.read();
        Ok(pubkey_cache.get_pubkey_bytes(validator_index).copied())
    }

    /// As per `Self::validator_pubkey_bytes` but will resolve multiple indices at once to avoid
    /// bouncing the read-lock on the pubkey cache.
    ///
    /// Returns a map that may have a length less than `validator_indices.len()` if some indices
    /// were unable to be resolved.
    pub fn validator_pubkey_bytes_many(
        &self,
        validator_indices: &[usize],
    ) -> Result<HashMap<usize, PublicKeyBytes>, Error> {
        let pubkey_cache = self.validator_pubkey_cache.read();

        let mut map = HashMap::with_capacity(validator_indices.len());
        for &validator_index in validator_indices {
            if let Some(pubkey) = pubkey_cache.get_pubkey_bytes(validator_index) {
                map.insert(validator_index, *pubkey);
            }
        }
        Ok(map)
    }

    /// Returns the block canonical root of the current canonical chain at a given slot, starting from the given state.
    ///
    /// Returns `None` if the given slot doesn't exist in the chain.
    pub fn root_at_slot_from_state(
        &self,
        target_slot: Slot,
        beacon_block_root: Hash256,
        state: &BeaconState<T::EthSpec>,
    ) -> Result<Option<Hash256>, Error> {
        let iter = BlockRootsIterator::new(&self.store, state);
        let iter_with_head = std::iter::once(Ok((beacon_block_root, state.slot())))
            .chain(iter)
            .map(|result| result.map_err(|e| e.into()));

        process_results(iter_with_head, |mut iter| {
            iter.find(|(_, slot)| *slot == target_slot)
                .map(|(root, _)| root)
        })
    }

    /// Returns the attestation duties for the given validator indices using the shuffling cache.
    ///
    /// An error may be returned if `head_block_root` is a finalized block, this function is only
    /// designed for operations at the head of the chain.
    ///
    /// The returned `Vec` will have the same length as `validator_indices`, any
    /// non-existing/inactive validators will have `None` values.
    ///
    /// ## Notes
    ///
    /// This function will try to use the shuffling cache to return the value. If the value is not
    /// in the shuffling cache, it will be added. Care should be taken not to wash out the
    /// shuffling cache with historical/useless values.
    pub fn validator_attestation_duties(
        &self,
        validator_indices: &[u64],
        epoch: Epoch,
        head_block_root: Hash256,
    ) -> Result<(Vec<Option<AttestationDuty>>, Hash256, ExecutionStatus), Error> {
        let execution_status = self
            .canonical_head
            .fork_choice_read_lock()
            .get_block_execution_status(&head_block_root)
            .ok_or(Error::AttestationHeadNotInForkChoice(head_block_root))?;

        let (duties, dependent_root) = self.with_committee_cache(
            head_block_root,
            epoch,
            |committee_cache, dependent_root| {
                let duties = validator_indices
                    .iter()
                    .map(|validator_index| {
                        let validator_index = *validator_index as usize;
                        committee_cache.get_attestation_duties(validator_index)
                    })
                    .collect();

                Ok((duties, dependent_root))
            },
        )?;
        Ok((duties, dependent_root, execution_status))
    }

    /// Returns an aggregated `Attestation`, if any, that has a matching `attestation.data`.
    ///
    /// The attestation will be obtained from `self.naive_aggregation_pool`.
    pub fn get_aggregated_attestation(
        &self,
        data: &AttestationData,
    ) -> Result<Option<Attestation<T::EthSpec>>, Error> {
        if let Some(attestation) = self.naive_aggregation_pool.read().get(data) {
            self.filter_optimistic_attestation(attestation)
                .map(Option::Some)
        } else {
            Ok(None)
        }
    }

    /// Returns an aggregated `Attestation`, if any, that has a matching
    /// `attestation.data.tree_hash_root()`.
    ///
    /// The attestation will be obtained from `self.naive_aggregation_pool`.
    pub fn get_aggregated_attestation_by_slot_and_root(
        &self,
        slot: Slot,
        attestation_data_root: &Hash256,
    ) -> Result<Option<Attestation<T::EthSpec>>, Error> {
        if let Some(attestation) = self
            .naive_aggregation_pool
            .read()
            .get_by_slot_and_root(slot, attestation_data_root)
        {
            self.filter_optimistic_attestation(attestation)
                .map(Option::Some)
        } else {
            Ok(None)
        }
    }

    /// Returns `Ok(attestation)` if the supplied `attestation` references a valid
    /// `beacon_block_root`.
    fn filter_optimistic_attestation(
        &self,
        attestation: Attestation<T::EthSpec>,
    ) -> Result<Attestation<T::EthSpec>, Error> {
        let beacon_block_root = attestation.data.beacon_block_root;
        match self
            .canonical_head
            .fork_choice_read_lock()
            .get_block_execution_status(&beacon_block_root)
        {
            // The attestation references a block that is not in fork choice, it must be
            // pre-finalization.
            None => Err(Error::CannotAttestToFinalizedBlock { beacon_block_root }),
            // The attestation references a fully valid `beacon_block_root`.
            Some(execution_status) if execution_status.is_valid_or_irrelevant() => Ok(attestation),
            // The attestation references a block that has not been verified by an EL (i.e. it
            // is optimistic or invalid). Don't return the block, return an error instead.
            Some(execution_status) => Err(Error::HeadBlockNotFullyVerified {
                beacon_block_root,
                execution_status,
            }),
        }
    }

    /// Return an aggregated `SyncCommitteeContribution` matching the given `root`.
    pub fn get_aggregated_sync_committee_contribution(
        &self,
        sync_contribution_data: &SyncContributionData,
    ) -> Result<Option<SyncCommitteeContribution<T::EthSpec>>, Error> {
        if let Some(contribution) = self
            .naive_sync_aggregation_pool
            .read()
            .get(sync_contribution_data)
        {
            self.filter_optimistic_sync_committee_contribution(contribution)
                .map(Option::Some)
        } else {
            Ok(None)
        }
    }

    fn filter_optimistic_sync_committee_contribution(
        &self,
        contribution: SyncCommitteeContribution<T::EthSpec>,
    ) -> Result<SyncCommitteeContribution<T::EthSpec>, Error> {
        let beacon_block_root = contribution.beacon_block_root;
        match self
            .canonical_head
            .fork_choice_read_lock()
            .get_block_execution_status(&beacon_block_root)
        {
            // The contribution references a block that is not in fork choice, it must be
            // pre-finalization.
            None => Err(Error::SyncContributionDataReferencesFinalizedBlock { beacon_block_root }),
            // The contribution references a fully valid `beacon_block_root`.
            Some(execution_status) if execution_status.is_valid_or_irrelevant() => Ok(contribution),
            // The contribution references a block that has not been verified by an EL (i.e. it
            // is optimistic or invalid). Don't return the block, return an error instead.
            Some(execution_status) => Err(Error::HeadBlockNotFullyVerified {
                beacon_block_root,
                execution_status,
            }),
        }
    }

    /// Produce an unaggregated `Attestation` that is valid for the given `slot` and `index`.
    ///
    /// The produced `Attestation` will not be valid until it has been signed by exactly one
    /// validator that is in the committee for `slot` and `index` in the canonical chain.
    ///
    /// Always attests to the canonical chain.
    ///
    /// ## Errors
    ///
    /// May return an error if the `request_slot` is too far behind the head state.
    pub fn produce_unaggregated_attestation(
        &self,
        request_slot: Slot,
        request_index: CommitteeIndex,
    ) -> Result<Attestation<T::EthSpec>, Error> {
        let _total_timer = metrics::start_timer(&metrics::ATTESTATION_PRODUCTION_SECONDS);

        // The early attester cache will return `Some(attestation)` in the scenario where there is a
        // block being imported that will become the head block, but that block has not yet been
        // inserted into the database and set as `self.canonical_head`.
        //
        // In effect, the early attester cache prevents slow database IO from causing missed
        // head/target votes.
        //
        // The early attester cache should never contain an optimistically imported block.
        match self
            .early_attester_cache
            .try_attest(request_slot, request_index, &self.spec)
        {
            // The cache matched this request, return the value.
            Ok(Some(attestation)) => return Ok(attestation),
            // The cache did not match this request, proceed with the rest of this function.
            Ok(None) => (),
            // The cache returned an error. Log the error and proceed with the rest of this
            // function.
            Err(e) => warn!(
                self.log,
                "Early attester cache failed";
                "error" => ?e
            ),
        }

        let slots_per_epoch = T::EthSpec::slots_per_epoch();
        let request_epoch = request_slot.epoch(slots_per_epoch);

        /*
         * Phase 1/2:
         *
         * Take a short-lived read-lock on the head and copy the necessary information from it.
         *
         * It is important that this first phase is as quick as possible; creating contention for
         * the head-lock is not desirable.
         */

        let head_state_slot;
        let beacon_block_root;
        let beacon_state_root;
        let target;
        let current_epoch_attesting_info: Option<(Checkpoint, usize)>;
        let attester_cache_key;
        let head_timer = metrics::start_timer(&metrics::ATTESTATION_PRODUCTION_HEAD_SCRAPE_SECONDS);
        // The following braces are to prevent the `cached_head` Arc from being held for longer than
        // required. It also helps reduce the diff for a very large PR (#3244).
        {
            let head = self.head_snapshot();
            let head_state = &head.beacon_state;
            head_state_slot = head_state.slot();

            // There is no value in producing an attestation to a block that is pre-finalization and
            // it is likely to cause expensive and pointless reads to the freezer database. Exit
            // early if this is the case.
            let finalized_slot = head_state
                .finalized_checkpoint()
                .epoch
                .start_slot(slots_per_epoch);
            if request_slot < finalized_slot {
                return Err(Error::AttestingToFinalizedSlot {
                    finalized_slot,
                    request_slot,
                });
            }

            // This function will eventually fail when trying to access a slot which is
            // out-of-bounds of `state.block_roots`. This explicit error is intended to provide a
            // clearer message to the user than an ambiguous `SlotOutOfBounds` error.
            let slots_per_historical_root = T::EthSpec::slots_per_historical_root() as u64;
            let lowest_permissible_slot =
                head_state.slot().saturating_sub(slots_per_historical_root);
            if request_slot < lowest_permissible_slot {
                return Err(Error::AttestingToAncientSlot {
                    lowest_permissible_slot,
                    request_slot,
                });
            }

            if request_slot >= head_state.slot() {
                // When attesting to the head slot or later, always use the head of the chain.
                beacon_block_root = head.beacon_block_root;
                beacon_state_root = head.beacon_state_root();
            } else {
                // Permit attesting to slots *prior* to the current head. This is desirable when
                // the VC and BN are out-of-sync due to time issues or overloading.
                beacon_block_root = *head_state.get_block_root(request_slot)?;
                beacon_state_root = *head_state.get_state_root(request_slot)?;
            };

            let target_slot = request_epoch.start_slot(T::EthSpec::slots_per_epoch());
            let target_root = if head_state.slot() <= target_slot {
                // If the state is earlier than the target slot then the target *must* be the head
                // block root.
                beacon_block_root
            } else {
                *head_state.get_block_root(target_slot)?
            };
            target = Checkpoint {
                epoch: request_epoch,
                root: target_root,
            };

            current_epoch_attesting_info = if head_state.current_epoch() == request_epoch {
                // When the head state is in the same epoch as the request, all the information
                // required to attest is available on the head state.
                Some((
                    head_state.current_justified_checkpoint(),
                    head_state
                        .get_beacon_committee(request_slot, request_index)?
                        .committee
                        .len(),
                ))
            } else {
                // If the head state is in a *different* epoch to the request, more work is required
                // to determine the justified checkpoint and committee length.
                None
            };

            // Determine the key for `self.attester_cache`, in case it is required later in this
            // routine.
            attester_cache_key =
                AttesterCacheKey::new(request_epoch, head_state, beacon_block_root)?;
        }
        drop(head_timer);

        // Only attest to a block if it is fully verified (i.e. not optimistic or invalid).
        match self
            .canonical_head
            .fork_choice_read_lock()
            .get_block_execution_status(&beacon_block_root)
        {
            Some(execution_status) if execution_status.is_valid_or_irrelevant() => (),
            Some(execution_status) => {
                return Err(Error::HeadBlockNotFullyVerified {
                    beacon_block_root,
                    execution_status,
                })
            }
            None => return Err(Error::HeadMissingFromForkChoice(beacon_block_root)),
        };

        /*
         *  Phase 2/2:
         *
         *  If the justified checkpoint and committee length from the head are suitable for this
         *  attestation, use them. If not, try the attester cache. If the cache misses, load a state
         *  from disk and prime the cache with it.
         */

        let cache_timer =
            metrics::start_timer(&metrics::ATTESTATION_PRODUCTION_CACHE_INTERACTION_SECONDS);
        let (justified_checkpoint, committee_len) =
            if let Some((justified_checkpoint, committee_len)) = current_epoch_attesting_info {
                // The head state is in the same epoch as the attestation, so there is no more
                // required information.
                (justified_checkpoint, committee_len)
            } else if let Some(cached_values) = self.attester_cache.get::<T::EthSpec>(
                &attester_cache_key,
                request_slot,
                request_index,
                &self.spec,
            )? {
                // The suitable values were already cached. Return them.
                cached_values
            } else {
                debug!(
                    self.log,
                    "Attester cache miss";
                    "beacon_block_root" => ?beacon_block_root,
                    "head_state_slot" => %head_state_slot,
                    "request_slot" => %request_slot,
                );

                // Neither the head state, nor the attester cache was able to produce the required
                // information to attest in this epoch. So, load a `BeaconState` from disk and use
                // it to fulfil the request (and prime the cache to avoid this next time).
                let _cache_build_timer =
                    metrics::start_timer(&metrics::ATTESTATION_PRODUCTION_CACHE_PRIME_SECONDS);
                self.attester_cache.load_and_cache_state(
                    beacon_state_root,
                    attester_cache_key,
                    request_slot,
                    request_index,
                    self,
                )?
            };
        drop(cache_timer);

        Ok(Attestation {
            aggregation_bits: BitList::with_capacity(committee_len)?,
            data: AttestationData {
                slot: request_slot,
                index: request_index,
                beacon_block_root,
                source: justified_checkpoint,
                target,
            },
            signature: AggregateSignature::empty(),
        })
    }

    /// Performs the same validation as `Self::verify_unaggregated_attestation_for_gossip`, but for
    /// multiple attestations using batch BLS verification. Batch verification can provide
    /// significant CPU-time savings compared to individual verification.
    pub fn batch_verify_unaggregated_attestations_for_gossip<'a, I>(
        &self,
        attestations: I,
    ) -> Result<
        Vec<Result<VerifiedUnaggregatedAttestation<'a, T>, AttestationError>>,
        AttestationError,
    >
    where
        I: Iterator<Item = (&'a Attestation<T::EthSpec>, Option<SubnetId>)> + ExactSizeIterator,
    {
        batch_verify_unaggregated_attestations(attestations, self)
    }

    /// Accepts some `Attestation` from the network and attempts to verify it, returning `Ok(_)` if
    /// it is valid to be (re)broadcast on the gossip network.
    ///
    /// The attestation must be "unaggregated", that is it must have exactly one
    /// aggregation bit set.
    pub fn verify_unaggregated_attestation_for_gossip<'a>(
        &self,
        unaggregated_attestation: &'a Attestation<T::EthSpec>,
        subnet_id: Option<SubnetId>,
    ) -> Result<VerifiedUnaggregatedAttestation<'a, T>, AttestationError> {
        metrics::inc_counter(&metrics::UNAGGREGATED_ATTESTATION_PROCESSING_REQUESTS);
        let _timer =
            metrics::start_timer(&metrics::UNAGGREGATED_ATTESTATION_GOSSIP_VERIFICATION_TIMES);

        VerifiedUnaggregatedAttestation::verify(unaggregated_attestation, subnet_id, self).map(
            |v| {
                // This method is called for API and gossip attestations, so this covers all unaggregated attestation events
                if let Some(event_handler) = self.event_handler.as_ref() {
                    if event_handler.has_attestation_subscribers() {
                        event_handler
                            .register(EventKind::Attestation(Box::new(v.attestation().clone())));
                    }
                }
                metrics::inc_counter(&metrics::UNAGGREGATED_ATTESTATION_PROCESSING_SUCCESSES);
                v
            },
        )
    }

    /// Performs the same validation as `Self::verify_aggregated_attestation_for_gossip`, but for
    /// multiple attestations using batch BLS verification. Batch verification can provide
    /// significant CPU-time savings compared to individual verification.
    pub fn batch_verify_aggregated_attestations_for_gossip<'a, I>(
        &self,
        aggregates: I,
    ) -> Result<Vec<Result<VerifiedAggregatedAttestation<'a, T>, AttestationError>>, AttestationError>
    where
        I: Iterator<Item = &'a SignedAggregateAndProof<T::EthSpec>> + ExactSizeIterator,
    {
        batch_verify_aggregated_attestations(aggregates, self)
    }

    /// Accepts some `SignedAggregateAndProof` from the network and attempts to verify it,
    /// returning `Ok(_)` if it is valid to be (re)broadcast on the gossip network.
    pub fn verify_aggregated_attestation_for_gossip<'a>(
        &self,
        signed_aggregate: &'a SignedAggregateAndProof<T::EthSpec>,
    ) -> Result<VerifiedAggregatedAttestation<'a, T>, AttestationError> {
        metrics::inc_counter(&metrics::AGGREGATED_ATTESTATION_PROCESSING_REQUESTS);
        let _timer =
            metrics::start_timer(&metrics::AGGREGATED_ATTESTATION_GOSSIP_VERIFICATION_TIMES);

        VerifiedAggregatedAttestation::verify(signed_aggregate, self).map(|v| {
            // This method is called for API and gossip attestations, so this covers all aggregated attestation events
            if let Some(event_handler) = self.event_handler.as_ref() {
                if event_handler.has_attestation_subscribers() {
                    event_handler
                        .register(EventKind::Attestation(Box::new(v.attestation().clone())));
                }
            }
            metrics::inc_counter(&metrics::AGGREGATED_ATTESTATION_PROCESSING_SUCCESSES);
            v
        })
    }

    /// Accepts some `SyncCommitteeMessage` from the network and attempts to verify it, returning `Ok(_)` if
    /// it is valid to be (re)broadcast on the gossip network.
    pub fn verify_sync_committee_message_for_gossip(
        &self,
        sync_message: SyncCommitteeMessage,
        subnet_id: SyncSubnetId,
    ) -> Result<VerifiedSyncCommitteeMessage, SyncCommitteeError> {
        metrics::inc_counter(&metrics::SYNC_MESSAGE_PROCESSING_REQUESTS);
        let _timer = metrics::start_timer(&metrics::SYNC_MESSAGE_GOSSIP_VERIFICATION_TIMES);

        VerifiedSyncCommitteeMessage::verify(sync_message, subnet_id, self).map(|v| {
            metrics::inc_counter(&metrics::SYNC_MESSAGE_PROCESSING_SUCCESSES);
            v
        })
    }

    /// Accepts some `SignedContributionAndProof` from the network and attempts to verify it,
    /// returning `Ok(_)` if it is valid to be (re)broadcast on the gossip network.
    pub fn verify_sync_contribution_for_gossip(
        &self,
        sync_contribution: SignedContributionAndProof<T::EthSpec>,
    ) -> Result<VerifiedSyncContribution<T>, SyncCommitteeError> {
        metrics::inc_counter(&metrics::SYNC_CONTRIBUTION_PROCESSING_REQUESTS);
        let _timer = metrics::start_timer(&metrics::SYNC_CONTRIBUTION_GOSSIP_VERIFICATION_TIMES);
        VerifiedSyncContribution::verify(sync_contribution, self).map(|v| {
            if let Some(event_handler) = self.event_handler.as_ref() {
                if event_handler.has_contribution_subscribers() {
                    event_handler.register(EventKind::ContributionAndProof(Box::new(
                        v.aggregate().clone(),
                    )));
                }
            }
            metrics::inc_counter(&metrics::SYNC_CONTRIBUTION_PROCESSING_SUCCESSES);
            v
        })
    }

    /// Accepts some 'LightClientFinalityUpdate' from the network and attempts to verify it
    pub fn verify_finality_update_for_gossip(
        self: &Arc<Self>,
        light_client_finality_update: LightClientFinalityUpdate<T::EthSpec>,
        seen_timestamp: Duration,
    ) -> Result<VerifiedLightClientFinalityUpdate<T>, LightClientFinalityUpdateError> {
        VerifiedLightClientFinalityUpdate::verify(
            light_client_finality_update,
            self,
            seen_timestamp,
        )
        .map(|v| {
            metrics::inc_counter(&metrics::FINALITY_UPDATE_PROCESSING_SUCCESSES);
            v
        })
    }

    pub fn verify_blob_sidecar_for_gossip(
        self: &Arc<Self>,
        blob_sidecar: Arc<BlobSidecar<T::EthSpec>>,
        subnet_id: u64,
    ) -> Result<GossipVerifiedBlob<T>, GossipBlobError<T::EthSpec>> {
        metrics::inc_counter(&metrics::BLOBS_SIDECAR_PROCESSING_REQUESTS);
        let _timer = metrics::start_timer(&metrics::BLOBS_SIDECAR_GOSSIP_VERIFICATION_TIMES);
        GossipVerifiedBlob::new(blob_sidecar, subnet_id, self).map(|v| {
            metrics::inc_counter(&metrics::BLOBS_SIDECAR_PROCESSING_SUCCESSES);
            v
        })
    }

    /// Accepts some 'LightClientOptimisticUpdate' from the network and attempts to verify it
    pub fn verify_optimistic_update_for_gossip(
        self: &Arc<Self>,
        light_client_optimistic_update: LightClientOptimisticUpdate<T::EthSpec>,
        seen_timestamp: Duration,
    ) -> Result<VerifiedLightClientOptimisticUpdate<T>, LightClientOptimisticUpdateError> {
        VerifiedLightClientOptimisticUpdate::verify(
            light_client_optimistic_update,
            self,
            seen_timestamp,
        )
        .map(|v| {
            metrics::inc_counter(&metrics::OPTIMISTIC_UPDATE_PROCESSING_SUCCESSES);
            v
        })
    }

    /// Accepts some attestation-type object and attempts to verify it in the context of fork
    /// choice. If it is valid it is applied to `self.fork_choice`.
    ///
    /// Common items that implement `VerifiedAttestation`:
    ///
    /// - `VerifiedUnaggregatedAttestation`
    /// - `VerifiedAggregatedAttestation`
    pub fn apply_attestation_to_fork_choice(
        &self,
        verified: &impl VerifiedAttestation<T>,
    ) -> Result<(), Error> {
        let _timer = metrics::start_timer(&metrics::FORK_CHOICE_PROCESS_ATTESTATION_TIMES);

        self.canonical_head
            .fork_choice_write_lock()
            .on_attestation(
                self.slot()?,
                verified.indexed_attestation(),
                AttestationFromBlock::False,
            )
            .map_err(Into::into)
    }

    /// Accepts an `VerifiedUnaggregatedAttestation` and attempts to apply it to the "naive
    /// aggregation pool".
    ///
    /// The naive aggregation pool is used by local validators to produce
    /// `SignedAggregateAndProof`.
    ///
    /// If the attestation is too old (low slot) to be included in the pool it is simply dropped
    /// and no error is returned.
    pub fn add_to_naive_aggregation_pool(
        &self,
        unaggregated_attestation: &impl VerifiedAttestation<T>,
    ) -> Result<(), AttestationError> {
        let _timer = metrics::start_timer(&metrics::ATTESTATION_PROCESSING_APPLY_TO_AGG_POOL);

        let attestation = unaggregated_attestation.attestation();

        match self.naive_aggregation_pool.write().insert(attestation) {
            Ok(outcome) => trace!(
                self.log,
                "Stored unaggregated attestation";
                "outcome" => ?outcome,
                "index" => attestation.data.index,
                "slot" => attestation.data.slot.as_u64(),
            ),
            Err(NaiveAggregationError::SlotTooLow {
                slot,
                lowest_permissible_slot,
            }) => {
                trace!(
                    self.log,
                    "Refused to store unaggregated attestation";
                    "lowest_permissible_slot" => lowest_permissible_slot.as_u64(),
                    "slot" => slot.as_u64(),
                );
            }
            Err(e) => {
                error!(
                        self.log,
                        "Failed to store unaggregated attestation";
                        "error" => ?e,
                        "index" => attestation.data.index,
                        "slot" => attestation.data.slot.as_u64(),
                );
                return Err(Error::from(e).into());
            }
        };

        Ok(())
    }

    /// Accepts a `VerifiedSyncCommitteeMessage` and attempts to apply it to the "naive
    /// aggregation pool".
    ///
    /// The naive aggregation pool is used by local validators to produce
    /// `SignedContributionAndProof`.
    ///
    /// If the sync message is too old (low slot) to be included in the pool it is simply dropped
    /// and no error is returned.
    pub fn add_to_naive_sync_aggregation_pool(
        &self,
        verified_sync_committee_message: VerifiedSyncCommitteeMessage,
    ) -> Result<VerifiedSyncCommitteeMessage, SyncCommitteeError> {
        let sync_message = verified_sync_committee_message.sync_message();
        let positions_by_subnet_id: &HashMap<SyncSubnetId, Vec<usize>> =
            verified_sync_committee_message.subnet_positions();
        for (subnet_id, positions) in positions_by_subnet_id.iter() {
            for position in positions {
                let _timer =
                    metrics::start_timer(&metrics::SYNC_CONTRIBUTION_PROCESSING_APPLY_TO_AGG_POOL);
                let contribution = SyncCommitteeContribution::from_message(
                    sync_message,
                    subnet_id.into(),
                    *position,
                )?;

                match self
                    .naive_sync_aggregation_pool
                    .write()
                    .insert(&contribution)
                {
                    Ok(outcome) => trace!(
                        self.log,
                        "Stored unaggregated sync committee message";
                        "outcome" => ?outcome,
                        "index" => sync_message.validator_index,
                        "slot" => sync_message.slot.as_u64(),
                    ),
                    Err(NaiveAggregationError::SlotTooLow {
                        slot,
                        lowest_permissible_slot,
                    }) => {
                        trace!(
                            self.log,
                            "Refused to store unaggregated sync committee message";
                            "lowest_permissible_slot" => lowest_permissible_slot.as_u64(),
                            "slot" => slot.as_u64(),
                        );
                    }
                    Err(e) => {
                        error!(
                                self.log,
                                "Failed to store unaggregated sync committee message";
                                "error" => ?e,
                                "index" => sync_message.validator_index,
                                "slot" => sync_message.slot.as_u64(),
                        );
                        return Err(Error::from(e).into());
                    }
                };
            }
        }
        Ok(verified_sync_committee_message)
    }

    /// Accepts a `VerifiedAttestation` and attempts to apply it to `self.op_pool`.
    ///
    /// The op pool is used by local block producers to pack blocks with operations.
    pub fn add_to_block_inclusion_pool<A>(
        &self,
        verified_attestation: A,
    ) -> Result<(), AttestationError>
    where
        A: VerifiedAttestation<T>,
    {
        let _timer = metrics::start_timer(&metrics::ATTESTATION_PROCESSING_APPLY_TO_OP_POOL);

        // If there's no eth1 chain then it's impossible to produce blocks and therefore
        // useless to put things in the op pool.
        if self.eth1_chain.is_some() {
            let (attestation, attesting_indices) =
                verified_attestation.into_attestation_and_indices();
            self.op_pool
                .insert_attestation(attestation, attesting_indices)
                .map_err(Error::from)?;
        }

        Ok(())
    }

    /// Accepts a `VerifiedSyncContribution` and attempts to apply it to `self.op_pool`.
    ///
    /// The op pool is used by local block producers to pack blocks with operations.
    pub fn add_contribution_to_block_inclusion_pool(
        &self,
        contribution: VerifiedSyncContribution<T>,
    ) -> Result<(), SyncCommitteeError> {
        let _timer = metrics::start_timer(&metrics::SYNC_CONTRIBUTION_PROCESSING_APPLY_TO_OP_POOL);

        // If there's no eth1 chain then it's impossible to produce blocks and therefore
        // useless to put things in the op pool.
        if self.eth1_chain.is_some() {
            self.op_pool
                .insert_sync_contribution(contribution.contribution())
                .map_err(Error::from)?;
        }

        Ok(())
    }

    /// Filter an attestation from the op pool for shuffling compatibility.
    ///
    /// Use the provided `filter_cache` map to memoize results.
    pub fn filter_op_pool_attestation(
        &self,
        filter_cache: &mut HashMap<(Hash256, Epoch), bool>,
        att: &AttestationRef<T::EthSpec>,
        state: &BeaconState<T::EthSpec>,
    ) -> bool {
        *filter_cache
            .entry((att.data.beacon_block_root, att.checkpoint.target_epoch))
            .or_insert_with(|| {
                self.shuffling_is_compatible(
                    &att.data.beacon_block_root,
                    att.checkpoint.target_epoch,
                    state,
                )
            })
    }

    /// Check that the shuffling at `block_root` is equal to one of the shufflings of `state`.
    ///
    /// The `target_epoch` argument determines which shuffling to check compatibility with, it
    /// should be equal to the current or previous epoch of `state`, or else `false` will be
    /// returned.
    ///
    /// The compatibility check is designed to be fast: we check that the block that
    /// determined the RANDAO mix for the `target_epoch` matches the ancestor of the block
    /// identified by `block_root` (at that slot).
    pub fn shuffling_is_compatible(
        &self,
        block_root: &Hash256,
        target_epoch: Epoch,
        state: &BeaconState<T::EthSpec>,
    ) -> bool {
        self.shuffling_is_compatible_result(block_root, target_epoch, state)
            .unwrap_or_else(|e| {
                debug!(
                    self.log,
                    "Skipping attestation with incompatible shuffling";
                    "block_root" => ?block_root,
                    "target_epoch" => target_epoch,
                    "reason" => ?e,
                );
                false
            })
    }

    fn shuffling_is_compatible_result(
        &self,
        block_root: &Hash256,
        target_epoch: Epoch,
        state: &BeaconState<T::EthSpec>,
    ) -> Result<bool, Error> {
        // Compute the shuffling ID for the head state in the `target_epoch`.
        let relative_epoch = RelativeEpoch::from_epoch(state.current_epoch(), target_epoch)
            .map_err(|e| Error::BeaconStateError(e.into()))?;
        let head_shuffling_id =
            AttestationShufflingId::new(self.genesis_block_root, state, relative_epoch)?;

        // Load the block's shuffling ID from fork choice. We use the variant of `get_block` that
        // checks descent from the finalized block, so there's one case where we'll spuriously
        // return `false`: where an attestation for the previous epoch nominates the pivot block
        // which is the parent block of the finalized block. Such attestations are not useful, so
        // this doesn't matter.
        let fork_choice_lock = self.canonical_head.fork_choice_read_lock();
        let block = fork_choice_lock
            .get_block(block_root)
            .ok_or(Error::AttestationHeadNotInForkChoice(*block_root))?;
        drop(fork_choice_lock);

        let block_shuffling_id = if target_epoch == block.current_epoch_shuffling_id.shuffling_epoch
        {
            block.current_epoch_shuffling_id
        } else if target_epoch == block.next_epoch_shuffling_id.shuffling_epoch {
            block.next_epoch_shuffling_id
        } else if target_epoch > block.next_epoch_shuffling_id.shuffling_epoch {
            AttestationShufflingId {
                shuffling_epoch: target_epoch,
                shuffling_decision_block: *block_root,
            }
        } else {
            debug!(
                self.log,
                "Skipping attestation with incompatible shuffling";
                "block_root" => ?block_root,
                "target_epoch" => target_epoch,
                "reason" => "target epoch less than block epoch"
            );
            return Ok(false);
        };

        if head_shuffling_id == block_shuffling_id {
            Ok(true)
        } else {
            debug!(
                self.log,
                "Skipping attestation with incompatible shuffling";
                "block_root" => ?block_root,
                "target_epoch" => target_epoch,
                "head_shuffling_id" => ?head_shuffling_id,
                "block_shuffling_id" => ?block_shuffling_id,
            );
            Ok(false)
        }
    }

    /// Verify a voluntary exit before allowing it to propagate on the gossip network.
    pub fn verify_voluntary_exit_for_gossip(
        &self,
        exit: SignedVoluntaryExit,
    ) -> Result<ObservationOutcome<SignedVoluntaryExit, T::EthSpec>, Error> {
        let head_snapshot = self.head().snapshot;
        let head_state = &head_snapshot.beacon_state;
        let wall_clock_epoch = self.epoch()?;

        Ok(self
            .observed_voluntary_exits
            .lock()
            .verify_and_observe_at(exit, wall_clock_epoch, head_state, &self.spec)
            .map(|exit| {
                // this method is called for both API and gossip exits, so this covers all exit events
                if let Some(event_handler) = self.event_handler.as_ref() {
                    if event_handler.has_exit_subscribers() {
                        if let ObservationOutcome::New(exit) = exit.clone() {
                            event_handler.register(EventKind::VoluntaryExit(exit.into_inner()));
                        }
                    }
                }
                exit
            })?)
    }

    /// Accept a pre-verified exit and queue it for inclusion in an appropriate block.
    pub fn import_voluntary_exit(&self, exit: SigVerifiedOp<SignedVoluntaryExit, T::EthSpec>) {
        if self.eth1_chain.is_some() {
            self.op_pool.insert_voluntary_exit(exit)
        }
    }

    /// Verify a proposer slashing before allowing it to propagate on the gossip network.
    pub fn verify_proposer_slashing_for_gossip(
        &self,
        proposer_slashing: ProposerSlashing,
    ) -> Result<ObservationOutcome<ProposerSlashing, T::EthSpec>, Error> {
        let wall_clock_state = self.wall_clock_state()?;
        Ok(self.observed_proposer_slashings.lock().verify_and_observe(
            proposer_slashing,
            &wall_clock_state,
            &self.spec,
        )?)
    }

    /// Accept some proposer slashing and queue it for inclusion in an appropriate block.
    pub fn import_proposer_slashing(
        &self,
        proposer_slashing: SigVerifiedOp<ProposerSlashing, T::EthSpec>,
    ) {
        if self.eth1_chain.is_some() {
            self.op_pool.insert_proposer_slashing(proposer_slashing)
        }
    }

    /// Verify an attester slashing before allowing it to propagate on the gossip network.
    pub fn verify_attester_slashing_for_gossip(
        &self,
        attester_slashing: AttesterSlashing<T::EthSpec>,
    ) -> Result<ObservationOutcome<AttesterSlashing<T::EthSpec>, T::EthSpec>, Error> {
        let wall_clock_state = self.wall_clock_state()?;
        Ok(self.observed_attester_slashings.lock().verify_and_observe(
            attester_slashing,
            &wall_clock_state,
            &self.spec,
        )?)
    }

    /// Accept a verified attester slashing and:
    ///
    /// 1. Apply it to fork choice.
    /// 2. Add it to the op pool.
    pub fn import_attester_slashing(
        &self,
        attester_slashing: SigVerifiedOp<AttesterSlashing<T::EthSpec>, T::EthSpec>,
    ) {
        // Add to fork choice.
        self.canonical_head
            .fork_choice_write_lock()
            .on_attester_slashing(attester_slashing.as_inner());

        // Add to the op pool (if we have the ability to propose blocks).
        if self.eth1_chain.is_some() {
            self.op_pool.insert_attester_slashing(attester_slashing)
        }
    }

    /// Verify a signed BLS to execution change before allowing it to propagate on the gossip network.
    pub fn verify_bls_to_execution_change_for_http_api(
        &self,
        bls_to_execution_change: SignedBlsToExecutionChange,
    ) -> Result<ObservationOutcome<SignedBlsToExecutionChange, T::EthSpec>, Error> {
        // Before checking the gossip duplicate filter, check that no prior change is already
        // in our op pool. Ignore these messages: do not gossip, do not try to override the pool.
        match self
            .op_pool
            .bls_to_execution_change_in_pool_equals(&bls_to_execution_change)
        {
            Some(true) => return Ok(ObservationOutcome::AlreadyKnown),
            Some(false) => return Err(Error::BlsToExecutionConflictsWithPool),
            None => (),
        }

        // Use the head state to save advancing to the wall-clock slot unnecessarily. The message is
        // signed with respect to the genesis fork version, and the slot check for gossip is applied
        // separately. This `Arc` clone of the head is nice and cheap.
        let head_snapshot = self.head().snapshot;
        let head_state = &head_snapshot.beacon_state;

        Ok(self
            .observed_bls_to_execution_changes
            .lock()
            .verify_and_observe(bls_to_execution_change, head_state, &self.spec)?)
    }

    /// Verify a signed BLS to execution change before allowing it to propagate on the gossip network.
    pub fn verify_bls_to_execution_change_for_gossip(
        &self,
        bls_to_execution_change: SignedBlsToExecutionChange,
    ) -> Result<ObservationOutcome<SignedBlsToExecutionChange, T::EthSpec>, Error> {
        // Ignore BLS to execution changes on gossip prior to Capella.
        if !self.current_slot_is_post_capella()? {
            return Err(Error::BlsToExecutionPriorToCapella);
        }
        self.verify_bls_to_execution_change_for_http_api(bls_to_execution_change)
            .or_else(|e| {
                // On gossip treat conflicts the same as duplicates [IGNORE].
                match e {
                    Error::BlsToExecutionConflictsWithPool => Ok(ObservationOutcome::AlreadyKnown),
                    e => Err(e),
                }
            })
    }

    /// Check if the current slot is greater than or equal to the Capella fork epoch.
    pub fn current_slot_is_post_capella(&self) -> Result<bool, Error> {
        let current_fork = self.spec.fork_name_at_slot::<T::EthSpec>(self.slot()?);
        if let ForkName::Base | ForkName::Altair | ForkName::Merge = current_fork {
            Ok(false)
        } else {
            Ok(true)
        }
    }

    /// Import a BLS to execution change to the op pool.
    ///
    /// Return `true` if the change was added to the pool.
    pub fn import_bls_to_execution_change(
        &self,
        bls_to_execution_change: SigVerifiedOp<SignedBlsToExecutionChange, T::EthSpec>,
        received_pre_capella: ReceivedPreCapella,
    ) -> bool {
        if self.eth1_chain.is_some() {
            self.op_pool
                .insert_bls_to_execution_change(bls_to_execution_change, received_pre_capella)
        } else {
            false
        }
    }

    /// Attempt to obtain sync committee duties from the head.
    pub fn sync_committee_duties_from_head(
        &self,
        epoch: Epoch,
        validator_indices: &[u64],
    ) -> Result<Vec<Option<SyncDuty>>, Error> {
        self.with_head(move |head| {
            head.beacon_state
                .get_sync_committee_duties(epoch, validator_indices, &self.spec)
                .map_err(Error::SyncDutiesError)
        })
    }

    /// A convenience method for spawning a blocking task. It maps an `Option` and
    /// `tokio::JoinError` into a single `BeaconChainError`.
    pub(crate) async fn spawn_blocking_handle<F, R>(
        &self,
        task: F,
        name: &'static str,
    ) -> Result<R, Error>
    where
        F: FnOnce() -> R + Send + 'static,
        R: Send + 'static,
    {
        let handle = self
            .task_executor
            .spawn_blocking_handle(task, name)
            .ok_or(Error::RuntimeShutdown)?;

        handle.await.map_err(Error::TokioJoin)
    }

    /// Accepts a `chain_segment` and filters out any uninteresting blocks (e.g., pre-finalization
    /// or already-known).
    ///
    /// This method is potentially long-running and should not run on the core executor.
    pub fn filter_chain_segment(
        self: &Arc<Self>,
        chain_segment: Vec<RpcBlock<T::EthSpec>>,
    ) -> Result<Vec<HashBlockTuple<T::EthSpec>>, ChainSegmentResult<T::EthSpec>> {
        // This function will never import any blocks.
        let imported_blocks = 0;
        let mut filtered_chain_segment = Vec::with_capacity(chain_segment.len());

        // Produce a list of the parent root and slot of the child of each block.
        //
        // E.g., `children[0] == (chain_segment[1].parent_root(), chain_segment[1].slot())`
        let children = chain_segment
            .iter()
            .skip(1)
            .map(|block| (block.parent_root(), block.slot()))
            .collect::<Vec<_>>();

        for (i, block) in chain_segment.into_iter().enumerate() {
            // Ensure the block is the correct structure for the fork at `block.slot()`.
            if let Err(e) = block.as_block().fork_name(&self.spec) {
                return Err(ChainSegmentResult::Failed {
                    imported_blocks,
                    error: BlockError::InconsistentFork(e),
                });
            }

            let block_root = block.block_root();

            if let Some((child_parent_root, child_slot)) = children.get(i) {
                // If this block has a child in this chain segment, ensure that its parent root matches
                // the root of this block.
                //
                // Without this check it would be possible to have a block verified using the
                // incorrect shuffling. That would be bad, mmkay.
                if block_root != *child_parent_root {
                    return Err(ChainSegmentResult::Failed {
                        imported_blocks,
                        error: BlockError::NonLinearParentRoots,
                    });
                }

                // Ensure that the slots are strictly increasing throughout the chain segment.
                if *child_slot <= block.slot() {
                    return Err(ChainSegmentResult::Failed {
                        imported_blocks,
                        error: BlockError::NonLinearSlots,
                    });
                }
            }

            match check_block_relevancy(block.as_block(), block_root, self) {
                // If the block is relevant, add it to the filtered chain segment.
                Ok(_) => filtered_chain_segment.push((block_root, block)),
                // If the block is already known, simply ignore this block.
                Err(BlockError::BlockIsAlreadyKnown) => continue,
                // If the block is the genesis block, simply ignore this block.
                Err(BlockError::GenesisBlock) => continue,
                // If the block is is for a finalized slot, simply ignore this block.
                //
                // The block is either:
                //
                // 1. In the canonical finalized chain.
                // 2. In some non-canonical chain at a slot that has been finalized already.
                //
                // In the case of (1), there's no need to re-import and later blocks in this
                // segement might be useful.
                //
                // In the case of (2), skipping the block is valid since we should never import it.
                // However, we will potentially get a `ParentUnknown` on a later block. The sync
                // protocol will need to ensure this is handled gracefully.
                Err(BlockError::WouldRevertFinalizedSlot { .. }) => continue,
                // The block has a known parent that does not descend from the finalized block.
                // There is no need to process this block or any children.
                Err(BlockError::NotFinalizedDescendant { block_parent_root }) => {
                    return Err(ChainSegmentResult::Failed {
                        imported_blocks,
                        error: BlockError::NotFinalizedDescendant { block_parent_root },
                    });
                }
                // If there was an error whilst determining if the block was invalid, return that
                // error.
                Err(BlockError::BeaconChainError(e)) => {
                    return Err(ChainSegmentResult::Failed {
                        imported_blocks,
                        error: BlockError::BeaconChainError(e),
                    });
                }
                // If the block was decided to be irrelevant for any other reason, don't include
                // this block or any of it's children in the filtered chain segment.
                _ => break,
            }
        }

        Ok(filtered_chain_segment)
    }

    /// Attempt to verify and import a chain of blocks to `self`.
    ///
    /// The provided blocks _must_ each reference the previous block via `block.parent_root` (i.e.,
    /// be a chain). An error will be returned if this is not the case.
    ///
    /// This operation is not atomic; if one of the blocks in the chain is invalid then some prior
    /// blocks might be imported.
    ///
    /// This method is generally much more efficient than importing each block using
    /// `Self::process_block`.
    pub async fn process_chain_segment(
        self: &Arc<Self>,
        chain_segment: Vec<RpcBlock<T::EthSpec>>,
        notify_execution_layer: NotifyExecutionLayer,
    ) -> ChainSegmentResult<T::EthSpec> {
        let mut imported_blocks = 0;

        // Filter uninteresting blocks from the chain segment in a blocking task.
        let chain = self.clone();
        let filtered_chain_segment_future = self.spawn_blocking_handle(
            move || chain.filter_chain_segment(chain_segment),
            "filter_chain_segment",
        );
        let mut filtered_chain_segment = match filtered_chain_segment_future.await {
            Ok(Ok(filtered_segment)) => filtered_segment,
            Ok(Err(segment_result)) => return segment_result,
            Err(error) => {
                return ChainSegmentResult::Failed {
                    imported_blocks,
                    error: BlockError::BeaconChainError(error),
                }
            }
        };

        while let Some((_root, block)) = filtered_chain_segment.first() {
            // Determine the epoch of the first block in the remaining segment.
            let start_epoch = block.epoch();

            // The `last_index` indicates the position of the first block in an epoch greater
            // than the current epoch: partitioning the blocks into a run of blocks in the same
            // epoch and everything else. These same-epoch blocks can all be signature-verified with
            // the same `BeaconState`.
            let last_index = filtered_chain_segment
                .iter()
                .position(|(_root, block)| block.epoch() > start_epoch)
                .unwrap_or(filtered_chain_segment.len());

            let mut blocks = filtered_chain_segment.split_off(last_index);
            std::mem::swap(&mut blocks, &mut filtered_chain_segment);

            let chain = self.clone();
            let signature_verification_future = self.spawn_blocking_handle(
                move || signature_verify_chain_segment(blocks, &chain),
                "signature_verify_chain_segment",
            );

            // Verify the signature of the blocks, returning early if the signature is invalid.
            let signature_verified_blocks = match signature_verification_future.await {
                Ok(Ok(blocks)) => blocks,
                Ok(Err(error)) => {
                    return ChainSegmentResult::Failed {
                        imported_blocks,
                        error,
                    };
                }
                Err(error) => {
                    return ChainSegmentResult::Failed {
                        imported_blocks,
                        error: BlockError::BeaconChainError(error),
                    };
                }
            };

            // Import the blocks into the chain.
            for signature_verified_block in signature_verified_blocks {
                match self
                    .process_block(
                        signature_verified_block.block_root(),
                        signature_verified_block,
                        notify_execution_layer,
                        || Ok(()),
                    )
                    .await
                {
                    Ok(status) => {
                        match status {
                            AvailabilityProcessingStatus::Imported(_) => {
                                // The block was imported successfully.
                                imported_blocks += 1;
                            }
                            AvailabilityProcessingStatus::MissingComponents(slot, block_root) => {
                                warn!(self.log, "Blobs missing in response to range request";
                                    "block_root" => ?block_root, "slot" => slot);
                                return ChainSegmentResult::Failed {
                                    imported_blocks,
                                    error: BlockError::AvailabilityCheck(
                                        AvailabilityCheckError::MissingBlobs,
                                    ),
                                };
                            }
                        }
                    }
                    Err(error) => {
                        return ChainSegmentResult::Failed {
                            imported_blocks,
                            error,
                        };
                    }
                }
            }
        }

        ChainSegmentResult::Successful { imported_blocks }
    }

    /// Returns `Ok(GossipVerifiedBlock)` if the supplied `block` should be forwarded onto the
    /// gossip network. The block is not imported into the chain, it is just partially verified.
    ///
    /// The returned `GossipVerifiedBlock` should be provided to `Self::process_block` immediately
    /// after it is returned, unless some other circumstance decides it should not be imported at
    /// all.
    ///
    /// ## Errors
    ///
    /// Returns an `Err` if the given block was invalid, or an error was encountered during
    pub async fn verify_block_for_gossip(
        self: &Arc<Self>,
        block: Arc<SignedBeaconBlock<T::EthSpec>>,
    ) -> Result<GossipVerifiedBlock<T>, BlockError<T::EthSpec>> {
        let chain = self.clone();
        self.task_executor
            .clone()
            .spawn_blocking_handle(
                move || {
                    let slot = block.slot();
                    let graffiti_string = block.message().body().graffiti().as_utf8_lossy();

                    match GossipVerifiedBlock::new(block, &chain) {
                        Ok(verified) => {
                            let commitments_formatted = verified.block.commitments_formatted();
                            debug!(
                                chain.log,
                                "Successfully verified gossip block";
                                "graffiti" => graffiti_string,
                                "slot" => slot,
                                "root" => ?verified.block_root(),
                                "commitments" => commitments_formatted,
                            );

                            Ok(verified)
                        }
                        Err(e) => {
                            debug!(
                                chain.log,
                                "Rejected gossip block";
                                "error" => e.to_string(),
                                "graffiti" => graffiti_string,
                                "slot" => slot,
                            );

                            Err(e)
                        }
                    }
                },
                "payload_verification_handle",
            )
            .ok_or(BeaconChainError::RuntimeShutdown)?
            .await
            .map_err(BeaconChainError::TokioJoin)?
    }

    /// Cache the blob in the processing cache, process it, then evict it from the cache if it was
    /// imported or errors.
    pub async fn process_gossip_blob(
        self: &Arc<Self>,
        blob: GossipVerifiedBlob<T>,
    ) -> Result<AvailabilityProcessingStatus, BlockError<T::EthSpec>> {
        let block_root = blob.block_root();

        // If this block has already been imported to forkchoice it must have been available, so
        // we don't need to process its blobs again.
        if self
            .canonical_head
            .fork_choice_read_lock()
            .contains_block(&block_root)
        {
            return Err(BlockError::BlockIsAlreadyKnown);
        }

        if let Some(event_handler) = self.event_handler.as_ref() {
            if event_handler.has_blob_sidecar_subscribers() {
                event_handler.register(EventKind::BlobSidecar(SseBlobSidecar::from_blob_sidecar(
                    blob.as_blob(),
                )));
            }
        }

        self.data_availability_checker
            .notify_gossip_blob(blob.slot(), block_root, &blob);
        let r = self.check_gossip_blob_availability_and_import(blob).await;
        self.remove_notified(&block_root, r)
    }

    /// Cache the blobs in the processing cache, process it, then evict it from the cache if it was
    /// imported or errors.
    pub async fn process_rpc_blobs(
        self: &Arc<Self>,
        slot: Slot,
        block_root: Hash256,
        blobs: FixedBlobSidecarList<T::EthSpec>,
    ) -> Result<AvailabilityProcessingStatus, BlockError<T::EthSpec>> {
        // If this block has already been imported to forkchoice it must have been available, so
        // we don't need to process its blobs again.
        if self
            .canonical_head
            .fork_choice_read_lock()
            .contains_block(&block_root)
        {
            return Err(BlockError::BlockIsAlreadyKnown);
        }

        if let Some(event_handler) = self.event_handler.as_ref() {
            if event_handler.has_blob_sidecar_subscribers() {
                for blob in blobs.iter().filter_map(|maybe_blob| maybe_blob.as_ref()) {
                    event_handler.register(EventKind::BlobSidecar(
                        SseBlobSidecar::from_blob_sidecar(blob),
                    ));
                }
            }
        }

        self.data_availability_checker
            .notify_rpc_blobs(slot, block_root, &blobs);
        let r = self
            .check_rpc_blob_availability_and_import(slot, block_root, blobs)
            .await;
        self.remove_notified(&block_root, r)
    }

    /// Remove any block components from the *processing cache* if we no longer require them. If the
    /// block was imported full or erred, we no longer require them.
    fn remove_notified(
        &self,
        block_root: &Hash256,
        r: Result<AvailabilityProcessingStatus, BlockError<T::EthSpec>>,
    ) -> Result<AvailabilityProcessingStatus, BlockError<T::EthSpec>> {
        let has_missing_components =
            matches!(r, Ok(AvailabilityProcessingStatus::MissingComponents(_, _)));
        if !has_missing_components {
            self.data_availability_checker.remove_notified(block_root);
        }
        r
    }

    /// Wraps `process_block` in logic to cache the block's commitments in the processing cache
    /// and evict if the block was imported or erred.
    pub async fn process_block_with_early_caching<B: IntoExecutionPendingBlock<T>>(
        self: &Arc<Self>,
        block_root: Hash256,
        unverified_block: B,
        notify_execution_layer: NotifyExecutionLayer,
    ) -> Result<AvailabilityProcessingStatus, BlockError<T::EthSpec>> {
        self.data_availability_checker
            .notify_block(block_root, unverified_block.block_cloned());
        let r = self
            .process_block(block_root, unverified_block, notify_execution_layer, || {
                Ok(())
            })
            .await;
        self.remove_notified(&block_root, r)
    }

    /// Returns `Ok(block_root)` if the given `unverified_block` was successfully verified and
    /// imported into the chain.
    ///
    /// Items that implement `IntoExecutionPendingBlock` include:
    ///
    /// - `SignedBeaconBlock`
    /// - `GossipVerifiedBlock`
    /// - `RpcBlock`
    ///
    /// ## Errors
    ///
    /// Returns an `Err` if the given block was invalid, or an error was encountered during
    /// verification.
    pub async fn process_block<B: IntoExecutionPendingBlock<T>>(
        self: &Arc<Self>,
        block_root: Hash256,
        unverified_block: B,
        notify_execution_layer: NotifyExecutionLayer,
        publish_fn: impl FnOnce() -> Result<(), BlockError<T::EthSpec>> + Send + 'static,
    ) -> Result<AvailabilityProcessingStatus, BlockError<T::EthSpec>> {
        // Start the Prometheus timer.
        let _full_timer = metrics::start_timer(&metrics::BLOCK_PROCESSING_TIMES);

        // Increment the Prometheus counter for block processing requests.
        metrics::inc_counter(&metrics::BLOCK_PROCESSING_REQUESTS);

        // Set observed time if not already set. Usually this should be set by gossip or RPC,
        // but just in case we set it again here (useful for tests).
        if let (Some(seen_timestamp), Some(current_slot)) =
            (self.slot_clock.now_duration(), self.slot_clock.now())
        {
            self.block_times_cache.write().set_time_observed(
                block_root,
                current_slot,
                seen_timestamp,
                None,
                None,
            );
        }

        let block_slot = unverified_block.block().slot();

        // A small closure to group the verification and import errors.
        let chain = self.clone();
        let import_block = async move {
            let execution_pending = unverified_block.into_execution_pending_block(
                block_root,
                &chain,
                notify_execution_layer,
            )?;
            publish_fn()?;
            let executed_block = chain.into_executed_block(execution_pending).await?;
            match executed_block {
                ExecutedBlock::Available(block) => {
                    self.import_available_block(Box::new(block)).await
                }
                ExecutedBlock::AvailabilityPending(block) => {
                    self.check_block_availability_and_import(block).await
                }
            }
        };

        // Verify and import the block.
        match import_block.await {
            // The block was successfully verified and imported. Yay.
            Ok(status @ AvailabilityProcessingStatus::Imported(block_root)) => {
                trace!(
                    self.log,
                    "Beacon block imported";
                    "block_root" => ?block_root,
                    "block_slot" => block_slot,
                );

                // Increment the Prometheus counter for block processing successes.
                metrics::inc_counter(&metrics::BLOCK_PROCESSING_SUCCESSES);

                Ok(status)
            }
            Ok(status @ AvailabilityProcessingStatus::MissingComponents(slot, block_root)) => {
                trace!(
                    self.log,
                    "Beacon block awaiting blobs";
                    "block_root" => ?block_root,
                    "block_slot" => slot,
                );

                Ok(status)
            }
            Err(e @ BlockError::BeaconChainError(BeaconChainError::TokioJoin(_))) => {
                debug!(
                    self.log,
                    "Beacon block processing cancelled";
                    "error" => ?e,
                );
                Err(e)
            }
            // There was an error whilst attempting to verify and import the block. The block might
            // be partially verified or partially imported.
            Err(BlockError::BeaconChainError(e)) => {
                crit!(
                    self.log,
                    "Beacon block processing error";
                    "error" => ?e,
                );
                Err(BlockError::BeaconChainError(e))
            }
            // The block failed verification.
            Err(other) => {
                debug!(
                    self.log,
                    "Beacon block rejected";
                    "reason" => other.to_string(),
                );
                Err(other)
            }
        }
    }

    /// Accepts a fully-verified block and awaits on it's payload verification handle to
    /// get a fully `ExecutedBlock`
    ///
    /// An error is returned if the verification handle couldn't be awaited.
    pub async fn into_executed_block(
        self: Arc<Self>,
        execution_pending_block: ExecutionPendingBlock<T>,
    ) -> Result<ExecutedBlock<T::EthSpec>, BlockError<T::EthSpec>> {
        let ExecutionPendingBlock {
            block,
            import_data,
            payload_verification_handle,
        } = execution_pending_block;

        let payload_verification_outcome = payload_verification_handle
            .await
            .map_err(BeaconChainError::TokioJoin)?
            .ok_or(BeaconChainError::RuntimeShutdown)??;

        // Log the PoS pandas if a merge transition just occurred.
        if payload_verification_outcome.is_valid_merge_transition_block {
            info!(self.log, "{}", POS_PANDA_BANNER);
            info!(
                self.log,
                "Proof of Stake Activated";
                "slot" => block.slot()
            );
            info!(
                self.log, "";
                "Terminal POW Block Hash" => ?block
                    .message()
                    .execution_payload()?
                    .parent_hash()
                    .into_root()
            );
            info!(
                self.log, "";
                "Merge Transition Block Root" => ?block.message().tree_hash_root()
            );
            info!(
                self.log, "";
                "Merge Transition Execution Hash" => ?block
                    .message()
                    .execution_payload()?
                    .block_hash()
                    .into_root()
            );
        }
        Ok(ExecutedBlock::new(
            block,
            import_data,
            payload_verification_outcome,
        ))
    }

    /* Import methods */

    /// Checks if the block is available, and imports immediately if so, otherwise caches the block
    /// in the data availability checker.
    async fn check_block_availability_and_import(
        self: &Arc<Self>,
        block: AvailabilityPendingExecutedBlock<T::EthSpec>,
    ) -> Result<AvailabilityProcessingStatus, BlockError<T::EthSpec>> {
        let slot = block.block.slot();
        let availability = self
            .data_availability_checker
            .put_pending_executed_block(block)?;
        self.process_availability(slot, availability).await
    }

    /// Checks if the provided blob can make any cached blocks available, and imports immediately
    /// if so, otherwise caches the blob in the data availability checker.
    async fn check_gossip_blob_availability_and_import(
        self: &Arc<Self>,
        blob: GossipVerifiedBlob<T>,
    ) -> Result<AvailabilityProcessingStatus, BlockError<T::EthSpec>> {
        let slot = blob.slot();
        if let Some(slasher) = self.slasher.as_ref() {
            slasher.accept_block_header(blob.signed_block_header());
        }
        let availability = self.data_availability_checker.put_gossip_blob(blob)?;

        self.process_availability(slot, availability).await
    }

    /// Checks if the provided blobs can make any cached blocks available, and imports immediately
    /// if so, otherwise caches the blob in the data availability checker.
    async fn check_rpc_blob_availability_and_import(
        self: &Arc<Self>,
        slot: Slot,
        block_root: Hash256,
        blobs: FixedBlobSidecarList<T::EthSpec>,
    ) -> Result<AvailabilityProcessingStatus, BlockError<T::EthSpec>> {
        // Need to scope this to ensure the lock is dropped before calling `process_availability`
        // Even an explicit drop is not enough to convince the borrow checker.
        {
            let mut slashable_cache = self.observed_slashable.write();
            for header in blobs
                .into_iter()
                .filter_map(|b| b.as_ref().map(|b| b.signed_block_header.clone()))
                .unique()
            {
                if verify_header_signature::<T, BlockError<T::EthSpec>>(self, &header).is_ok() {
                    slashable_cache
                        .observe_slashable(
                            header.message.slot,
                            header.message.proposer_index,
                            block_root,
                        )
                        .map_err(|e| BlockError::BeaconChainError(e.into()))?;
                    if let Some(slasher) = self.slasher.as_ref() {
                        slasher.accept_block_header(header);
                    }
                }
            }
        }
        let availability = self
            .data_availability_checker
            .put_rpc_blobs(block_root, blobs)?;

        self.process_availability(slot, availability).await
    }

    /// Imports a fully available block. Otherwise, returns `AvailabilityProcessingStatus::MissingComponents`
    ///
    /// An error is returned if the block was unable to be imported. It may be partially imported
    /// (i.e., this function is not atomic).
    async fn process_availability(
        self: &Arc<Self>,
        slot: Slot,
        availability: Availability<T::EthSpec>,
    ) -> Result<AvailabilityProcessingStatus, BlockError<T::EthSpec>> {
        match availability {
            Availability::Available(block) => {
                // This is the time since start of the slot where all the components of the block have become available
                let delay =
                    get_slot_delay_ms(timestamp_now(), block.block.slot(), &self.slot_clock);
                metrics::observe_duration(&metrics::BLOCK_AVAILABILITY_DELAY, delay);
                // Block is fully available, import into fork choice
                self.import_available_block(block).await
            }
            Availability::MissingComponents(block_root) => Ok(
                AvailabilityProcessingStatus::MissingComponents(slot, block_root),
            ),
        }
    }

    pub async fn import_available_block(
        self: &Arc<Self>,
        block: Box<AvailableExecutedBlock<T::EthSpec>>,
    ) -> Result<AvailabilityProcessingStatus, BlockError<T::EthSpec>> {
        let AvailableExecutedBlock {
            block,
            import_data,
            payload_verification_outcome,
        } = *block;

        let BlockImportData {
            block_root,
            state,
            parent_block,
            parent_eth1_finalization_data,
            confirmed_state_roots,
            consensus_context,
        } = import_data;

        // import
        let chain = self.clone();
        let block_root = self
            .spawn_blocking_handle(
                move || {
                    chain.import_block(
                        block,
                        block_root,
                        state,
                        confirmed_state_roots,
                        payload_verification_outcome.payload_verification_status,
                        parent_block,
                        parent_eth1_finalization_data,
                        consensus_context,
                    )
                },
                "payload_verification_handle",
            )
            .await??;
        Ok(AvailabilityProcessingStatus::Imported(block_root))
    }

    /// Accepts a fully-verified and available block and imports it into the chain without performing any
    /// additional verification.
    ///
    /// An error is returned if the block was unable to be imported. It may be partially imported
    /// (i.e., this function is not atomic).
    #[allow(clippy::too_many_arguments)]
    fn import_block(
        &self,
        signed_block: AvailableBlock<T::EthSpec>,
        block_root: Hash256,
        mut state: BeaconState<T::EthSpec>,
        confirmed_state_roots: Vec<Hash256>,
        payload_verification_status: PayloadVerificationStatus,
        parent_block: SignedBlindedBeaconBlock<T::EthSpec>,
        parent_eth1_finalization_data: Eth1FinalizationData,
        mut consensus_context: ConsensusContext<T::EthSpec>,
    ) -> Result<Hash256, BlockError<T::EthSpec>> {
        // ----------------------------- BLOCK NOT YET ATTESTABLE ----------------------------------
        // Everything in this initial section is on the hot path between processing the block and
        // being able to attest to it. DO NOT add any extra processing in this initial section
        // unless it must run before fork choice.
        // -----------------------------------------------------------------------------------------
        let current_slot = self.slot()?;
        let current_epoch = current_slot.epoch(T::EthSpec::slots_per_epoch());
        let block = signed_block.message();
        let post_exec_timer = metrics::start_timer(&metrics::BLOCK_PROCESSING_POST_EXEC_PROCESSING);

        // Check against weak subjectivity checkpoint.
        self.check_block_against_weak_subjectivity_checkpoint(block, block_root, &state)?;

        // If there are new validators in this block, update our pubkey cache.
        //
        // The only keys imported here will be ones for validators deposited in this block, because
        // the cache *must* already have been updated for the parent block when it was imported.
        // Newly deposited validators are not active and their keys are not required by other parts
        // of block processing. The reason we do this here and not after making the block attestable
        // is so we don't have to think about lock ordering with respect to the fork choice lock.
        // There are a bunch of places where we lock both fork choice and the pubkey cache and it
        // would be difficult to check that they all lock fork choice first.
        let mut ops = self
            .validator_pubkey_cache
            .write()
            .import_new_pubkeys(&state)?;

        // Apply the state to the attester cache, only if it is from the previous epoch or later.
        //
        // In a perfect scenario there should be no need to add previous-epoch states to the cache.
        // However, latency between the VC and the BN might cause the VC to produce attestations at
        // a previous slot.
        if state.current_epoch().saturating_add(1_u64) >= current_epoch {
            self.attester_cache
                .maybe_cache_state(&state, block_root, &self.spec)
                .map_err(BeaconChainError::from)?;
        }

        // Take an exclusive write-lock on fork choice. It's very important to prevent deadlocks by
        // avoiding taking other locks whilst holding this lock.
        let mut fork_choice = self.canonical_head.fork_choice_write_lock();

        // Do not import a block that doesn't descend from the finalized root.
        let signed_block =
            check_block_is_finalized_checkpoint_or_descendant(self, &fork_choice, signed_block)?;
        let block = signed_block.message();

        // Register the new block with the fork choice service.
        {
            let _fork_choice_block_timer =
                metrics::start_timer(&metrics::FORK_CHOICE_PROCESS_BLOCK_TIMES);
            let block_delay = self
                .slot_clock
                .seconds_from_current_slot_start()
                .ok_or(Error::UnableToComputeTimeAtSlot)?;

            fork_choice
                .on_block(
                    current_slot,
                    block,
                    block_root,
                    block_delay,
                    &state,
                    payload_verification_status,
                    &self.spec,
                )
                .map_err(|e| BlockError::BeaconChainError(e.into()))?;
        }

        // If the block is recent enough and it was not optimistically imported, check to see if it
        // becomes the head block. If so, apply it to the early attester cache. This will allow
        // attestations to the block without waiting for the block and state to be inserted to the
        // database.
        //
        // Only performing this check on recent blocks avoids slowing down sync with lots of calls
        // to fork choice `get_head`.
        //
        // Optimistically imported blocks are not added to the cache since the cache is only useful
        // for a small window of time and the complexity of keeping track of the optimistic status
        // is not worth it.
        if !payload_verification_status.is_optimistic()
            && block.slot() + EARLY_ATTESTER_CACHE_HISTORIC_SLOTS >= current_slot
        {
            let fork_choice_timer = metrics::start_timer(&metrics::BLOCK_PROCESSING_FORK_CHOICE);
            match fork_choice.get_head(current_slot, &self.spec) {
                // This block became the head, add it to the early attester cache.
                Ok(new_head_root) if new_head_root == block_root => {
                    if let Some(proto_block) = fork_choice.get_block(&block_root) {
                        if let Err(e) = self.early_attester_cache.add_head_block(
                            block_root,
                            signed_block.clone(),
                            proto_block,
                            &state,
                            &self.spec,
                        ) {
                            warn!(
                                self.log,
                                "Early attester cache insert failed";
                                "error" => ?e
                            );
                        } else {
                            // Success, record the block as capable of being attested to.
                            self.block_times_cache.write().set_time_attestable(
                                block_root,
                                block.slot(),
                                timestamp_now(),
                            );
                        }
                    } else {
                        warn!(
                            self.log,
                            "Early attester block missing";
                            "block_root" => ?block_root
                        );
                    }
                }
                // This block did not become the head, nothing to do.
                Ok(_) => (),
                Err(e) => error!(
                    self.log,
                    "Failed to compute head during block import";
                    "error" => ?e
                ),
            }
            drop(fork_choice_timer);
        }
        drop(post_exec_timer);

        // ---------------------------- BLOCK PROBABLY ATTESTABLE ----------------------------------
        // Most blocks are now capable of being attested to thanks to the `early_attester_cache`
        // cache above. Resume non-essential processing.
        //
        // It is important NOT to return errors here before the database commit, because the block
        // has already been added to fork choice and the database would be left in an inconsistent
        // state if we returned early without committing. In other words, an error here would
        // corrupt the node's database permanently.
        // -----------------------------------------------------------------------------------------

        self.import_block_update_shuffling_cache(block_root, &mut state);
        self.import_block_observe_attestations(
            block,
            &state,
            &mut consensus_context,
            current_epoch,
        );
        self.import_block_update_validator_monitor(
            block,
            &state,
            &mut consensus_context,
            current_slot,
            parent_block.slot(),
        );
        self.import_block_update_slasher(block, &state, &mut consensus_context);

        let db_write_timer = metrics::start_timer(&metrics::BLOCK_PROCESSING_DB_WRITE);

        // Store the block and its state, and execute the confirmation batch for the intermediate
        // states, which will delete their temporary flags.
        // If the write fails, revert fork choice to the version from disk, else we can
        // end up with blocks in fork choice that are missing from disk.
        // See https://github.com/sigp/lighthouse/issues/2028
        let (_, signed_block, blobs) = signed_block.deconstruct();
        let block = signed_block.message();
        ops.extend(
            confirmed_state_roots
                .into_iter()
                .map(StoreOp::DeleteStateTemporaryFlag),
        );
        ops.push(StoreOp::PutBlock(block_root, signed_block.clone()));
        ops.push(StoreOp::PutState(block.state_root(), &state));

        if let Some(blobs) = blobs {
            if !blobs.is_empty() {
                debug!(
                    self.log, "Writing blobs to store";
                    "block_root" => %block_root,
                    "count" => blobs.len(),
                );
                ops.push(StoreOp::PutBlobs(block_root, blobs));
            }
        }

        let txn_lock = self.store.hot_db.begin_rw_transaction();

        if let Err(e) = self.store.do_atomically_with_block_and_blobs_cache(ops) {
            error!(
                self.log,
                "Database write failed!";
                "msg" => "Restoring fork choice from disk",
                "error" => ?e,
            );

            // Clear the early attester cache to prevent attestations which we would later be unable
            // to verify due to the failure.
            self.early_attester_cache.clear();

            // Since the write failed, try to revert the canonical head back to what was stored
            // in the database. This attempts to prevent inconsistency between the database and
            // fork choice.
            if let Err(e) = self.canonical_head.restore_from_store(
                fork_choice,
                ResetPayloadStatuses::always_reset_conditionally(
                    self.config.always_reset_payload_statuses,
                ),
                &self.store,
                &self.spec,
                &self.log,
            ) {
                crit!(
                    self.log,
                    "No stored fork choice found to restore from";
                    "error" => ?e,
                    "warning" => "The database is likely corrupt now, consider --purge-db"
                );
                return Err(BlockError::BeaconChainError(e));
            }

            return Err(e.into());
        }
        drop(txn_lock);

        // The fork choice write-lock is dropped *after* the on-disk database has been updated.
        // This prevents inconsistency between the two at the expense of concurrency.
        drop(fork_choice);

        // We're declaring the block "imported" at this point, since fork choice and the DB know
        // about it.
        let block_time_imported = timestamp_now();

        let parent_root = block.parent_root();
        let slot = block.slot();

        let current_eth1_finalization_data = Eth1FinalizationData {
            eth1_data: state.eth1_data().clone(),
            eth1_deposit_index: state.eth1_deposit_index(),
        };
        let current_finalized_checkpoint = state.finalized_checkpoint();

<<<<<<< HEAD
=======
        // compute state proofs for light client updates before inserting the state into the
        // snapshot cache.
        if self.config.enable_light_client_server {
            self.light_client_server_cache
                .cache_state_data(
                    &self.spec, block, block_root,
                    // mutable reference on the state is needed to compute merkle proofs
                    &mut state,
                )
                .unwrap_or_else(|e| {
                    error!(self.log, "error caching light_client data {:?}", e);
                });
        }

        self.snapshot_cache
            .try_write_for(BLOCK_PROCESSING_CACHE_LOCK_TIMEOUT)
            .ok_or(Error::SnapshotCacheLockTimeout)
            .map(|mut snapshot_cache| {
                snapshot_cache.insert(
                    BeaconSnapshot {
                        beacon_state: state,
                        beacon_block: signed_block.clone(),
                        beacon_block_root: block_root,
                    },
                    None,
                    &self.spec,
                )
            })
            .unwrap_or_else(|e| {
                error!(
                    self.log,
                    "Failed to insert snapshot";
                    "error" => ?e,
                    "task" => "process block"
                );
            });

>>>>>>> b5bae6e7
        self.head_tracker
            .register_block(block_root, parent_root, slot);

        metrics::stop_timer(db_write_timer);

        metrics::inc_counter(&metrics::BLOCK_PROCESSING_SUCCESSES);

        // Update the deposit contract cache.
        self.import_block_update_deposit_contract_finalization(
            block,
            block_root,
            current_epoch,
            current_finalized_checkpoint,
            current_eth1_finalization_data,
            parent_eth1_finalization_data,
            parent_block.slot(),
        );

        // Inform the unknown block cache, in case it was waiting on this block.
        self.pre_finalization_block_cache
            .block_processed(block_root);

        self.import_block_update_metrics_and_events(
            block,
            block_root,
            block_time_imported,
            payload_verification_status,
            current_slot,
        );

        Ok(block_root)
    }

    /// Check block's consistentency with any configured weak subjectivity checkpoint.
    fn check_block_against_weak_subjectivity_checkpoint(
        &self,
        block: BeaconBlockRef<T::EthSpec>,
        block_root: Hash256,
        state: &BeaconState<T::EthSpec>,
    ) -> Result<(), BlockError<T::EthSpec>> {
        // Only perform the weak subjectivity check if it was configured.
        let Some(wss_checkpoint) = self.config.weak_subjectivity_checkpoint else {
            return Ok(());
        };
        // Note: we're using the finalized checkpoint from the head state, rather than fork
        // choice.
        //
        // We are doing this to ensure that we detect changes in finalization. It's possible
        // that fork choice has already been updated to the finalized checkpoint in the block
        // we're importing.
        let current_head_finalized_checkpoint =
            self.canonical_head.cached_head().finalized_checkpoint();
        // Compare the existing finalized checkpoint with the incoming block's finalized checkpoint.
        let new_finalized_checkpoint = state.finalized_checkpoint();

        // This ensures we only perform the check once.
        if current_head_finalized_checkpoint.epoch < wss_checkpoint.epoch
            && wss_checkpoint.epoch <= new_finalized_checkpoint.epoch
        {
            if let Err(e) =
                self.verify_weak_subjectivity_checkpoint(wss_checkpoint, block_root, state)
            {
                let mut shutdown_sender = self.shutdown_sender();
                crit!(
                    self.log,
                    "Weak subjectivity checkpoint verification failed while importing block!";
                    "block_root" => ?block_root,
                    "parent_root" => ?block.parent_root(),
                    "old_finalized_epoch" => ?current_head_finalized_checkpoint.epoch,
                    "new_finalized_epoch" => ?new_finalized_checkpoint.epoch,
                    "weak_subjectivity_epoch" => ?wss_checkpoint.epoch,
                    "error" => ?e
                );
                crit!(
                    self.log,
                    "You must use the `--purge-db` flag to clear the database and restart sync. \
                         You may be on a hostile network."
                );
                shutdown_sender
                    .try_send(ShutdownReason::Failure(
                        "Weak subjectivity checkpoint verification failed. \
                             Provided block root is not a checkpoint.",
                    ))
                    .map_err(|err| {
                        BlockError::BeaconChainError(
                            BeaconChainError::WeakSubjectivtyShutdownError(err),
                        )
                    })?;
                return Err(BlockError::WeakSubjectivityConflict);
            }
        }
        Ok(())
    }

    /// Process a block for the validator monitor, including all its constituent messages.
    fn import_block_update_validator_monitor(
        &self,
        block: BeaconBlockRef<T::EthSpec>,
        state: &BeaconState<T::EthSpec>,
        ctxt: &mut ConsensusContext<T::EthSpec>,
        current_slot: Slot,
        parent_block_slot: Slot,
    ) {
        // Only register blocks with the validator monitor when the block is sufficiently close to
        // the current slot.
        if VALIDATOR_MONITOR_HISTORIC_EPOCHS as u64 * T::EthSpec::slots_per_epoch()
            + block.slot().as_u64()
            < current_slot.as_u64()
        {
            return;
        }

        // Allow the validator monitor to learn about a new valid state.
        self.validator_monitor.write().process_valid_state(
            current_slot.epoch(T::EthSpec::slots_per_epoch()),
            state,
            &self.spec,
        );

        let validator_monitor = self.validator_monitor.read();

        // Sync aggregate.
        if let Ok(sync_aggregate) = block.body().sync_aggregate() {
            // `SyncCommittee` for the sync_aggregate should correspond to the duty slot
            let duty_epoch = block.epoch();

            match self.sync_committee_at_epoch(duty_epoch) {
                Ok(sync_committee) => {
                    let participant_pubkeys = sync_committee
                        .pubkeys
                        .iter()
                        .zip(sync_aggregate.sync_committee_bits.iter())
                        .filter_map(|(pubkey, bit)| bit.then_some(pubkey))
                        .collect::<Vec<_>>();

                    validator_monitor.register_sync_aggregate_in_block(
                        block.slot(),
                        block.parent_root(),
                        participant_pubkeys,
                    );
                }
                Err(e) => {
                    warn!(
                        self.log,
                        "Unable to fetch sync committee";
                        "epoch" => duty_epoch,
                        "purpose" => "validator monitor",
                        "error" => ?e,
                    );
                }
            }
        }

        // Attestations.
        for attestation in block.body().attestations() {
            let indexed_attestation = match ctxt.get_indexed_attestation(state, attestation) {
                Ok(indexed) => indexed,
                Err(e) => {
                    debug!(
                        self.log,
                        "Failed to get indexed attestation";
                        "purpose" => "validator monitor",
                        "attestation_slot" => attestation.data.slot,
                        "error" => ?e,
                    );
                    continue;
                }
            };
            validator_monitor.register_attestation_in_block(
                indexed_attestation,
                parent_block_slot,
                &self.spec,
            );
        }

        for exit in block.body().voluntary_exits() {
            validator_monitor.register_block_voluntary_exit(&exit.message)
        }

        for slashing in block.body().attester_slashings() {
            validator_monitor.register_block_attester_slashing(slashing)
        }

        for slashing in block.body().proposer_slashings() {
            validator_monitor.register_block_proposer_slashing(slashing)
        }
    }

    /// Iterate through the attestations in the block and register them as "observed".
    ///
    /// This will stop us from propagating them on the gossip network.
    fn import_block_observe_attestations(
        &self,
        block: BeaconBlockRef<T::EthSpec>,
        state: &BeaconState<T::EthSpec>,
        ctxt: &mut ConsensusContext<T::EthSpec>,
        current_epoch: Epoch,
    ) {
        // To avoid slowing down sync, only observe attestations if the block is from the
        // previous epoch or later.
        if state.current_epoch() + 1 < current_epoch {
            return;
        }

        let _timer = metrics::start_timer(&metrics::BLOCK_PROCESSING_ATTESTATION_OBSERVATION);

        for a in block.body().attestations() {
            match self.observed_attestations.write().observe_item(a, None) {
                // If the observation was successful or if the slot for the attestation was too
                // low, continue.
                //
                // We ignore `SlotTooLow` since this will be very common whilst syncing.
                Ok(_) | Err(AttestationObservationError::SlotTooLow { .. }) => {}
                Err(e) => {
                    debug!(
                        self.log,
                        "Failed to register observed attestation";
                        "error" => ?e,
                        "epoch" => a.data.target.epoch
                    );
                }
            }

            let indexed_attestation = match ctxt.get_indexed_attestation(state, a) {
                Ok(indexed) => indexed,
                Err(e) => {
                    debug!(
                        self.log,
                        "Failed to get indexed attestation";
                        "purpose" => "observation",
                        "attestation_slot" => a.data.slot,
                        "error" => ?e,
                    );
                    continue;
                }
            };

            let mut observed_block_attesters = self.observed_block_attesters.write();

            for &validator_index in &indexed_attestation.attesting_indices {
                if let Err(e) = observed_block_attesters
                    .observe_validator(a.data.target.epoch, validator_index as usize)
                {
                    debug!(
                        self.log,
                        "Failed to register observed block attester";
                        "error" => ?e,
                        "epoch" => a.data.target.epoch,
                        "validator_index" => validator_index,
                    )
                }
            }
        }
    }

    /// If a slasher is configured, provide the attestations from the block.
    fn import_block_update_slasher(
        &self,
        block: BeaconBlockRef<T::EthSpec>,
        state: &BeaconState<T::EthSpec>,
        ctxt: &mut ConsensusContext<T::EthSpec>,
    ) {
        if let Some(slasher) = self.slasher.as_ref() {
            for attestation in block.body().attestations() {
                let indexed_attestation = match ctxt.get_indexed_attestation(state, attestation) {
                    Ok(indexed) => indexed,
                    Err(e) => {
                        debug!(
                            self.log,
                            "Failed to get indexed attestation";
                            "purpose" => "slasher",
                            "attestation_slot" => attestation.data.slot,
                            "error" => ?e,
                        );
                        continue;
                    }
                };
                slasher.accept_attestation(indexed_attestation.clone());
            }
        }
    }

    fn import_block_update_metrics_and_events(
        &self,
        block: BeaconBlockRef<T::EthSpec>,
        block_root: Hash256,
        block_time_imported: Duration,
        payload_verification_status: PayloadVerificationStatus,
        current_slot: Slot,
    ) {
        // Only present some metrics for blocks from the previous epoch or later.
        //
        // This helps avoid noise in the metrics during sync.
        if block.slot() + 2 * T::EthSpec::slots_per_epoch() >= current_slot {
            metrics::observe(
                &metrics::OPERATIONS_PER_BLOCK_ATTESTATION,
                block.body().attestations().len() as f64,
            );

            if let Ok(sync_aggregate) = block.body().sync_aggregate() {
                metrics::set_gauge(
                    &metrics::BLOCK_SYNC_AGGREGATE_SET_BITS,
                    sync_aggregate.num_set_bits() as i64,
                );
            }
        }

        let block_delay_total =
            get_slot_delay_ms(block_time_imported, block.slot(), &self.slot_clock);

        // Do not write to the cache for blocks older than 2 epochs, this helps reduce writes to
        // the cache during sync.
        if block_delay_total < self.slot_clock.slot_duration() * 64 {
            // Store the timestamp of the block being imported into the cache.
            self.block_times_cache.write().set_time_imported(
                block_root,
                current_slot,
                block_time_imported,
            );
        }

        // Do not store metrics if the block was > 4 slots old, this helps prevent noise during
        // sync.
        if block_delay_total < self.slot_clock.slot_duration() * 4 {
            // Observe the delay between when we observed the block and when we imported it.
            let block_delays = self.block_times_cache.read().get_block_delays(
                block_root,
                self.slot_clock
                    .start_of(current_slot)
                    .unwrap_or_else(|| Duration::from_secs(0)),
            );

            metrics::observe_duration(
                &metrics::BEACON_BLOCK_IMPORTED_OBSERVED_DELAY_TIME,
                block_delays
                    .imported
                    .unwrap_or_else(|| Duration::from_secs(0)),
            );
        }

        if let Some(event_handler) = self.event_handler.as_ref() {
            if event_handler.has_block_subscribers() {
                event_handler.register(EventKind::Block(SseBlock {
                    slot: block.slot(),
                    block: block_root,
                    execution_optimistic: payload_verification_status.is_optimistic(),
                }));
            }
        }

        // Do not trigger light_client server update producer for old blocks, to extra work
        // during sync.
        if self.config.enable_light_client_server
            && block_delay_total < self.slot_clock.slot_duration() * 32
        {
            if let Some(mut light_client_server_tx) = self.light_client_server_tx.clone() {
                if let Ok(sync_aggregate) = block.body().sync_aggregate() {
                    if let Err(e) = light_client_server_tx.try_send((
                        block.parent_root(),
                        block.slot(),
                        sync_aggregate.clone(),
                    )) {
                        warn!(
                            self.log,
                            "Failed to send light_client server event";
                            "error" => ?e
                        );
                    }
                }
            }
        }
    }

    // For the current and next epoch of this state, ensure we have the shuffling from this
    // block in our cache.
    fn import_block_update_shuffling_cache(
        &self,
        block_root: Hash256,
        state: &mut BeaconState<T::EthSpec>,
    ) {
        if let Err(e) = self.import_block_update_shuffling_cache_fallible(block_root, state) {
            warn!(
                self.log,
                "Failed to prime shuffling cache";
                "error" => ?e
            );
        }
    }

    fn import_block_update_shuffling_cache_fallible(
        &self,
        block_root: Hash256,
        state: &mut BeaconState<T::EthSpec>,
    ) -> Result<(), BlockError<T::EthSpec>> {
        for relative_epoch in [RelativeEpoch::Current, RelativeEpoch::Next] {
            let shuffling_id = AttestationShufflingId::new(block_root, state, relative_epoch)?;

            let shuffling_is_cached = self
                .shuffling_cache
                .try_read_for(ATTESTATION_CACHE_LOCK_TIMEOUT)
                .ok_or(Error::AttestationCacheLockTimeout)?
                .contains(&shuffling_id);

            if !shuffling_is_cached {
                state.build_committee_cache(relative_epoch, &self.spec)?;
                let committee_cache = state.committee_cache(relative_epoch)?;
                self.shuffling_cache
                    .try_write_for(ATTESTATION_CACHE_LOCK_TIMEOUT)
                    .ok_or(Error::AttestationCacheLockTimeout)?
                    .insert_value(shuffling_id, committee_cache);
            }
        }
        Ok(())
    }

    #[allow(clippy::too_many_arguments)]
    fn import_block_update_deposit_contract_finalization(
        &self,
        block: BeaconBlockRef<T::EthSpec>,
        block_root: Hash256,
        current_epoch: Epoch,
        current_finalized_checkpoint: Checkpoint,
        current_eth1_finalization_data: Eth1FinalizationData,
        parent_eth1_finalization_data: Eth1FinalizationData,
        parent_block_slot: Slot,
    ) {
        // Do not write to eth1 finalization cache for blocks older than 5 epochs.
        if block.epoch() + 5 < current_epoch {
            return;
        }

        let parent_block_epoch = parent_block_slot.epoch(T::EthSpec::slots_per_epoch());
        if parent_block_epoch < current_epoch {
            // we've crossed epoch boundary, store Eth1FinalizationData
            let (checkpoint, eth1_finalization_data) =
                if block.slot() % T::EthSpec::slots_per_epoch() == 0 {
                    // current block is the checkpoint
                    (
                        Checkpoint {
                            epoch: current_epoch,
                            root: block_root,
                        },
                        current_eth1_finalization_data,
                    )
                } else {
                    // parent block is the checkpoint
                    (
                        Checkpoint {
                            epoch: current_epoch,
                            root: block.parent_root(),
                        },
                        parent_eth1_finalization_data,
                    )
                };

            if let Some(finalized_eth1_data) = self
                .eth1_finalization_cache
                .try_write_for(ETH1_FINALIZATION_CACHE_LOCK_TIMEOUT)
                .and_then(|mut cache| {
                    cache.insert(checkpoint, eth1_finalization_data);
                    cache.finalize(&current_finalized_checkpoint)
                })
            {
                if let Some(eth1_chain) = self.eth1_chain.as_ref() {
                    let finalized_deposit_count = finalized_eth1_data.deposit_count;
                    eth1_chain.finalize_eth1_data(finalized_eth1_data);
                    debug!(
                        self.log,
                        "called eth1_chain.finalize_eth1_data()";
                        "epoch" => current_finalized_checkpoint.epoch,
                        "deposit count" => finalized_deposit_count,
                    );
                }
            }
        }
    }

    /// If configured, wait for the fork choice run at the start of the slot to complete.
    fn wait_for_fork_choice_before_block_production(
        self: &Arc<Self>,
        slot: Slot,
    ) -> Result<(), BlockProductionError> {
        if let Some(rx) = &self.fork_choice_signal_rx {
            let current_slot = self
                .slot()
                .map_err(|_| BlockProductionError::UnableToReadSlot)?;

            let timeout = Duration::from_millis(self.config.fork_choice_before_proposal_timeout_ms);

            if slot == current_slot || slot == current_slot + 1 {
                match rx.wait_for_fork_choice(slot, timeout) {
                    ForkChoiceWaitResult::Success(fc_slot) => {
                        debug!(
                            self.log,
                            "Fork choice successfully updated before block production";
                            "slot" => slot,
                            "fork_choice_slot" => fc_slot,
                        );
                    }
                    ForkChoiceWaitResult::Behind(fc_slot) => {
                        warn!(
                            self.log,
                            "Fork choice notifier out of sync with block production";
                            "fork_choice_slot" => fc_slot,
                            "slot" => slot,
                            "message" => "this block may be orphaned",
                        );
                    }
                    ForkChoiceWaitResult::TimeOut => {
                        warn!(
                            self.log,
                            "Timed out waiting for fork choice before proposal";
                            "message" => "this block may be orphaned",
                        );
                    }
                }
            } else {
                error!(
                    self.log,
                    "Producing block at incorrect slot";
                    "block_slot" => slot,
                    "current_slot" => current_slot,
                    "message" => "check clock sync, this block may be orphaned",
                );
            }
        }
        Ok(())
    }

    pub async fn produce_block_with_verification(
        self: &Arc<Self>,
        randao_reveal: Signature,
        slot: Slot,
        validator_graffiti: Option<Graffiti>,
        verification: ProduceBlockVerification,
        builder_boost_factor: Option<u64>,
        block_production_version: BlockProductionVersion,
    ) -> Result<BeaconBlockResponseWrapper<T::EthSpec>, BlockProductionError> {
        metrics::inc_counter(&metrics::BLOCK_PRODUCTION_REQUESTS);
        let _complete_timer = metrics::start_timer(&metrics::BLOCK_PRODUCTION_TIMES);
        // Part 1/2 (blocking)
        //
        // Load the parent state from disk.
        let chain = self.clone();
        let (state, state_root_opt) = self
            .task_executor
            .spawn_blocking_handle(
                move || chain.load_state_for_block_production(slot),
                "load_state_for_block_production",
            )
            .ok_or(BlockProductionError::ShuttingDown)?
            .await
            .map_err(BlockProductionError::TokioJoin)??;

        // Part 2/2 (async, with some blocking components)
        //
        // Produce the block upon the state
        self.produce_block_on_state(
            state,
            state_root_opt,
            slot,
            randao_reveal,
            validator_graffiti,
            verification,
            builder_boost_factor,
            block_production_version,
        )
        .await
    }

    /// Load a beacon state from the database for block production. This is a long-running process
    /// that should not be performed in an `async` context.
    fn load_state_for_block_production(
        self: &Arc<Self>,
        slot: Slot,
    ) -> Result<(BeaconState<T::EthSpec>, Option<Hash256>), BlockProductionError> {
        let fork_choice_timer = metrics::start_timer(&metrics::BLOCK_PRODUCTION_FORK_CHOICE_TIMES);
        self.wait_for_fork_choice_before_block_production(slot)?;
        drop(fork_choice_timer);

        let state_load_timer = metrics::start_timer(&metrics::BLOCK_PRODUCTION_STATE_LOAD_TIMES);

        // Atomically read some values from the head whilst avoiding holding cached head `Arc` any
        // longer than necessary.
        let (head_slot, head_block_root, head_state_root) = {
            let head = self.canonical_head.cached_head();
            (
                head.head_slot(),
                head.head_block_root(),
                head.head_state_root(),
            )
        };
        let (state, state_root_opt) = if head_slot < slot {
            // Attempt an aggressive re-org if configured and the conditions are right.
            if let Some((re_org_state, re_org_state_root)) =
                self.get_state_for_re_org(slot, head_slot, head_block_root)
            {
                info!(
                    self.log,
                    "Proposing block to re-org current head";
                    "slot" => slot,
                    "head_to_reorg" => %head_block_root,
                );
                (re_org_state, Some(re_org_state_root))
            } else {
                // Fetch the head state advanced through to `slot`, which should be present in the
                // state cache thanks to the state advance timer.
                let (state_root, state) = self
                    .store
                    .get_advanced_hot_state(head_block_root, slot, head_state_root)
                    .map_err(BlockProductionError::FailedToLoadState)?
                    .ok_or(BlockProductionError::UnableToProduceAtSlot(slot))?;
                (state, Some(state_root))
            }
        } else {
            warn!(
                self.log,
                "Producing block that conflicts with head";
                "message" => "this block is more likely to be orphaned",
                "slot" => slot,
            );
            let state = self
                .state_at_slot(slot - 1, StateSkipConfig::WithStateRoots)
                .map_err(|_| BlockProductionError::UnableToProduceAtSlot(slot))?;

            (state, None)
        };

        drop(state_load_timer);

        Ok((state, state_root_opt))
    }

    /// Fetch the beacon state to use for producing a block if a 1-slot proposer re-org is viable.
    ///
    /// This function will return `None` if proposer re-orgs are disabled.
    fn get_state_for_re_org(
        &self,
        slot: Slot,
        head_slot: Slot,
        canonical_head: Hash256,
    ) -> Option<(BeaconState<T::EthSpec>, Hash256)> {
        let re_org_threshold = self.config.re_org_threshold?;

        if self.spec.proposer_score_boost.is_none() {
            warn!(
                self.log,
                "Ignoring proposer re-org configuration";
                "reason" => "this network does not have proposer boost enabled"
            );
            return None;
        }

        let slot_delay = self
            .slot_clock
            .seconds_from_current_slot_start()
            .or_else(|| {
                warn!(
                    self.log,
                    "Not attempting re-org";
                    "error" => "unable to read slot clock"
                );
                None
            })?;

        // Attempt a proposer re-org if:
        //
        // 1. It seems we have time to propagate and still receive the proposer boost.
        // 2. The current head block was seen late.
        // 3. The `get_proposer_head` conditions from fork choice pass.
        let proposing_on_time = slot_delay < self.config.re_org_cutoff(self.spec.seconds_per_slot);
        if !proposing_on_time {
            debug!(
                self.log,
                "Not attempting re-org";
                "reason" => "not proposing on time",
            );
            return None;
        }

        let head_late = self.block_observed_after_attestation_deadline(canonical_head, head_slot);
        if !head_late {
            debug!(
                self.log,
                "Not attempting re-org";
                "reason" => "head not late"
            );
            return None;
        }

        // Is the current head weak and appropriate for re-orging?
        let proposer_head_timer =
            metrics::start_timer(&metrics::BLOCK_PRODUCTION_GET_PROPOSER_HEAD_TIMES);
        let proposer_head = self
            .canonical_head
            .fork_choice_read_lock()
            .get_proposer_head(
                slot,
                canonical_head,
                re_org_threshold,
                &self.config.re_org_disallowed_offsets,
                self.config.re_org_max_epochs_since_finalization,
            )
            .map_err(|e| match e {
                ProposerHeadError::DoNotReOrg(reason) => {
                    debug!(
                        self.log,
                        "Not attempting re-org";
                        "reason" => %reason,
                    );
                }
                ProposerHeadError::Error(e) => {
                    warn!(
                        self.log,
                        "Not attempting re-org";
                        "error" => ?e,
                    );
                }
            })
            .ok()?;
        drop(proposer_head_timer);
        let re_org_parent_block = proposer_head.parent_node.root;
        let re_org_parent_state_root = proposer_head.parent_node.state_root;

        // FIXME(sproul): consider not re-orging if we miss the cache
        let (state_root, state) = self
            .store
            .get_advanced_hot_state(re_org_parent_block, slot, re_org_parent_state_root)
            .map_err(|e| {
                warn!(
                    self.log,
                    "Error loading block production state";
                    "error" => ?e,
                );
            })
            .ok()??;

        info!(
            self.log,
            "Attempting re-org due to weak head";
            "weak_head" => ?canonical_head,
            "parent" => ?re_org_parent_block,
            "head_weight" => proposer_head.head_node.weight,
            "threshold_weight" => proposer_head.re_org_weight_threshold
        );

        Some((state, state_root))
    }

    /// Get the proposer index and `prev_randao` value for a proposal at slot `proposal_slot`.
    ///
    /// The `proposer_head` may be the head block of `cached_head` or its parent. An error will
    /// be returned for any other value.
    pub fn get_pre_payload_attributes(
        &self,
        proposal_slot: Slot,
        proposer_head: Hash256,
        cached_head: &CachedHead<T::EthSpec>,
    ) -> Result<Option<PrePayloadAttributes>, Error> {
        let proposal_epoch = proposal_slot.epoch(T::EthSpec::slots_per_epoch());

        let head_block_root = cached_head.head_block_root();
        let head_parent_block_root = cached_head.parent_block_root();

        // The proposer head must be equal to the canonical head or its parent.
        if proposer_head != head_block_root && proposer_head != head_parent_block_root {
            warn!(
                self.log,
                "Unable to compute payload attributes";
                "block_root" => ?proposer_head,
                "head_block_root" => ?head_block_root,
            );
            return Ok(None);
        }

        // Compute the proposer index.
        let head_epoch = cached_head.head_slot().epoch(T::EthSpec::slots_per_epoch());
        let shuffling_decision_root = if head_epoch == proposal_epoch {
            cached_head
                .snapshot
                .beacon_state
                .proposer_shuffling_decision_root(proposer_head)?
        } else {
            proposer_head
        };
        let cached_proposer = self
            .beacon_proposer_cache
            .lock()
            .get_slot::<T::EthSpec>(shuffling_decision_root, proposal_slot);
        let proposer_index = if let Some(proposer) = cached_proposer {
            proposer.index as u64
        } else {
            if head_epoch + 2 < proposal_epoch {
                warn!(
                    self.log,
                    "Skipping proposer preparation";
                    "msg" => "this is a non-critical issue that can happen on unhealthy nodes or \
                              networks.",
                    "proposal_epoch" => proposal_epoch,
                    "head_epoch" => head_epoch,
                );

                // Don't skip the head forward more than two epochs. This avoids burdening an
                // unhealthy node.
                //
                // Although this node might miss out on preparing for a proposal, they should still
                // be able to propose. This will prioritise beacon chain health over efficient
                // packing of execution blocks.
                return Ok(None);
            }

            let (proposers, decision_root, _, fork) =
                compute_proposer_duties_from_head(proposal_epoch, self)?;

            let proposer_offset = (proposal_slot % T::EthSpec::slots_per_epoch()).as_usize();
            let proposer = *proposers
                .get(proposer_offset)
                .ok_or(BeaconChainError::NoProposerForSlot(proposal_slot))?;

            self.beacon_proposer_cache.lock().insert(
                proposal_epoch,
                decision_root,
                proposers,
                fork,
            )?;

            // It's possible that the head changes whilst computing these duties. If so, abandon
            // this routine since the change of head would have also spawned another instance of
            // this routine.
            //
            // Exit now, after updating the cache.
            if decision_root != shuffling_decision_root {
                warn!(
                    self.log,
                    "Head changed during proposer preparation";
                );
                return Ok(None);
            }

            proposer as u64
        };

        // Get the `prev_randao` and parent block number.
        let head_block_number = cached_head.head_block_number()?;
        let (prev_randao, parent_block_number) = if proposer_head == head_parent_block_root {
            (
                cached_head.parent_random()?,
                head_block_number.saturating_sub(1),
            )
        } else {
            (cached_head.head_random()?, head_block_number)
        };

        Ok(Some(PrePayloadAttributes {
            proposer_index,
            prev_randao,
            parent_block_number,
            parent_beacon_block_root: proposer_head,
        }))
    }

    pub fn get_expected_withdrawals(
        &self,
        forkchoice_update_params: &ForkchoiceUpdateParameters,
        proposal_slot: Slot,
    ) -> Result<Withdrawals<T::EthSpec>, Error> {
        let cached_head = self.canonical_head.cached_head();
        let head_state = &cached_head.snapshot.beacon_state;

        let parent_block_root = forkchoice_update_params.head_root;

        // FIXME(sproul): optimise this for tree-states
        let (unadvanced_state, unadvanced_state_root) =
            if cached_head.head_block_root() == parent_block_root {
                (Cow::Borrowed(head_state), cached_head.head_state_root())
            } else {
                info!(
                    self.log,
                    "Missed snapshot cache during withdrawals calculation";
                    "slot" => proposal_slot,
                    "parent_block_root" => ?parent_block_root
                );
                let block = self
                    .get_blinded_block(&parent_block_root)?
                    .ok_or(Error::MissingBeaconBlock(parent_block_root))?;
                let state = self
                    .get_state(&block.state_root(), Some(block.slot()))?
                    .ok_or(Error::MissingBeaconState(block.state_root()))?;
                (Cow::Owned(state), block.state_root())
            };

        // Parent state epoch is the same as the proposal, we don't need to advance because the
        // list of expected withdrawals can only change after an epoch advance or a
        // block application.
        let proposal_epoch = proposal_slot.epoch(T::EthSpec::slots_per_epoch());
        if head_state.current_epoch() == proposal_epoch {
            return get_expected_withdrawals(&unadvanced_state, &self.spec)
                .map_err(Error::PrepareProposerFailed);
        }

        // Advance the state using the partial method.
        debug!(
            self.log,
            "Advancing state for withdrawals calculation";
            "proposal_slot" => proposal_slot,
            "parent_block_root" => ?parent_block_root,
        );
        let mut advanced_state = unadvanced_state.into_owned();
        partial_state_advance(
            &mut advanced_state,
            Some(unadvanced_state_root),
            proposal_epoch.start_slot(T::EthSpec::slots_per_epoch()),
            &self.spec,
        )?;
        get_expected_withdrawals(&advanced_state, &self.spec).map_err(Error::PrepareProposerFailed)
    }

    /// Determine whether a fork choice update to the execution layer should be overridden.
    ///
    /// This is *only* necessary when proposer re-orgs are enabled, because we have to prevent the
    /// execution layer from enshrining the block we want to re-org as the head.
    ///
    /// This function uses heuristics that align quite closely but not exactly with the re-org
    /// conditions set out in `get_state_for_re_org` and `get_proposer_head`. The differences are
    /// documented below.
    pub fn overridden_forkchoice_update_params(
        &self,
        canonical_forkchoice_params: ForkchoiceUpdateParameters,
    ) -> Result<ForkchoiceUpdateParameters, Error> {
        self.overridden_forkchoice_update_params_or_failure_reason(&canonical_forkchoice_params)
            .or_else(|e| match e {
                ProposerHeadError::DoNotReOrg(reason) => {
                    trace!(
                        self.log,
                        "Not suppressing fork choice update";
                        "reason" => %reason,
                    );
                    Ok(canonical_forkchoice_params)
                }
                ProposerHeadError::Error(e) => Err(e),
            })
    }

    pub fn overridden_forkchoice_update_params_or_failure_reason(
        &self,
        canonical_forkchoice_params: &ForkchoiceUpdateParameters,
    ) -> Result<ForkchoiceUpdateParameters, ProposerHeadError<Error>> {
        let _timer = metrics::start_timer(&metrics::FORK_CHOICE_OVERRIDE_FCU_TIMES);

        // Never override if proposer re-orgs are disabled.
        let re_org_threshold = self
            .config
            .re_org_threshold
            .ok_or(DoNotReOrg::ReOrgsDisabled)?;

        let head_block_root = canonical_forkchoice_params.head_root;

        // Perform initial checks and load the relevant info from fork choice.
        let info = self
            .canonical_head
            .fork_choice_read_lock()
            .get_preliminary_proposer_head(
                head_block_root,
                re_org_threshold,
                &self.config.re_org_disallowed_offsets,
                self.config.re_org_max_epochs_since_finalization,
            )
            .map_err(|e| e.map_inner_error(Error::ProposerHeadForkChoiceError))?;

        // The slot of our potential re-org block is always 1 greater than the head block because we
        // only attempt single-slot re-orgs.
        let head_slot = info.head_node.slot;
        let re_org_block_slot = head_slot + 1;
        let fork_choice_slot = info.current_slot;

        // If a re-orging proposal isn't made by the `re_org_cutoff` then we give up
        // and allow the fork choice update for the canonical head through so that we may attest
        // correctly.
        let current_slot_ok = if head_slot == fork_choice_slot {
            true
        } else if re_org_block_slot == fork_choice_slot {
            self.slot_clock
                .start_of(re_org_block_slot)
                .and_then(|slot_start| {
                    let now = self.slot_clock.now_duration()?;
                    let slot_delay = now.saturating_sub(slot_start);
                    Some(slot_delay <= self.config.re_org_cutoff(self.spec.seconds_per_slot))
                })
                .unwrap_or(false)
        } else {
            false
        };
        if !current_slot_ok {
            return Err(DoNotReOrg::HeadDistance.into());
        }

        // Only attempt a re-org if we have a proposer registered for the re-org slot.
        let proposing_at_re_org_slot = {
            // The proposer shuffling has the same decision root as the next epoch attestation
            // shuffling. We know our re-org block is not on the epoch boundary, so it has the
            // same proposer shuffling as the head (but not necessarily the parent which may lie
            // in the previous epoch).
            let shuffling_decision_root = info
                .head_node
                .next_epoch_shuffling_id
                .shuffling_decision_block;
            let proposer_index = self
                .beacon_proposer_cache
                .lock()
                .get_slot::<T::EthSpec>(shuffling_decision_root, re_org_block_slot)
                .ok_or_else(|| {
                    debug!(
                        self.log,
                        "Fork choice override proposer shuffling miss";
                        "slot" => re_org_block_slot,
                        "decision_root" => ?shuffling_decision_root,
                    );
                    DoNotReOrg::NotProposing
                })?
                .index as u64;

            self.execution_layer
                .as_ref()
                .ok_or(ProposerHeadError::Error(Error::ExecutionLayerMissing))?
                .has_proposer_preparation_data_blocking(proposer_index)
        };
        if !proposing_at_re_org_slot {
            return Err(DoNotReOrg::NotProposing.into());
        }

        // If the current slot is already equal to the proposal slot (or we are in the tail end of
        // the prior slot), then check the actual weight of the head against the re-org threshold.
        let head_weak = if fork_choice_slot == re_org_block_slot {
            info.head_node.weight < info.re_org_weight_threshold
        } else {
            true
        };
        if !head_weak {
            return Err(DoNotReOrg::HeadNotWeak {
                head_weight: info.head_node.weight,
                re_org_weight_threshold: info.re_org_weight_threshold,
            }
            .into());
        }

        // Check that the head block arrived late and is vulnerable to a re-org. This check is only
        // a heuristic compared to the proper weight check in `get_state_for_re_org`, the reason
        // being that we may have only *just* received the block and not yet processed any
        // attestations for it. We also can't dequeue attestations for the block during the
        // current slot, which would be necessary for determining its weight.
        let head_block_late =
            self.block_observed_after_attestation_deadline(head_block_root, head_slot);
        if !head_block_late {
            return Err(DoNotReOrg::HeadNotLate.into());
        }

        let parent_head_hash = info.parent_node.execution_status.block_hash();
        let forkchoice_update_params = ForkchoiceUpdateParameters {
            head_root: info.parent_node.root,
            head_hash: parent_head_hash,
            justified_hash: canonical_forkchoice_params.justified_hash,
            finalized_hash: canonical_forkchoice_params.finalized_hash,
        };

        debug!(
            self.log,
            "Fork choice update overridden";
            "canonical_head" => ?head_block_root,
            "override" => ?info.parent_node.root,
            "slot" => fork_choice_slot,
        );

        Ok(forkchoice_update_params)
    }

    /// Check if the block with `block_root` was observed after the attestation deadline of `slot`.
    fn block_observed_after_attestation_deadline(&self, block_root: Hash256, slot: Slot) -> bool {
        let block_delays = self.block_times_cache.read().get_block_delays(
            block_root,
            self.slot_clock
                .start_of(slot)
                .unwrap_or_else(|| Duration::from_secs(0)),
        );
        block_delays.observed.map_or(false, |delay| {
            delay >= self.slot_clock.unagg_attestation_production_delay()
        })
    }

    /// Produce a block for some `slot` upon the given `state`.
    ///
    /// Typically the `self.produce_block()` function should be used, instead of calling this
    /// function directly. This function is useful for purposefully creating forks or blocks at
    /// non-current slots.
    ///
    /// If required, the given state will be advanced to the given `produce_at_slot`, then a block
    /// will be produced at that slot height.
    ///
    /// The provided `state_root_opt` should only ever be set to `Some` if the contained value is
    /// equal to the root of `state`. Providing this value will serve as an optimization to avoid
    /// performing a tree hash in some scenarios.
    #[allow(clippy::too_many_arguments)]
    pub async fn produce_block_on_state(
        self: &Arc<Self>,
        state: BeaconState<T::EthSpec>,
        state_root_opt: Option<Hash256>,
        produce_at_slot: Slot,
        randao_reveal: Signature,
        validator_graffiti: Option<Graffiti>,
        verification: ProduceBlockVerification,
        builder_boost_factor: Option<u64>,
        block_production_version: BlockProductionVersion,
    ) -> Result<BeaconBlockResponseWrapper<T::EthSpec>, BlockProductionError> {
        // Part 1/3 (blocking)
        //
        // Perform the state advance and block-packing functions.
        let chain = self.clone();
        let mut partial_beacon_block = self
            .task_executor
            .spawn_blocking_handle(
                move || {
                    chain.produce_partial_beacon_block(
                        state,
                        state_root_opt,
                        produce_at_slot,
                        randao_reveal,
                        validator_graffiti,
                        builder_boost_factor,
                        block_production_version,
                    )
                },
                "produce_partial_beacon_block",
            )
            .ok_or(BlockProductionError::ShuttingDown)?
            .await
            .map_err(BlockProductionError::TokioJoin)??;
        // Part 2/3 (async)
        //
        // Wait for the execution layer to return an execution payload (if one is required).
        let prepare_payload_handle = partial_beacon_block.prepare_payload_handle.take();
        let block_contents_type_option =
            if let Some(prepare_payload_handle) = prepare_payload_handle {
                Some(
                    prepare_payload_handle
                        .await
                        .map_err(BlockProductionError::TokioJoin)?
                        .ok_or(BlockProductionError::ShuttingDown)??,
                )
            } else {
                None
            };
        // Part 3/3 (blocking)
        if let Some(block_contents_type) = block_contents_type_option {
            match block_contents_type {
                BlockProposalContentsType::Full(block_contents) => {
                    let chain = self.clone();
                    let beacon_block_response = self
                        .task_executor
                        .spawn_blocking_handle(
                            move || {
                                chain.complete_partial_beacon_block(
                                    partial_beacon_block,
                                    Some(block_contents),
                                    verification,
                                )
                            },
                            "complete_partial_beacon_block",
                        )
                        .ok_or(BlockProductionError::ShuttingDown)?
                        .await
                        .map_err(BlockProductionError::TokioJoin)??;

                    Ok(BeaconBlockResponseWrapper::Full(beacon_block_response))
                }
                BlockProposalContentsType::Blinded(block_contents) => {
                    let chain = self.clone();
                    let beacon_block_response = self
                        .task_executor
                        .spawn_blocking_handle(
                            move || {
                                chain.complete_partial_beacon_block(
                                    partial_beacon_block,
                                    Some(block_contents),
                                    verification,
                                )
                            },
                            "complete_partial_beacon_block",
                        )
                        .ok_or(BlockProductionError::ShuttingDown)?
                        .await
                        .map_err(BlockProductionError::TokioJoin)??;

                    Ok(BeaconBlockResponseWrapper::Blinded(beacon_block_response))
                }
            }
        } else {
            let chain = self.clone();
            let beacon_block_response = self
                .task_executor
                .spawn_blocking_handle(
                    move || {
                        chain.complete_partial_beacon_block(
                            partial_beacon_block,
                            None,
                            verification,
                        )
                    },
                    "complete_partial_beacon_block",
                )
                .ok_or(BlockProductionError::ShuttingDown)?
                .await
                .map_err(BlockProductionError::TokioJoin)??;

            Ok(BeaconBlockResponseWrapper::Full(beacon_block_response))
        }
    }

    #[allow(clippy::too_many_arguments)]
    fn produce_partial_beacon_block(
        self: &Arc<Self>,
        mut state: BeaconState<T::EthSpec>,
        state_root_opt: Option<Hash256>,
        produce_at_slot: Slot,
        randao_reveal: Signature,
        validator_graffiti: Option<Graffiti>,
        builder_boost_factor: Option<u64>,
        block_production_version: BlockProductionVersion,
    ) -> Result<PartialBeaconBlock<T::EthSpec>, BlockProductionError> {
        let eth1_chain = self
            .eth1_chain
            .as_ref()
            .ok_or(BlockProductionError::NoEth1ChainConnection)?;

        // It is invalid to try to produce a block using a state from a future slot.
        if state.slot() > produce_at_slot {
            return Err(BlockProductionError::StateSlotTooHigh {
                produce_at_slot,
                state_slot: state.slot(),
            });
        }

        let slot_timer = metrics::start_timer(&metrics::BLOCK_PRODUCTION_SLOT_PROCESS_TIMES);

        // Ensure the state has performed a complete transition into the required slot.
        complete_state_advance(&mut state, state_root_opt, produce_at_slot, &self.spec)?;

        drop(slot_timer);

        state.build_committee_cache(RelativeEpoch::Current, &self.spec)?;
        state.apply_pending_mutations()?;

        let parent_root = if state.slot() > 0 {
            *state
                .get_block_root(state.slot() - 1)
                .map_err(|_| BlockProductionError::UnableToGetBlockRootFromState)?
        } else {
            state.latest_block_header().canonical_root()
        };

        let proposer_index = state.get_beacon_proposer_index(state.slot(), &self.spec)? as u64;

        let pubkey = state
            .validators()
            .get(proposer_index as usize)
            .map(|v| *v.pubkey())
            .ok_or(BlockProductionError::BeaconChain(
                BeaconChainError::ValidatorIndexUnknown(proposer_index as usize),
            ))?;

        let builder_params = BuilderParams {
            pubkey,
            slot: state.slot(),
            chain_health: self
                .is_healthy(&parent_root)
                .map_err(BlockProductionError::BeaconChain)?,
        };

        // If required, start the process of loading an execution payload from the EL early. This
        // allows it to run concurrently with things like attestation packing.
        let prepare_payload_handle = match &state {
            BeaconState::Base(_) | BeaconState::Altair(_) => None,
            BeaconState::Merge(_) | BeaconState::Capella(_) | BeaconState::Deneb(_) => {
                let prepare_payload_handle = get_execution_payload(
                    self.clone(),
                    &state,
                    parent_root,
                    proposer_index,
                    builder_params,
                    builder_boost_factor,
                    block_production_version,
                )?;
                Some(prepare_payload_handle)
            }
        };

        let (mut proposer_slashings, mut attester_slashings, mut voluntary_exits) =
            self.op_pool.get_slashings_and_exits(&state, &self.spec);

        let eth1_data = eth1_chain.eth1_data_for_block_production(&state, &self.spec)?;

        let deposits = eth1_chain.deposits_for_block_inclusion(&state, &eth1_data, &self.spec)?;

        let bls_to_execution_changes = self
            .op_pool
            .get_bls_to_execution_changes(&state, &self.spec);

        // Iterate through the naive aggregation pool and ensure all the attestations from there
        // are included in the operation pool.
        let unagg_import_timer =
            metrics::start_timer(&metrics::BLOCK_PRODUCTION_UNAGGREGATED_TIMES);
        for attestation in self.naive_aggregation_pool.read().iter() {
            let import = |attestation: &Attestation<T::EthSpec>| {
                let attesting_indices = get_attesting_indices_from_state(&state, attestation)?;
                self.op_pool
                    .insert_attestation(attestation.clone(), attesting_indices)
            };
            if let Err(e) = import(attestation) {
                // Don't stop block production if there's an error, just create a log.
                error!(
                    self.log,
                    "Attestation did not transfer to op pool";
                    "reason" => ?e
                );
            }
        }
        drop(unagg_import_timer);

        // Override the beacon node's graffiti with graffiti from the validator, if present.
        let graffiti = match validator_graffiti {
            Some(graffiti) => graffiti,
            None => self.graffiti,
        };

        let attestation_packing_timer =
            metrics::start_timer(&metrics::BLOCK_PRODUCTION_ATTESTATION_TIMES);

        // Epoch cache and total balance cache are required for op pool packing.
        state.build_total_active_balance_cache_at(state.current_epoch(), &self.spec)?;
        initialize_epoch_cache(&mut state, &self.spec)?;

        let mut prev_filter_cache = HashMap::new();
        let prev_attestation_filter = |att: &AttestationRef<T::EthSpec>| {
            self.filter_op_pool_attestation(&mut prev_filter_cache, att, &state)
        };
        let mut curr_filter_cache = HashMap::new();
        let curr_attestation_filter = |att: &AttestationRef<T::EthSpec>| {
            self.filter_op_pool_attestation(&mut curr_filter_cache, att, &state)
        };

        let mut attestations = self
            .op_pool
            .get_attestations(
                &state,
                prev_attestation_filter,
                curr_attestation_filter,
                &self.spec,
            )
            .map_err(BlockProductionError::OpPoolError)?;
        drop(attestation_packing_timer);

        // If paranoid mode is enabled re-check the signatures of every included message.
        // This will be a lot slower but guards against bugs in block production and can be
        // quickly rolled out without a release.
        if self.config.paranoid_block_proposal {
            let mut tmp_ctxt = ConsensusContext::new(state.slot());
            attestations.retain(|att| {
                verify_attestation_for_block_inclusion(
                    &state,
                    att,
                    &mut tmp_ctxt,
                    VerifySignatures::True,
                    &self.spec,
                )
                .map_err(|e| {
                    warn!(
                        self.log,
                        "Attempted to include an invalid attestation";
                        "err" => ?e,
                        "block_slot" => state.slot(),
                        "attestation" => ?att
                    );
                })
                .is_ok()
            });

            proposer_slashings.retain(|slashing| {
                slashing
                    .clone()
                    .validate(&state, &self.spec)
                    .map_err(|e| {
                        warn!(
                            self.log,
                            "Attempted to include an invalid proposer slashing";
                            "err" => ?e,
                            "block_slot" => state.slot(),
                            "slashing" => ?slashing
                        );
                    })
                    .is_ok()
            });

            attester_slashings.retain(|slashing| {
                slashing
                    .clone()
                    .validate(&state, &self.spec)
                    .map_err(|e| {
                        warn!(
                            self.log,
                            "Attempted to include an invalid attester slashing";
                            "err" => ?e,
                            "block_slot" => state.slot(),
                            "slashing" => ?slashing
                        );
                    })
                    .is_ok()
            });

            voluntary_exits.retain(|exit| {
                exit.clone()
                    .validate(&state, &self.spec)
                    .map_err(|e| {
                        warn!(
                            self.log,
                            "Attempted to include an invalid proposer slashing";
                            "err" => ?e,
                            "block_slot" => state.slot(),
                            "exit" => ?exit
                        );
                    })
                    .is_ok()
            });
        }

        let slot = state.slot();

        let sync_aggregate = if matches!(&state, BeaconState::Base(_)) {
            None
        } else {
            let sync_aggregate = self
                .op_pool
                .get_sync_aggregate(&state)
                .map_err(BlockProductionError::OpPoolError)?
                .unwrap_or_else(|| {
                    warn!(
                        self.log,
                        "Producing block with no sync contributions";
                        "slot" => state.slot(),
                    );
                    SyncAggregate::new()
                });
            Some(sync_aggregate)
        };

        Ok(PartialBeaconBlock {
            state,
            slot,
            proposer_index,
            parent_root,
            randao_reveal,
            eth1_data,
            graffiti,
            proposer_slashings,
            attester_slashings,
            attestations,
            deposits,
            voluntary_exits,
            sync_aggregate,
            prepare_payload_handle,
            bls_to_execution_changes,
        })
    }

    fn complete_partial_beacon_block<Payload: AbstractExecPayload<T::EthSpec>>(
        &self,
        partial_beacon_block: PartialBeaconBlock<T::EthSpec>,
        block_contents: Option<BlockProposalContents<T::EthSpec, Payload>>,
        verification: ProduceBlockVerification,
    ) -> Result<BeaconBlockResponse<T::EthSpec, Payload>, BlockProductionError> {
        let PartialBeaconBlock {
            mut state,
            slot,
            proposer_index,
            parent_root,
            randao_reveal,
            eth1_data,
            graffiti,
            proposer_slashings,
            attester_slashings,
            attestations,
            deposits,
            voluntary_exits,
            sync_aggregate,
            // We don't need the prepare payload handle since the `execution_payload` is passed into
            // this function. We can assume that the handle has already been consumed in order to
            // produce said `execution_payload`.
            prepare_payload_handle: _,
            bls_to_execution_changes,
        } = partial_beacon_block;

        let (inner_block, maybe_blobs_and_proofs, execution_payload_value) = match &state {
            BeaconState::Base(_) => (
                BeaconBlock::Base(BeaconBlockBase {
                    slot,
                    proposer_index,
                    parent_root,
                    state_root: Hash256::zero(),
                    body: BeaconBlockBodyBase {
                        randao_reveal,
                        eth1_data,
                        graffiti,
                        proposer_slashings: proposer_slashings.into(),
                        attester_slashings: attester_slashings.into(),
                        attestations: attestations.into(),
                        deposits: deposits.into(),
                        voluntary_exits: voluntary_exits.into(),
                        _phantom: PhantomData,
                    },
                }),
                None,
                Uint256::zero(),
            ),
            BeaconState::Altair(_) => (
                BeaconBlock::Altair(BeaconBlockAltair {
                    slot,
                    proposer_index,
                    parent_root,
                    state_root: Hash256::zero(),
                    body: BeaconBlockBodyAltair {
                        randao_reveal,
                        eth1_data,
                        graffiti,
                        proposer_slashings: proposer_slashings.into(),
                        attester_slashings: attester_slashings.into(),
                        attestations: attestations.into(),
                        deposits: deposits.into(),
                        voluntary_exits: voluntary_exits.into(),
                        sync_aggregate: sync_aggregate
                            .ok_or(BlockProductionError::MissingSyncAggregate)?,
                        _phantom: PhantomData,
                    },
                }),
                None,
                Uint256::zero(),
            ),
            BeaconState::Merge(_) => {
                let block_proposal_contents =
                    block_contents.ok_or(BlockProductionError::MissingExecutionPayload)?;
                let execution_payload_value = block_proposal_contents.block_value().to_owned();
                (
                    BeaconBlock::Merge(BeaconBlockMerge {
                        slot,
                        proposer_index,
                        parent_root,
                        state_root: Hash256::zero(),
                        body: BeaconBlockBodyMerge {
                            randao_reveal,
                            eth1_data,
                            graffiti,
                            proposer_slashings: proposer_slashings.into(),
                            attester_slashings: attester_slashings.into(),
                            attestations: attestations.into(),
                            deposits: deposits.into(),
                            voluntary_exits: voluntary_exits.into(),
                            sync_aggregate: sync_aggregate
                                .ok_or(BlockProductionError::MissingSyncAggregate)?,
                            execution_payload: block_proposal_contents
                                .to_payload()
                                .try_into()
                                .map_err(|_| BlockProductionError::InvalidPayloadFork)?,
                        },
                    }),
                    None,
                    execution_payload_value,
                )
            }
            BeaconState::Capella(_) => {
                let block_proposal_contents =
                    block_contents.ok_or(BlockProductionError::MissingExecutionPayload)?;
                let execution_payload_value = block_proposal_contents.block_value().to_owned();

                (
                    BeaconBlock::Capella(BeaconBlockCapella {
                        slot,
                        proposer_index,
                        parent_root,
                        state_root: Hash256::zero(),
                        body: BeaconBlockBodyCapella {
                            randao_reveal,
                            eth1_data,
                            graffiti,
                            proposer_slashings: proposer_slashings.into(),
                            attester_slashings: attester_slashings.into(),
                            attestations: attestations.into(),
                            deposits: deposits.into(),
                            voluntary_exits: voluntary_exits.into(),
                            sync_aggregate: sync_aggregate
                                .ok_or(BlockProductionError::MissingSyncAggregate)?,
                            execution_payload: block_proposal_contents
                                .to_payload()
                                .try_into()
                                .map_err(|_| BlockProductionError::InvalidPayloadFork)?,
                            bls_to_execution_changes: bls_to_execution_changes.into(),
                        },
                    }),
                    None,
                    execution_payload_value,
                )
            }
            BeaconState::Deneb(_) => {
                let (payload, kzg_commitments, maybe_blobs_and_proofs, execution_payload_value) =
                    block_contents
                        .ok_or(BlockProductionError::MissingExecutionPayload)?
                        .deconstruct();

                (
                    BeaconBlock::Deneb(BeaconBlockDeneb {
                        slot,
                        proposer_index,
                        parent_root,
                        state_root: Hash256::zero(),
                        body: BeaconBlockBodyDeneb {
                            randao_reveal,
                            eth1_data,
                            graffiti,
                            proposer_slashings: proposer_slashings.into(),
                            attester_slashings: attester_slashings.into(),
                            attestations: attestations.into(),
                            deposits: deposits.into(),
                            voluntary_exits: voluntary_exits.into(),
                            sync_aggregate: sync_aggregate
                                .ok_or(BlockProductionError::MissingSyncAggregate)?,
                            execution_payload: payload
                                .try_into()
                                .map_err(|_| BlockProductionError::InvalidPayloadFork)?,
                            bls_to_execution_changes: bls_to_execution_changes.into(),
                            blob_kzg_commitments: kzg_commitments.ok_or(
                                BlockProductionError::MissingKzgCommitment(
                                    "Kzg commitments missing from block contents".to_string(),
                                ),
                            )?,
                        },
                    }),
                    maybe_blobs_and_proofs,
                    execution_payload_value,
                )
            }
        };

        let block = SignedBeaconBlock::from_block(
            inner_block,
            // The block is not signed here, that is the task of a validator client.
            Signature::empty(),
        );

        let block_size = block.ssz_bytes_len();
        debug!(
            self.log,
            "Produced block on state";
            "block_size" => block_size,
        );

        metrics::observe(&metrics::BLOCK_SIZE, block_size as f64);

        if block_size > self.config.max_network_size {
            return Err(BlockProductionError::BlockTooLarge(block_size));
        }

        let process_timer = metrics::start_timer(&metrics::BLOCK_PRODUCTION_PROCESS_TIMES);
        let signature_strategy = match verification {
            ProduceBlockVerification::VerifyRandao => BlockSignatureStrategy::VerifyRandao,
            ProduceBlockVerification::NoVerification => BlockSignatureStrategy::NoVerification,
        };

        // Use a context without block root or proposer index so that both are checked.
        let mut ctxt = ConsensusContext::new(block.slot());

        let consensus_block_value = self
            .compute_beacon_block_reward(block.message(), Hash256::zero(), &mut state)
            .map(|reward| reward.total)
            .unwrap_or(0);

        per_block_processing(
            &mut state,
            &block,
            signature_strategy,
            StateProcessingStrategy::Accurate,
            VerifyBlockRoot::True,
            &mut ctxt,
            &self.spec,
        )?;
        drop(process_timer);

        let state_root_timer = metrics::start_timer(&metrics::BLOCK_PRODUCTION_STATE_ROOT_TIMES);
        let state_root = state.update_tree_hash_cache()?;
        drop(state_root_timer);

        let (mut block, _) = block.deconstruct();
        *block.state_root_mut() = state_root;

        let blobs_verification_timer =
            metrics::start_timer(&metrics::BLOCK_PRODUCTION_BLOBS_VERIFICATION_TIMES);
        let blob_items = match maybe_blobs_and_proofs {
            Some((blobs, proofs)) => {
                let expected_kzg_commitments =
                    block.body().blob_kzg_commitments().map_err(|_| {
                        BlockProductionError::InvalidBlockVariant(
                            "deneb block does not contain kzg commitments".to_string(),
                        )
                    })?;

                if expected_kzg_commitments.len() != blobs.len() {
                    return Err(BlockProductionError::MissingKzgCommitment(format!(
                        "Missing KZG commitment for slot {}. Expected {}, got: {}",
                        block.slot(),
                        blobs.len(),
                        expected_kzg_commitments.len()
                    )));
                }

                let kzg_proofs = Vec::from(proofs);

                let kzg = self
                    .kzg
                    .as_ref()
                    .ok_or(BlockProductionError::TrustedSetupNotInitialized)?;
                kzg_utils::validate_blobs::<T::EthSpec>(
                    kzg,
                    expected_kzg_commitments,
                    blobs.iter().collect(),
                    &kzg_proofs,
                )
                .map_err(BlockProductionError::KzgError)?;

                Some((kzg_proofs.into(), blobs))
            }
            None => None,
        };

        drop(blobs_verification_timer);

        metrics::inc_counter(&metrics::BLOCK_PRODUCTION_SUCCESSES);

        trace!(
            self.log,
            "Produced beacon block";
            "parent" => ?block.parent_root(),
            "attestations" => block.body().attestations().len(),
            "slot" => block.slot()
        );

        Ok(BeaconBlockResponse {
            block,
            state,
            blob_items,
            execution_payload_value,
            consensus_block_value,
        })
    }

    /// This method must be called whenever an execution engine indicates that a payload is
    /// invalid.
    ///
    /// Fork choice will be run after the invalidation. The client may be shut down if the `op`
    /// results in the justified checkpoint being invalidated.
    ///
    /// See the documentation of `InvalidationOperation` for information about defining `op`.
    pub async fn process_invalid_execution_payload(
        self: &Arc<Self>,
        op: &InvalidationOperation,
    ) -> Result<(), Error> {
        debug!(
            self.log,
            "Processing payload invalidation";
            "op" => ?op,
        );

        // Update the execution status in fork choice.
        //
        // Use a blocking task since it interacts with the `canonical_head` lock. Lock contention
        // on the core executor is bad.
        let chain = self.clone();
        let inner_op = op.clone();
        let fork_choice_result = self
            .spawn_blocking_handle(
                move || {
                    chain
                        .canonical_head
                        .fork_choice_write_lock()
                        .on_invalid_execution_payload(&inner_op)
                },
                "invalid_payload_fork_choice_update",
            )
            .await?;

        // Update fork choice.
        if let Err(e) = fork_choice_result {
            crit!(
                self.log,
                "Failed to process invalid payload";
                "error" => ?e,
                "latest_valid_ancestor" => ?op.latest_valid_ancestor(),
                "block_root" => ?op.block_root(),
            );
        }

        // Run fork choice since it's possible that the payload invalidation might result in a new
        // head.
        self.recompute_head_at_current_slot().await;

        // Obtain the justified root from fork choice.
        //
        // Use a blocking task since it interacts with the `canonical_head` lock. Lock contention
        // on the core executor is bad.
        let chain = self.clone();
        let justified_block = self
            .spawn_blocking_handle(
                move || {
                    chain
                        .canonical_head
                        .fork_choice_read_lock()
                        .get_justified_block()
                },
                "invalid_payload_fork_choice_get_justified",
            )
            .await??;

        if justified_block.execution_status.is_invalid() {
            crit!(
                self.log,
                "The justified checkpoint is invalid";
                "msg" => "ensure you are not connected to a malicious network. This error is not \
                recoverable, please reach out to the lighthouse developers for assistance."
            );

            let mut shutdown_sender = self.shutdown_sender();
            if let Err(e) = shutdown_sender.try_send(ShutdownReason::Failure(
                INVALID_JUSTIFIED_PAYLOAD_SHUTDOWN_REASON,
            )) {
                crit!(
                    self.log,
                    "Unable to trigger client shut down";
                    "msg" => "shut down may already be under way",
                    "error" => ?e
                );
            }

            // Return an error here to try and prevent progression by upstream functions.
            return Err(Error::JustifiedPayloadInvalid {
                justified_root: justified_block.root,
                execution_block_hash: justified_block.execution_status.block_hash(),
            });
        }

        Ok(())
    }

    pub fn block_is_known_to_fork_choice(&self, root: &Hash256) -> bool {
        self.canonical_head
            .fork_choice_read_lock()
            .contains_block(root)
    }

    /// Determines the beacon proposer for the next slot. If that proposer is registered in the
    /// `execution_layer`, provide the `execution_layer` with the necessary information to produce
    /// `PayloadAttributes` for future calls to fork choice.
    ///
    /// The `PayloadAttributes` are used by the EL to give it a look-ahead for preparing an optimal
    /// set of transactions for a new `ExecutionPayload`.
    ///
    /// This function will result in a call to `forkchoiceUpdated` on the EL if we're in the
    /// tail-end of the slot (as defined by `self.config.prepare_payload_lookahead`).
    ///
    /// Return `Ok(Some(head_block_root))` if this node prepared to propose at the next slot on
    /// top of `head_block_root`.
    pub async fn prepare_beacon_proposer(
        self: &Arc<Self>,
        current_slot: Slot,
    ) -> Result<Option<Hash256>, Error> {
        let prepare_slot = current_slot + 1;

        // There's no need to run the proposer preparation routine before the bellatrix fork.
        if self.slot_is_prior_to_bellatrix(prepare_slot) {
            return Ok(None);
        }

        let execution_layer = self
            .execution_layer
            .clone()
            .ok_or(Error::ExecutionLayerMissing)?;

        // Nothing to do if there are no proposers registered with the EL, exit early to avoid
        // wasting cycles.
        if !self.config.always_prepare_payload
            && !execution_layer.has_any_proposer_preparation_data().await
        {
            return Ok(None);
        }

        // Load the cached head and its forkchoice update parameters.
        //
        // Use a blocking task since blocking the core executor on the canonical head read lock can
        // block the core tokio executor.
        let chain = self.clone();
        let maybe_prep_data = self
            .spawn_blocking_handle(
                move || {
                    let cached_head = chain.canonical_head.cached_head();

                    // Don't bother with proposer prep if the head is more than
                    // `PREPARE_PROPOSER_HISTORIC_EPOCHS` prior to the current slot.
                    //
                    // This prevents the routine from running during sync.
                    let head_slot = cached_head.head_slot();
                    if head_slot + T::EthSpec::slots_per_epoch() * PREPARE_PROPOSER_HISTORIC_EPOCHS
                        < current_slot
                    {
                        debug!(
                            chain.log,
                            "Head too old for proposer prep";
                            "head_slot" => head_slot,
                            "current_slot" => current_slot,
                        );
                        return Ok(None);
                    }

                    let canonical_fcu_params = cached_head.forkchoice_update_parameters();
                    let fcu_params =
                        chain.overridden_forkchoice_update_params(canonical_fcu_params)?;
                    let pre_payload_attributes = chain.get_pre_payload_attributes(
                        prepare_slot,
                        fcu_params.head_root,
                        &cached_head,
                    )?;
                    Ok::<_, Error>(Some((fcu_params, pre_payload_attributes)))
                },
                "prepare_beacon_proposer_head_read",
            )
            .await??;

        let Some((forkchoice_update_params, Some(pre_payload_attributes))) = maybe_prep_data else {
            // Appropriate log messages have already been logged above and in
            // `get_pre_payload_attributes`.
            return Ok(None);
        };

        // If the execution layer doesn't have any proposer data for this validator then we assume
        // it's not connected to this BN and no action is required.
        let proposer = pre_payload_attributes.proposer_index;
        if !self.config.always_prepare_payload
            && !execution_layer
                .has_proposer_preparation_data(proposer)
                .await
        {
            return Ok(None);
        }

        // Fetch payload attributes from the execution layer's cache, or compute them from scratch
        // if no matching entry is found. This saves recomputing the withdrawals which can take
        // considerable time to compute if a state load is required.
        let head_root = forkchoice_update_params.head_root;
        let payload_attributes = if let Some(payload_attributes) = execution_layer
            .payload_attributes(prepare_slot, head_root)
            .await
        {
            payload_attributes
        } else {
            let prepare_slot_fork = self.spec.fork_name_at_slot::<T::EthSpec>(prepare_slot);
            let withdrawals = match prepare_slot_fork {
                ForkName::Base | ForkName::Altair | ForkName::Merge => None,
                ForkName::Capella | ForkName::Deneb => {
                    let chain = self.clone();
                    self.spawn_blocking_handle(
                        move || {
                            chain.get_expected_withdrawals(&forkchoice_update_params, prepare_slot)
                        },
                        "prepare_beacon_proposer_withdrawals",
                    )
                    .await?
                    .map(Some)?
                }
            };

            let parent_beacon_block_root = match prepare_slot_fork {
                ForkName::Base | ForkName::Altair | ForkName::Merge | ForkName::Capella => None,
                ForkName::Deneb => Some(pre_payload_attributes.parent_beacon_block_root),
            };

            let payload_attributes = PayloadAttributes::new(
                self.slot_clock
                    .start_of(prepare_slot)
                    .ok_or(Error::InvalidSlot(prepare_slot))?
                    .as_secs(),
                pre_payload_attributes.prev_randao,
                execution_layer.get_suggested_fee_recipient(proposer).await,
                withdrawals.map(Into::into),
                parent_beacon_block_root,
            );

            execution_layer
                .insert_proposer(
                    prepare_slot,
                    head_root,
                    proposer,
                    payload_attributes.clone(),
                )
                .await;

            // Only push a log to the user if this is the first time we've seen this proposer for
            // this slot.
            info!(
                self.log,
                "Prepared beacon proposer";
                "prepare_slot" => prepare_slot,
                "validator" => proposer,
                "parent_root" => ?head_root,
            );
            payload_attributes
        };

        // Push a server-sent event (probably to a block builder or relay).
        if let Some(event_handler) = &self.event_handler {
            if event_handler.has_payload_attributes_subscribers() {
                event_handler.register(EventKind::PayloadAttributes(ForkVersionedResponse {
                    data: SseExtendedPayloadAttributes {
                        proposal_slot: prepare_slot,
                        proposer_index: proposer,
                        parent_block_root: head_root,
                        parent_block_number: pre_payload_attributes.parent_block_number,
                        parent_block_hash: forkchoice_update_params.head_hash.unwrap_or_default(),
                        payload_attributes: payload_attributes.into(),
                    },
                    metadata: Default::default(),
                    version: Some(self.spec.fork_name_at_slot::<T::EthSpec>(prepare_slot)),
                }));
            }
        }

        let Some(till_prepare_slot) = self.slot_clock.duration_to_slot(prepare_slot) else {
            // `SlotClock::duration_to_slot` will return `None` when we are past the start
            // of `prepare_slot`. Don't bother sending a `forkchoiceUpdated` in that case,
            // it's too late.
            //
            // This scenario might occur on an overloaded/under-resourced node.
            warn!(
                self.log,
                "Delayed proposer preparation";
                "prepare_slot" => prepare_slot,
                "validator" => proposer,
            );
            return Ok(None);
        };

        // If we are close enough to the proposal slot, send an fcU, which will have payload
        // attributes filled in by the execution layer cache we just primed.
        if self.config.always_prepare_payload
            || till_prepare_slot <= self.config.prepare_payload_lookahead
        {
            debug!(
                self.log,
                "Sending forkchoiceUpdate for proposer prep";
                "till_prepare_slot" => ?till_prepare_slot,
                "prepare_slot" => prepare_slot
            );

            self.update_execution_engine_forkchoice(
                current_slot,
                forkchoice_update_params,
                OverrideForkchoiceUpdate::AlreadyApplied,
            )
            .await?;
        }

        Ok(Some(head_root))
    }

    pub async fn update_execution_engine_forkchoice(
        self: &Arc<Self>,
        current_slot: Slot,
        input_params: ForkchoiceUpdateParameters,
        override_forkchoice_update: OverrideForkchoiceUpdate,
    ) -> Result<(), Error> {
        let next_slot = current_slot + 1;

        // There is no need to issue a `forkchoiceUpdated` (fcU) message unless the Bellatrix fork
        // has:
        //
        // 1. Already happened.
        // 2. Will happen in the next slot.
        //
        // The reason for a fcU message in the slot prior to the Bellatrix fork is in case the
        // terminal difficulty has already been reached and a payload preparation message needs to
        // be issued.
        if self.slot_is_prior_to_bellatrix(next_slot) {
            return Ok(());
        }

        let execution_layer = self
            .execution_layer
            .as_ref()
            .ok_or(Error::ExecutionLayerMissing)?;

        // Determine whether to override the forkchoiceUpdated message if we want to re-org
        // the current head at the next slot.
        let params = if override_forkchoice_update == OverrideForkchoiceUpdate::Yes {
            let chain = self.clone();
            self.spawn_blocking_handle(
                move || chain.overridden_forkchoice_update_params(input_params),
                "update_execution_engine_forkchoice_override",
            )
            .await??
        } else {
            input_params
        };

        // Take the global lock for updating the execution engine fork choice.
        //
        // Whilst holding this lock we must:
        //
        // 1. Read the canonical head.
        // 2. Issue a forkchoiceUpdated call to the execution engine.
        //
        // This will allow us to ensure that we provide the execution layer with an *ordered* view
        // of the head. I.e., we will never communicate a past head after communicating a later
        // one.
        //
        // There is a "deadlock warning" in this function. The downside of this nice ordering is the
        // potential for deadlock. I would advise against any other use of
        // `execution_engine_forkchoice_lock` apart from the one here.
        let forkchoice_lock = execution_layer.execution_engine_forkchoice_lock().await;

        let (head_block_root, head_hash, justified_hash, finalized_hash) = if let Some(head_hash) =
            params.head_hash
        {
            (
                params.head_root,
                head_hash,
                params
                    .justified_hash
                    .unwrap_or_else(ExecutionBlockHash::zero),
                params
                    .finalized_hash
                    .unwrap_or_else(ExecutionBlockHash::zero),
            )
        } else {
            // The head block does not have an execution block hash. We must check to see if we
            // happen to be the proposer of the transition block, in which case we still need to
            // send forkchoice_updated.
            match self.spec.fork_name_at_slot::<T::EthSpec>(next_slot) {
                // We are pre-bellatrix; no need to update the EL.
                ForkName::Base | ForkName::Altair => return Ok(()),
                _ => {
                    // We are post-bellatrix
                    if let Some(payload_attributes) = execution_layer
                        .payload_attributes(next_slot, params.head_root)
                        .await
                    {
                        // We are a proposer, check for terminal_pow_block_hash
                        if let Some(terminal_pow_block_hash) = execution_layer
                            .get_terminal_pow_block_hash(&self.spec, payload_attributes.timestamp())
                            .await
                            .map_err(Error::ForkchoiceUpdate)?
                        {
                            info!(
                                self.log,
                                "Prepared POS transition block proposer"; "slot" => next_slot
                            );
                            (
                                params.head_root,
                                terminal_pow_block_hash,
                                params
                                    .justified_hash
                                    .unwrap_or_else(ExecutionBlockHash::zero),
                                params
                                    .finalized_hash
                                    .unwrap_or_else(ExecutionBlockHash::zero),
                            )
                        } else {
                            // TTD hasn't been reached yet, no need to update the EL.
                            return Ok(());
                        }
                    } else {
                        // We are not a proposer, no need to update the EL.
                        return Ok(());
                    }
                }
            }
        };

        let forkchoice_updated_response = execution_layer
            .notify_forkchoice_updated(
                head_hash,
                justified_hash,
                finalized_hash,
                current_slot,
                head_block_root,
            )
            .await
            .map_err(Error::ExecutionForkChoiceUpdateFailed);

        // The head has been read and the execution layer has been updated. It is now valid to send
        // another fork choice update.
        drop(forkchoice_lock);

        match forkchoice_updated_response {
            Ok(status) => match status {
                PayloadStatus::Valid => {
                    // Ensure that fork choice knows that the block is no longer optimistic.
                    let chain = self.clone();
                    let fork_choice_update_result = self
                        .spawn_blocking_handle(
                            move || {
                                chain
                                    .canonical_head
                                    .fork_choice_write_lock()
                                    .on_valid_execution_payload(head_block_root)
                            },
                            "update_execution_engine_valid_payload",
                        )
                        .await?;
                    if let Err(e) = fork_choice_update_result {
                        error!(
                            self.log,
                            "Failed to validate payload";
                            "error" => ?e
                        )
                    };
                    Ok(())
                }
                // There's nothing to be done for a syncing response. If the block is already
                // `SYNCING` in fork choice, there's nothing to do. If already known to be `VALID`
                // or `INVALID` then we don't want to change it to syncing.
                PayloadStatus::Syncing => Ok(()),
                // The specification doesn't list `ACCEPTED` as a valid response to a fork choice
                // update. This response *seems* innocent enough, so we won't return early with an
                // error. However, we create a log to bring attention to the issue.
                PayloadStatus::Accepted => {
                    warn!(
                        self.log,
                        "Fork choice update received ACCEPTED";
                        "msg" => "execution engine provided an unexpected response to a fork \
                        choice update. although this is not a serious issue, please raise \
                        an issue."
                    );
                    Ok(())
                }
                PayloadStatus::Invalid {
                    latest_valid_hash,
                    ref validation_error,
                } => {
                    warn!(
                        self.log,
                        "Invalid execution payload";
                        "validation_error" => ?validation_error,
                        "latest_valid_hash" => ?latest_valid_hash,
                        "head_hash" => ?head_hash,
                        "head_block_root" => ?head_block_root,
                        "method" => "fcU",
                    );

                    match latest_valid_hash {
                        // The `latest_valid_hash` is set to `None` when the EE
                        // "cannot determine the ancestor of the invalid
                        // payload". In such a scenario we should only
                        // invalidate the head block and nothing else.
                        None => {
                            self.process_invalid_execution_payload(
                                &InvalidationOperation::InvalidateOne {
                                    block_root: head_block_root,
                                },
                            )
                            .await?;
                        }
                        // An all-zeros execution block hash implies that
                        // the terminal block was invalid. We are being
                        // explicit in invalidating only the head block in
                        // this case.
                        Some(hash) if hash == ExecutionBlockHash::zero() => {
                            self.process_invalid_execution_payload(
                                &InvalidationOperation::InvalidateOne {
                                    block_root: head_block_root,
                                },
                            )
                            .await?;
                        }
                        // The execution engine has stated that all blocks between the
                        // `head_execution_block_hash` and `latest_valid_hash` are invalid.
                        Some(latest_valid_hash) => {
                            self.process_invalid_execution_payload(
                                &InvalidationOperation::InvalidateMany {
                                    head_block_root,
                                    always_invalidate_head: true,
                                    latest_valid_ancestor: latest_valid_hash,
                                },
                            )
                            .await?;
                        }
                    }

                    Err(BeaconChainError::ExecutionForkChoiceUpdateInvalid { status })
                }
                PayloadStatus::InvalidBlockHash {
                    ref validation_error,
                } => {
                    warn!(
                        self.log,
                        "Invalid execution payload block hash";
                        "validation_error" => ?validation_error,
                        "head_hash" => ?head_hash,
                        "head_block_root" => ?head_block_root,
                        "method" => "fcU",
                    );
                    // The execution engine has stated that the head block is invalid, however it
                    // hasn't returned a latest valid ancestor.
                    //
                    // Using a `None` latest valid ancestor will result in only the head block
                    // being invalidated (no ancestors).
                    self.process_invalid_execution_payload(&InvalidationOperation::InvalidateOne {
                        block_root: head_block_root,
                    })
                    .await?;

                    Err(BeaconChainError::ExecutionForkChoiceUpdateInvalid { status })
                }
            },
            Err(e) => Err(e),
        }
    }

    /// Returns `true` if the given slot is prior to the `bellatrix_fork_epoch`.
    pub fn slot_is_prior_to_bellatrix(&self, slot: Slot) -> bool {
        self.spec.bellatrix_fork_epoch.map_or(true, |bellatrix| {
            slot.epoch(T::EthSpec::slots_per_epoch()) < bellatrix
        })
    }

    /// Returns the value of `execution_optimistic` for `block`.
    ///
    /// Returns `Ok(false)` if the block is pre-Bellatrix, or has `ExecutionStatus::Valid`.
    /// Returns `Ok(true)` if the block has `ExecutionStatus::Optimistic` or has
    /// `ExecutionStatus::Invalid`.
    pub fn is_optimistic_or_invalid_block<Payload: AbstractExecPayload<T::EthSpec>>(
        &self,
        block: &SignedBeaconBlock<T::EthSpec, Payload>,
    ) -> Result<bool, BeaconChainError> {
        // Check if the block is pre-Bellatrix.
        if self.slot_is_prior_to_bellatrix(block.slot()) {
            Ok(false)
        } else {
            self.canonical_head
                .fork_choice_read_lock()
                .is_optimistic_or_invalid_block(&block.canonical_root())
                .map_err(BeaconChainError::ForkChoiceError)
        }
    }

    /// Returns the value of `execution_optimistic` for `head_block`.
    ///
    /// Returns `Ok(false)` if the block is pre-Bellatrix, or has `ExecutionStatus::Valid`.
    /// Returns `Ok(true)` if the block has `ExecutionStatus::Optimistic` or `ExecutionStatus::Invalid`.
    ///
    /// This function will return an error if `head_block` is not present in the fork choice store
    /// and so should only be used on the head block or when the block *should* be present in the
    /// fork choice store.
    ///
    /// There is a potential race condition when syncing where the block_root of `head_block` could
    /// be pruned from the fork choice store before being read.
    pub fn is_optimistic_or_invalid_head_block<Payload: AbstractExecPayload<T::EthSpec>>(
        &self,
        head_block: &SignedBeaconBlock<T::EthSpec, Payload>,
    ) -> Result<bool, BeaconChainError> {
        // Check if the block is pre-Bellatrix.
        if self.slot_is_prior_to_bellatrix(head_block.slot()) {
            Ok(false)
        } else {
            self.canonical_head
                .fork_choice_read_lock()
                .is_optimistic_or_invalid_block_no_fallback(&head_block.canonical_root())
                .map_err(BeaconChainError::ForkChoiceError)
        }
    }

    /// Returns the value of `execution_optimistic` for the current head block.
    /// You can optionally provide `head_info` if it was computed previously.
    ///
    /// Returns `Ok(false)` if the head block is pre-Bellatrix, or has `ExecutionStatus::Valid`.
    /// Returns `Ok(true)` if the head block has `ExecutionStatus::Optimistic` or `ExecutionStatus::Invalid`.
    ///
    /// There is a potential race condition when syncing where the block root of `head_info` could
    /// be pruned from the fork choice store before being read.
    pub fn is_optimistic_or_invalid_head(&self) -> Result<bool, BeaconChainError> {
        self.canonical_head
            .head_execution_status()
            .map(|status| status.is_optimistic_or_invalid())
    }

    pub fn is_optimistic_or_invalid_block_root(
        &self,
        block_slot: Slot,
        block_root: &Hash256,
    ) -> Result<bool, BeaconChainError> {
        // Check if the block is pre-Bellatrix.
        if self.slot_is_prior_to_bellatrix(block_slot) {
            Ok(false)
        } else {
            self.canonical_head
                .fork_choice_read_lock()
                .is_optimistic_or_invalid_block_no_fallback(block_root)
                .map_err(BeaconChainError::ForkChoiceError)
        }
    }

    /// This function takes a configured weak subjectivity `Checkpoint` and the latest finalized `Checkpoint`.
    /// If the weak subjectivity checkpoint and finalized checkpoint share the same epoch, we compare
    /// roots. If we the weak subjectivity checkpoint is from an older epoch, we iterate back through
    /// roots in the canonical chain until we reach the finalized checkpoint from the correct epoch, and
    /// compare roots. This must called on startup and during verification of any block which causes a finality
    /// change affecting the weak subjectivity checkpoint.
    pub fn verify_weak_subjectivity_checkpoint(
        &self,
        wss_checkpoint: Checkpoint,
        beacon_block_root: Hash256,
        state: &BeaconState<T::EthSpec>,
    ) -> Result<(), BeaconChainError> {
        let finalized_checkpoint = state.finalized_checkpoint();
        info!(self.log, "Verifying the configured weak subjectivity checkpoint"; "weak_subjectivity_epoch" => wss_checkpoint.epoch, "weak_subjectivity_root" => ?wss_checkpoint.root);
        // If epochs match, simply compare roots.
        if wss_checkpoint.epoch == finalized_checkpoint.epoch
            && wss_checkpoint.root != finalized_checkpoint.root
        {
            crit!(
                self.log,
                 "Root found at the specified checkpoint differs";
                  "weak_subjectivity_root" => ?wss_checkpoint.root,
                  "finalized_checkpoint_root" => ?finalized_checkpoint.root
            );
            return Err(BeaconChainError::WeakSubjectivtyVerificationFailure);
        } else if wss_checkpoint.epoch < finalized_checkpoint.epoch {
            let slot = wss_checkpoint
                .epoch
                .start_slot(T::EthSpec::slots_per_epoch());

            // Iterate backwards through block roots from the given state. If first slot of the epoch is a skip-slot,
            // this will return the root of the closest prior non-skipped slot.
            match self.root_at_slot_from_state(slot, beacon_block_root, state)? {
                Some(root) => {
                    if root != wss_checkpoint.root {
                        crit!(
                            self.log,
                             "Root found at the specified checkpoint differs";
                              "weak_subjectivity_root" => ?wss_checkpoint.root,
                              "finalized_checkpoint_root" => ?finalized_checkpoint.root
                        );
                        return Err(BeaconChainError::WeakSubjectivtyVerificationFailure);
                    }
                }
                None => {
                    crit!(self.log, "The root at the start slot of the given epoch could not be found";
                    "wss_checkpoint_slot" => ?slot);
                    return Err(BeaconChainError::WeakSubjectivtyVerificationFailure);
                }
            }
        }
        Ok(())
    }

    /// Called by the timer on every slot.
    ///
    /// Note: this function **MUST** be called from a non-async context since
    /// it contains a call to `fork_choice` which may eventually call
    /// `tokio::runtime::block_on` in certain cases.
    pub async fn per_slot_task(self: &Arc<Self>) {
        if let Some(slot) = self.slot_clock.now() {
            debug!(
                self.log,
                "Running beacon chain per slot tasks";
                "slot" => ?slot
            );

            // Always run the light-weight pruning tasks (these structures should be empty during
            // sync anyway).
            self.naive_aggregation_pool.write().prune(slot);
            self.block_times_cache.write().prune(slot);

            // Don't run heavy-weight tasks during sync.
            if self.best_slot() + MAX_PER_SLOT_FORK_CHOICE_DISTANCE < slot {
                return;
            }

            // Run fork choice and signal to any waiting task that it has completed.
            self.recompute_head_at_current_slot().await;

            // Send the notification regardless of fork choice success, this is a "best effort"
            // notification and we don't want block production to hit the timeout in case of error.
            // Use a blocking task to avoid blocking the core executor whilst waiting for locks
            // in `ForkChoiceSignalTx`.
            let chain = self.clone();
            self.task_executor.clone().spawn_blocking(
                move || {
                    // Signal block proposal for the next slot (if it happens to be waiting).
                    if let Some(tx) = &chain.fork_choice_signal_tx {
                        if let Err(e) = tx.notify_fork_choice_complete(slot) {
                            warn!(
                                chain.log,
                                "Error signalling fork choice waiter";
                                "error" => ?e,
                                "slot" => slot,
                            );
                        }
                    }
                },
                "per_slot_task_fc_signal_tx",
            );
        }
    }

    /// Runs the `map_fn` with the committee cache for `shuffling_epoch` from the chain with head
    /// `head_block_root`. The `map_fn` will be supplied two values:
    ///
    /// - `&CommitteeCache`: the committee cache that serves the given parameters.
    /// - `Hash256`: the "shuffling decision root" which uniquely identifies the `CommitteeCache`.
    ///
    /// It's not necessary that `head_block_root` matches our current view of the chain, it can be
    /// any block that is:
    ///
    /// - Known to us.
    /// - The finalized block or a descendant of the finalized block.
    ///
    /// It would be quite common for attestation verification operations to use a `head_block_root`
    /// that differs from our view of the head.
    ///
    /// ## Important
    ///
    /// This function is **not** suitable for determining proposer duties (only attester duties).
    ///
    /// ## Notes
    ///
    /// This function exists in this odd "map" pattern because efficiently obtaining a committee
    /// can be complex. It might involve reading straight from the `beacon_chain.shuffling_cache`
    /// or it might involve reading it from a state from the DB. Due to the complexities of
    /// `RwLock`s on the shuffling cache, a simple `Cow` isn't suitable here.
    ///
    /// If the committee for `(head_block_root, shuffling_epoch)` isn't found in the
    /// `shuffling_cache`, we will read a state from disk and then update the `shuffling_cache`.
    pub fn with_committee_cache<F, R>(
        &self,
        head_block_root: Hash256,
        shuffling_epoch: Epoch,
        map_fn: F,
    ) -> Result<R, Error>
    where
        F: Fn(&CommitteeCache, Hash256) -> Result<R, Error>,
    {
        let head_block = self
            .canonical_head
            .fork_choice_read_lock()
            .get_block(&head_block_root)
            .ok_or(Error::MissingBeaconBlock(head_block_root))?;

        let shuffling_id = BlockShufflingIds {
            current: head_block.current_epoch_shuffling_id.clone(),
            next: head_block.next_epoch_shuffling_id.clone(),
            previous: None,
            block_root: head_block.root,
        }
        .id_for_epoch(shuffling_epoch)
        .ok_or_else(|| Error::InvalidShufflingId {
            shuffling_epoch,
            head_block_epoch: head_block.slot.epoch(T::EthSpec::slots_per_epoch()),
        })?;

        // Obtain the shuffling cache, timing how long we wait.
        let cache_wait_timer =
            metrics::start_timer(&metrics::ATTESTATION_PROCESSING_SHUFFLING_CACHE_WAIT_TIMES);

        let mut shuffling_cache = self
            .shuffling_cache
            .try_write_for(ATTESTATION_CACHE_LOCK_TIMEOUT)
            .ok_or(Error::AttestationCacheLockTimeout)?;

        metrics::stop_timer(cache_wait_timer);

        if let Some(cache_item) = shuffling_cache.get(&shuffling_id) {
            // The shuffling cache is no longer required, drop the write-lock to allow concurrent
            // access.
            drop(shuffling_cache);

            let committee_cache = cache_item.wait().map_err(Error::ShufflingCacheError)?;
            map_fn(&committee_cache, shuffling_id.shuffling_decision_block)
        } else {
            // Create an entry in the cache that "promises" this value will eventually be computed.
            // This avoids the case where multiple threads attempt to produce the same value at the
            // same time.
            //
            // Creating the promise whilst we hold the `shuffling_cache` lock will prevent the same
            // promise from being created twice.
            let sender = shuffling_cache
                .create_promise(shuffling_id.clone())
                .map_err(Error::ShufflingCacheError)?;

            // Drop the shuffling cache to avoid holding the lock for any longer than
            // required.
            drop(shuffling_cache);

            debug!(
                self.log,
                "Committee cache miss";
                "shuffling_id" => ?shuffling_epoch,
                "head_block_root" => head_block_root.to_string(),
            );

            // If the block's state will be so far ahead of `shuffling_epoch` that even its
            // previous epoch committee cache will be too new, then error. Callers of this function
            // shouldn't be requesting such old shufflings for this `head_block_root`.
            let head_block_epoch = head_block.slot.epoch(T::EthSpec::slots_per_epoch());
            if head_block_epoch > shuffling_epoch + 1 {
                return Err(Error::InvalidStateForShuffling {
                    state_epoch: head_block_epoch,
                    shuffling_epoch,
                });
            }

            let state_read_timer =
                metrics::start_timer(&metrics::ATTESTATION_PROCESSING_STATE_READ_TIMES);

            // If the head of the chain can serve this request, use it.
            //
            // This code is a little awkward because we need to ensure that the head we read and
            // the head we copy is identical. Taking one lock to read the head values and another
            // to copy the head is liable to race-conditions.
            let head_state_opt = self.with_head(|head| {
                if head.beacon_block_root == head_block_root {
                    Ok(Some((head.beacon_state.clone(), head.beacon_state_root())))
                } else {
                    Ok::<_, Error>(None)
                }
            })?;

            // Compute the `target_slot` to advance the block's state to.
            //
            // Since there's a one-epoch look-ahead on the attester shuffling, it suffices to
            // only advance into the first slot of the epoch prior to `shuffling_epoch`.
            //
            // If the `head_block` is already ahead of that slot, then we should load the state
            // at that slot, as we've determined above that the `shuffling_epoch` cache will
            // not be too far in the past.
            let target_slot = std::cmp::max(
                shuffling_epoch
                    .saturating_sub(1_u64)
                    .start_slot(T::EthSpec::slots_per_epoch()),
                head_block.slot,
            );

            // If the head state is useful for this request, use it. Otherwise, read a state from
            // disk that is advanced as close as possible to `target_slot`.
            let (mut state, state_root) = if let Some((state, state_root)) = head_state_opt {
                (state, state_root)
            } else {
                let (state_root, state) = self
                    .store
                    .get_advanced_hot_state(head_block_root, target_slot, head_block.state_root)?
                    .ok_or(Error::MissingBeaconState(head_block.state_root))?;
                (state, state_root)
            };

            metrics::stop_timer(state_read_timer);
            let state_skip_timer =
                metrics::start_timer(&metrics::ATTESTATION_PROCESSING_STATE_SKIP_TIMES);

            // If the state is still in an earlier epoch, advance it to the `target_slot` so
            // that its next epoch committee cache matches the `shuffling_epoch`.
            if state.current_epoch() + 1 < shuffling_epoch {
                // Advance the state into the required slot, using the "partial" method since the
                // state roots are not relevant for the shuffling.
                partial_state_advance(&mut state, Some(state_root), target_slot, &self.spec)?;
            }
            metrics::stop_timer(state_skip_timer);

            let committee_building_timer =
                metrics::start_timer(&metrics::ATTESTATION_PROCESSING_COMMITTEE_BUILDING_TIMES);

            let relative_epoch = RelativeEpoch::from_epoch(state.current_epoch(), shuffling_epoch)
                .map_err(Error::IncorrectStateForAttestation)?;

            state.build_committee_cache(relative_epoch, &self.spec)?;

            let committee_cache = state.committee_cache(relative_epoch)?.clone();
            let shuffling_decision_block = shuffling_id.shuffling_decision_block;

            self.shuffling_cache
                .try_write_for(ATTESTATION_CACHE_LOCK_TIMEOUT)
                .ok_or(Error::AttestationCacheLockTimeout)?
                .insert_value(shuffling_id, &committee_cache);

            metrics::stop_timer(committee_building_timer);

            sender.send(committee_cache.clone());

            map_fn(&committee_cache, shuffling_decision_block)
        }
    }

    /// Dumps the entire canonical chain, from the head to genesis to a vector for analysis.
    ///
    /// This could be a very expensive operation and should only be done in testing/analysis
    /// activities.
    ///
    /// This dump function previously used a backwards iterator but has been swapped to a forwards
    /// iterator as it allows for MUCH better caching and rebasing. Memory usage of some tests went
    /// from 5GB per test to 90MB.
    #[allow(clippy::type_complexity)]
    pub fn chain_dump(
        &self,
    ) -> Result<Vec<BeaconSnapshot<T::EthSpec, BlindedPayload<T::EthSpec>>>, Error> {
        let mut dump = vec![];

        let mut prev_block_root = None;
        let mut prev_beacon_state = None;

        for res in self.forwards_iter_block_roots(Slot::new(0))? {
            let (beacon_block_root, _) = res?;

            // Do not include snapshots at skipped slots.
            if Some(beacon_block_root) == prev_block_root {
                continue;
            }
            prev_block_root = Some(beacon_block_root);

            let beacon_block = self
                .store
                .get_blinded_block(&beacon_block_root, None)?
                .ok_or_else(|| {
                    Error::DBInconsistent(format!("Missing block {}", beacon_block_root))
                })?;
            let beacon_state_root = beacon_block.state_root();

            let mut beacon_state = self
                .store
                .get_state(&beacon_state_root, Some(beacon_block.slot()))?
                .ok_or_else(|| {
                    Error::DBInconsistent(format!("Missing state {:?}", beacon_state_root))
                })?;

            // This beacon state might come from the freezer DB, which means it could have pending
            // updates or lots of untethered memory. We rebase it on the previous state in order to
            // address this.
            beacon_state.apply_pending_mutations()?;
            if let Some(prev) = prev_beacon_state {
                beacon_state.rebase_on(&prev, &self.spec)?;
            }
            beacon_state.build_caches(&self.spec)?;
            prev_beacon_state = Some(beacon_state.clone());

            let snapshot = BeaconSnapshot {
                beacon_block: Arc::new(beacon_block),
                beacon_block_root,
                beacon_state,
            };
            dump.push(snapshot);
        }
        Ok(dump)
    }

    /// Gets the current `EnrForkId`.
    pub fn enr_fork_id(&self) -> EnrForkId {
        // If we are unable to read the slot clock we assume that it is prior to genesis and
        // therefore use the genesis slot.
        let slot = self.slot().unwrap_or(self.spec.genesis_slot);

        self.spec
            .enr_fork_id::<T::EthSpec>(slot, self.genesis_validators_root)
    }

    /// Calculates the `Duration` to the next fork if it exists and returns it
    /// with it's corresponding `ForkName`.
    pub fn duration_to_next_fork(&self) -> Option<(ForkName, Duration)> {
        // If we are unable to read the slot clock we assume that it is prior to genesis and
        // therefore use the genesis slot.
        let slot = self.slot().unwrap_or(self.spec.genesis_slot);

        let (fork_name, epoch) = self.spec.next_fork_epoch::<T::EthSpec>(slot)?;
        self.slot_clock
            .duration_to_slot(epoch.start_slot(T::EthSpec::slots_per_epoch()))
            .map(|duration| (fork_name, duration))
    }

    /// This method serves to get a sense of the current chain health. It is used in block proposal
    /// to determine whether we should outsource payload production duties.
    ///
    /// Since we are likely calling this during the slot we are going to propose in, don't take into
    /// account the current slot when accounting for skips.
    pub fn is_healthy(&self, parent_root: &Hash256) -> Result<ChainHealth, Error> {
        let cached_head = self.canonical_head.cached_head();
        // Check if the merge has been finalized.
        if let Some(finalized_hash) = cached_head.forkchoice_update_parameters().finalized_hash {
            if ExecutionBlockHash::zero() == finalized_hash {
                return Ok(ChainHealth::PreMerge);
            }
        } else {
            return Ok(ChainHealth::PreMerge);
        };

        // Check that the parent is NOT optimistic.
        if let Some(execution_status) = self
            .canonical_head
            .fork_choice_read_lock()
            .get_block_execution_status(parent_root)
        {
            if execution_status.is_strictly_optimistic() {
                return Ok(ChainHealth::Optimistic);
            }
        }

        if self.config.builder_fallback_disable_checks {
            return Ok(ChainHealth::Healthy);
        }

        let current_slot = self.slot()?;

        // Check slots at the head of the chain.
        let prev_slot = current_slot.saturating_sub(Slot::new(1));
        let head_skips = prev_slot.saturating_sub(cached_head.head_slot());
        let head_skips_check = head_skips.as_usize() <= self.config.builder_fallback_skips;

        // Check if finalization is advancing.
        let current_epoch = current_slot.epoch(T::EthSpec::slots_per_epoch());
        let epochs_since_finalization =
            current_epoch.saturating_sub(cached_head.finalized_checkpoint().epoch);
        let finalization_check = epochs_since_finalization.as_usize()
            <= self.config.builder_fallback_epochs_since_finalization;

        // Check skip slots in the last `SLOTS_PER_EPOCH`.
        let start_slot = current_slot.saturating_sub(T::EthSpec::slots_per_epoch());
        let mut epoch_skips = 0;
        for slot in start_slot.as_u64()..current_slot.as_u64() {
            if self
                .block_root_at_slot_skips_none(Slot::new(slot))?
                .is_none()
            {
                epoch_skips += 1;
            }
        }
        let epoch_skips_check = epoch_skips <= self.config.builder_fallback_skips_per_epoch;

        if !head_skips_check {
            Ok(ChainHealth::Unhealthy(FailedCondition::Skips))
        } else if !finalization_check {
            Ok(ChainHealth::Unhealthy(
                FailedCondition::EpochsSinceFinalization,
            ))
        } else if !epoch_skips_check {
            Ok(ChainHealth::Unhealthy(FailedCondition::SkipsPerEpoch))
        } else {
            Ok(ChainHealth::Healthy)
        }
    }

    pub fn dump_as_dot<W: Write>(&self, output: &mut W) {
        let canonical_head_hash = self.canonical_head.cached_head().head_block_root();
        let mut visited: HashSet<Hash256> = HashSet::new();
        let mut finalized_blocks: HashSet<Hash256> = HashSet::new();
        let mut justified_blocks: HashSet<Hash256> = HashSet::new();

        let genesis_block_hash = Hash256::zero();
        writeln!(output, "digraph beacon {{").unwrap();
        writeln!(output, "\t_{:?}[label=\"zero\"];", genesis_block_hash).unwrap();

        // Canonical head needs to be processed first as otherwise finalized blocks aren't detected
        // properly.
        let heads = {
            let mut heads = self.heads();
            let canonical_head_index = heads
                .iter()
                .position(|(block_hash, _)| *block_hash == canonical_head_hash)
                .unwrap();
            let (canonical_head_hash, canonical_head_slot) =
                heads.swap_remove(canonical_head_index);
            heads.insert(0, (canonical_head_hash, canonical_head_slot));
            heads
        };

        for (head_hash, _head_slot) in heads {
            for maybe_pair in ParentRootBlockIterator::new(&*self.store, head_hash) {
                let (block_hash, signed_beacon_block) = maybe_pair.unwrap();
                if visited.contains(&block_hash) {
                    break;
                }
                visited.insert(block_hash);

                if signed_beacon_block.slot() % T::EthSpec::slots_per_epoch() == 0 {
                    let block = self.get_blinded_block(&block_hash).unwrap().unwrap();
                    let state = self
                        .get_state(&block.state_root(), Some(block.slot()))
                        .unwrap()
                        .unwrap();
                    finalized_blocks.insert(state.finalized_checkpoint().root);
                    justified_blocks.insert(state.current_justified_checkpoint().root);
                    justified_blocks.insert(state.previous_justified_checkpoint().root);
                }

                if block_hash == canonical_head_hash {
                    writeln!(
                        output,
                        "\t_{:?}[label=\"{} ({})\" shape=box3d];",
                        block_hash,
                        block_hash,
                        signed_beacon_block.slot()
                    )
                    .unwrap();
                } else if finalized_blocks.contains(&block_hash) {
                    writeln!(
                        output,
                        "\t_{:?}[label=\"{} ({})\" shape=Msquare];",
                        block_hash,
                        block_hash,
                        signed_beacon_block.slot()
                    )
                    .unwrap();
                } else if justified_blocks.contains(&block_hash) {
                    writeln!(
                        output,
                        "\t_{:?}[label=\"{} ({})\" shape=cds];",
                        block_hash,
                        block_hash,
                        signed_beacon_block.slot()
                    )
                    .unwrap();
                } else {
                    writeln!(
                        output,
                        "\t_{:?}[label=\"{} ({})\" shape=box];",
                        block_hash,
                        block_hash,
                        signed_beacon_block.slot()
                    )
                    .unwrap();
                }
                writeln!(
                    output,
                    "\t_{:?} -> _{:?};",
                    block_hash,
                    signed_beacon_block.parent_root()
                )
                .unwrap();
            }
        }

        writeln!(output, "}}").unwrap();
    }

    /// Get a channel to request shutting down.
    pub fn shutdown_sender(&self) -> Sender<ShutdownReason> {
        self.shutdown_sender.clone()
    }

    // Used for debugging
    #[allow(dead_code)]
    pub fn dump_dot_file(&self, file_name: &str) {
        let mut file = std::fs::File::create(file_name).unwrap();
        self.dump_as_dot(&mut file);
    }

    /// Checks if attestations have been seen from the given `validator_index` at the
    /// given `epoch`.
    pub fn validator_seen_at_epoch(&self, validator_index: usize, epoch: Epoch) -> bool {
        // It's necessary to assign these checks to intermediate variables to avoid a deadlock.
        //
        // See: https://github.com/sigp/lighthouse/pull/2230#discussion_r620013993
        let gossip_attested = self
            .observed_gossip_attesters
            .read()
            .index_seen_at_epoch(validator_index, epoch);
        let block_attested = self
            .observed_block_attesters
            .read()
            .index_seen_at_epoch(validator_index, epoch);
        let aggregated = self
            .observed_aggregators
            .read()
            .index_seen_at_epoch(validator_index, epoch);
        let produced_block = self
            .observed_block_producers
            .read()
            .index_seen_at_epoch(validator_index as u64, epoch);

        gossip_attested || block_attested || aggregated || produced_block
    }

    /// The epoch at which we require a data availability check in block processing.
    /// `None` if the `Deneb` fork is disabled.
    pub fn data_availability_boundary(&self) -> Option<Epoch> {
        self.data_availability_checker.data_availability_boundary()
    }

    pub fn logger(&self) -> &Logger {
        &self.log
    }

    /// Gets the `LightClientBootstrap` object for a requested block root.
    ///
    /// Returns `None` when the state or block is not found in the database.
    #[allow(clippy::type_complexity)]
    pub fn get_light_client_bootstrap(
        &self,
        block_root: &Hash256,
    ) -> Result<Option<(LightClientBootstrap<T::EthSpec>, ForkName)>, Error> {
        let Some((state_root, slot)) = self
            .get_blinded_block(block_root)?
            .map(|block| (block.state_root(), block.slot()))
        else {
            return Ok(None);
        };

        let Some(mut state) = self.get_state(&state_root, Some(slot))? else {
            return Ok(None);
        };

        let fork_name = state
            .fork_name(&self.spec)
            .map_err(Error::InconsistentFork)?;

        match fork_name {
            ForkName::Altair | ForkName::Merge => {
                LightClientBootstrap::from_beacon_state(&mut state)
                    .map(|bootstrap| Some((bootstrap, fork_name)))
                    .map_err(Error::LightClientError)
            }
            ForkName::Base | ForkName::Capella | ForkName::Deneb => Err(Error::UnsupportedFork),
        }
    }
}

impl<T: BeaconChainTypes> Drop for BeaconChain<T> {
    fn drop(&mut self) {
        let drop = || -> Result<(), Error> {
            self.persist_head_and_fork_choice()?;
            self.persist_op_pool()?;
            self.persist_data_availability_checker()?;
            self.persist_eth1_cache()
        };

        if let Err(e) = drop() {
            error!(
                self.log,
                "Failed to persist on BeaconChain drop";
                "error" => ?e
            )
        } else {
            info!(
                self.log,
                "Saved beacon chain to disk";
            )
        }
    }
}

impl From<DBError> for Error {
    fn from(e: DBError) -> Error {
        Error::DBError(e)
    }
}

impl From<ForkChoiceError> for Error {
    fn from(e: ForkChoiceError) -> Error {
        Error::ForkChoiceError(e)
    }
}

impl From<BeaconStateError> for Error {
    fn from(e: BeaconStateError) -> Error {
        Error::BeaconStateError(e)
    }
}

impl<T: EthSpec> ChainSegmentResult<T> {
    pub fn into_block_error(self) -> Result<(), BlockError<T>> {
        match self {
            ChainSegmentResult::Failed { error, .. } => Err(error),
            ChainSegmentResult::Successful { .. } => Ok(()),
        }
    }
}<|MERGE_RESOLUTION|>--- conflicted
+++ resolved
@@ -461,17 +461,14 @@
     pub block_times_cache: Arc<RwLock<BlockTimesCache>>,
     /// A cache used to track pre-finalization block roots for quick rejection.
     pub pre_finalization_block_cache: PreFinalizationBlockCache,
-<<<<<<< HEAD
     /// A cache used to de-duplicate HTTP state requests.
     ///
     /// The cache is keyed by `state_root`.
     pub parallel_state_cache: Arc<RwLock<ParallelStateCache<T::EthSpec>>>,
-=======
     /// A cache used to produce light_client server messages
     pub light_client_server_cache: LightClientServerCache<T>,
     /// Sender to signal the light_client server to produce new updates
     pub light_client_server_tx: Option<Sender<LightClientProducerEvent<T::EthSpec>>>,
->>>>>>> b5bae6e7
     /// Sender given to tasks, so that if they encounter a state in which execution cannot
     /// continue they can request that everything shuts down.
     pub shutdown_sender: Sender<ShutdownReason>,
@@ -3501,8 +3498,6 @@
         };
         let current_finalized_checkpoint = state.finalized_checkpoint();
 
-<<<<<<< HEAD
-=======
         // compute state proofs for light client updates before inserting the state into the
         // snapshot cache.
         if self.config.enable_light_client_server {
@@ -3517,30 +3512,6 @@
                 });
         }
 
-        self.snapshot_cache
-            .try_write_for(BLOCK_PROCESSING_CACHE_LOCK_TIMEOUT)
-            .ok_or(Error::SnapshotCacheLockTimeout)
-            .map(|mut snapshot_cache| {
-                snapshot_cache.insert(
-                    BeaconSnapshot {
-                        beacon_state: state,
-                        beacon_block: signed_block.clone(),
-                        beacon_block_root: block_root,
-                    },
-                    None,
-                    &self.spec,
-                )
-            })
-            .unwrap_or_else(|e| {
-                error!(
-                    self.log,
-                    "Failed to insert snapshot";
-                    "error" => ?e,
-                    "task" => "process block"
-                );
-            });
-
->>>>>>> b5bae6e7
         self.head_tracker
             .register_block(block_root, parent_root, slot);
 
