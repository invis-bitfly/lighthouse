use crate::attestation_verification::{
    batch_verify_aggregated_attestations, batch_verify_unaggregated_attestations,
    Error as AttestationError, VerifiedAggregatedAttestation, VerifiedAttestation,
    VerifiedUnaggregatedAttestation,
};
use crate::attester_cache::{AttesterCache, AttesterCacheKey};
use crate::beacon_block_streamer::{BeaconBlockStreamer, CheckCaches};
use crate::beacon_proposer_cache::compute_proposer_duties_from_head;
use crate::beacon_proposer_cache::BeaconProposerCache;
use crate::blob_verification::{GossipBlobError, GossipVerifiedBlob};
use crate::block_times_cache::BlockTimesCache;
use crate::block_verification::POS_PANDA_BANNER;
use crate::block_verification::{
    check_block_is_finalized_checkpoint_or_descendant, check_block_relevancy,
    signature_verify_chain_segment, verify_header_signature, BlockError, ExecutionPendingBlock,
    GossipVerifiedBlock, IntoExecutionPendingBlock,
};
use crate::block_verification_types::{
    AsBlock, AvailableExecutedBlock, BlockImportData, ExecutedBlock, RpcBlock,
};
pub use crate::canonical_head::CanonicalHead;
use crate::chain_config::ChainConfig;
use crate::data_availability_checker::{
    Availability, AvailabilityCheckError, AvailableBlock, DataAvailabilityChecker,
};
use crate::early_attester_cache::EarlyAttesterCache;
use crate::errors::{BeaconChainError as Error, BlockProductionError};
use crate::eth1_chain::{Eth1Chain, Eth1ChainBackend};
use crate::eth1_finalization_cache::{Eth1FinalizationCache, Eth1FinalizationData};
use crate::events::ServerSentEventHandler;
use crate::execution_payload::{get_execution_payload, NotifyExecutionLayer, PreparePayloadHandle};
use crate::fork_choice_signal::{ForkChoiceSignalRx, ForkChoiceSignalTx, ForkChoiceWaitResult};
use crate::head_tracker::{HeadTracker, HeadTrackerReader, SszHeadTracker};
use crate::historical_blocks::HistoricalBlockError;
use crate::light_client_finality_update_verification::{
    Error as LightClientFinalityUpdateError, VerifiedLightClientFinalityUpdate,
};
use crate::light_client_optimistic_update_verification::{
    Error as LightClientOptimisticUpdateError, VerifiedLightClientOptimisticUpdate,
};
use crate::light_client_server_cache::LightClientServerCache;
use crate::migrate::BackgroundMigrator;
use crate::naive_aggregation_pool::{
    AggregatedAttestationMap, Error as NaiveAggregationError, NaiveAggregationPool,
    SyncContributionAggregateMap,
};
use crate::observed_aggregates::{
    Error as AttestationObservationError, ObservedAggregateAttestations, ObservedSyncContributions,
};
use crate::observed_attesters::{
    ObservedAggregators, ObservedAttesters, ObservedSyncAggregators, ObservedSyncContributors,
};
use crate::observed_blob_sidecars::ObservedBlobSidecars;
use crate::observed_block_producers::ObservedBlockProducers;
use crate::observed_operations::{ObservationOutcome, ObservedOperations};
use crate::observed_slashable::ObservedSlashable;
use crate::persisted_beacon_chain::{PersistedBeaconChain, DUMMY_CANONICAL_HEAD_BLOCK_ROOT};
use crate::persisted_fork_choice::PersistedForkChoice;
use crate::pre_finalization_cache::PreFinalizationBlockCache;
use crate::shuffling_cache::{BlockShufflingIds, ShufflingCache};
use crate::snapshot_cache::{BlockProductionPreState, SnapshotCache};
use crate::sync_committee_verification::{
    Error as SyncCommitteeError, VerifiedSyncCommitteeMessage, VerifiedSyncContribution,
};
use crate::timeout_rw_lock::TimeoutRwLock;
use crate::validator_monitor::{
    get_slot_delay_ms, timestamp_now, ValidatorMonitor,
    HISTORIC_EPOCHS as VALIDATOR_MONITOR_HISTORIC_EPOCHS,
};
use crate::validator_pubkey_cache::ValidatorPubkeyCache;
use crate::{
    kzg_utils, metrics, AvailabilityPendingExecutedBlock, BeaconChainError, BeaconForkChoiceStore,
    BeaconSnapshot, CachedHead,
};
use eth2::types::{EventKind, SseBlobSidecar, SseBlock, SseExtendedPayloadAttributes};
use execution_layer::{
    BlockProposalContents, BlockProposalContentsType, BuilderParams, ChainHealth, ExecutionLayer,
    FailedCondition, PayloadAttributes, PayloadStatus,
};
use fork_choice::{
    AttestationFromBlock, ExecutionStatus, ForkChoice, ForkchoiceUpdateParameters,
    InvalidationOperation, PayloadVerificationStatus, ResetPayloadStatuses,
};
use futures::channel::mpsc::Sender;
use itertools::process_results;
use itertools::Itertools;
use kzg::Kzg;
use operation_pool::{AttestationRef, OperationPool, PersistedOperationPool, ReceivedPreCapella};
use parking_lot::{Mutex, RwLock};
use proto_array::{DoNotReOrg, ProposerHeadError};
use safe_arith::SafeArith;
use slasher::Slasher;
use slog::{crit, debug, error, info, trace, warn, Logger};
use slot_clock::SlotClock;
use ssz::Encode;
use state_processing::{
    common::get_attesting_indices_from_state,
    epoch_cache::initialize_epoch_cache,
    per_block_processing,
    per_block_processing::{
        errors::AttestationValidationError, get_expected_withdrawals,
        verify_attestation_for_block_inclusion, VerifySignatures,
    },
    per_slot_processing,
    state_advance::{complete_state_advance, partial_state_advance},
    BlockSignatureStrategy, ConsensusContext, SigVerifiedOp, StateProcessingStrategy,
    VerifyBlockRoot, VerifyOperation,
};
use std::borrow::Cow;
use std::cmp::Ordering;
use std::collections::HashMap;
use std::collections::HashSet;
use std::io::prelude::*;
use std::marker::PhantomData;
use std::sync::Arc;
use std::time::{Duration, Instant};
use store::iter::{BlockRootsIterator, ParentRootBlockIterator, StateRootsIterator};
use store::{
    DatabaseBlock, Error as DBError, HotColdDB, KeyValueStore, KeyValueStoreOp, StoreItem, StoreOp,
};
use task_executor::{ShutdownReason, TaskExecutor};
use tokio_stream::Stream;
use tree_hash::TreeHash;
use types::blob_sidecar::FixedBlobSidecarList;
use types::payload::BlockProductionVersion;
use types::*;

pub type ForkChoiceError = fork_choice::Error<crate::ForkChoiceStoreError>;

/// Alias to appease clippy.
type HashBlockTuple<E> = (Hash256, RpcBlock<E>);

/// The time-out before failure during an operation to take a read/write RwLock on the block
/// processing cache.
pub const BLOCK_PROCESSING_CACHE_LOCK_TIMEOUT: Duration = Duration::from_secs(1);
/// The time-out before failure during an operation to take a read/write RwLock on the
/// attestation cache.
pub const ATTESTATION_CACHE_LOCK_TIMEOUT: Duration = Duration::from_secs(1);

/// The time-out before failure during an operation to take a read/write RwLock on the
/// validator pubkey cache.
pub const VALIDATOR_PUBKEY_CACHE_LOCK_TIMEOUT: Duration = Duration::from_secs(1);

/// The timeout for the eth1 finalization cache
pub const ETH1_FINALIZATION_CACHE_LOCK_TIMEOUT: Duration = Duration::from_millis(200);

// These keys are all zero because they get stored in different columns, see `DBColumn` type.
pub const BEACON_CHAIN_DB_KEY: Hash256 = Hash256::zero();
pub const OP_POOL_DB_KEY: Hash256 = Hash256::zero();
pub const ETH1_CACHE_DB_KEY: Hash256 = Hash256::zero();
pub const FORK_CHOICE_DB_KEY: Hash256 = Hash256::zero();

/// Defines how old a block can be before it's no longer a candidate for the early attester cache.
const EARLY_ATTESTER_CACHE_HISTORIC_SLOTS: u64 = 4;

/// Defines a distance between the head block slot and the current slot.
///
/// If the head block is older than this value, don't bother preparing beacon proposers.
const PREPARE_PROPOSER_HISTORIC_EPOCHS: u64 = 4;

/// If the head is more than `MAX_PER_SLOT_FORK_CHOICE_DISTANCE` slots behind the wall-clock slot, DO NOT
/// run the per-slot tasks (primarily fork choice).
///
/// This prevents unnecessary work during sync.
///
/// The value is set to 256 since this would be just over one slot (12.8s) when syncing at
/// 20 slots/second. Having a single fork-choice run interrupt syncing would have very little
/// impact whilst having 8 epochs without a block is a comfortable grace period.
const MAX_PER_SLOT_FORK_CHOICE_DISTANCE: u64 = 256;

/// Reported to the user when the justified block has an invalid execution payload.
pub const INVALID_JUSTIFIED_PAYLOAD_SHUTDOWN_REASON: &str =
    "Justified block has an invalid execution payload.";

pub const INVALID_FINALIZED_MERGE_TRANSITION_BLOCK_SHUTDOWN_REASON: &str =
    "Finalized merge transition block is invalid.";

/// Defines the behaviour when a block/block-root for a skipped slot is requested.
pub enum WhenSlotSkipped {
    /// If the slot is a skip slot, return `None`.
    ///
    /// This is how the HTTP API behaves.
    None,
    /// If the slot is a skip slot, return the previous non-skipped block.
    ///
    /// This is generally how the specification behaves.
    Prev,
}

#[derive(Copy, Clone, Debug, PartialEq)]
pub enum AvailabilityProcessingStatus {
    MissingComponents(Slot, Hash256),
    Imported(Hash256),
}

impl TryInto<SignedBeaconBlockHash> for AvailabilityProcessingStatus {
    type Error = ();

    fn try_into(self) -> Result<SignedBeaconBlockHash, Self::Error> {
        match self {
            AvailabilityProcessingStatus::Imported(hash) => Ok(hash.into()),
            _ => Err(()),
        }
    }
}

impl TryInto<Hash256> for AvailabilityProcessingStatus {
    type Error = ();

    fn try_into(self) -> Result<Hash256, Self::Error> {
        match self {
            AvailabilityProcessingStatus::Imported(hash) => Ok(hash),
            _ => Err(()),
        }
    }
}

/// The result of a chain segment processing.
pub enum ChainSegmentResult<E: EthSpec> {
    /// Processing this chain segment finished successfully.
    Successful { imported_blocks: usize },
    /// There was an error processing this chain segment. Before the error, some blocks could
    /// have been imported.
    Failed {
        imported_blocks: usize,
        error: BlockError<E>,
    },
}

/// Configure the signature verification of produced blocks.
pub enum ProduceBlockVerification {
    VerifyRandao,
    NoVerification,
}

/// Payload attributes for which the `beacon_chain` crate is responsible.
pub struct PrePayloadAttributes {
    pub proposer_index: u64,
    pub prev_randao: Hash256,
    /// The block number of the block being built upon (same block as fcU `headBlockHash`).
    ///
    /// The parent block number is not part of the payload attributes sent to the EL, but *is*
    /// sent to builders via SSE.
    pub parent_block_number: u64,
    /// The block root of the block being built upon (same block as fcU `headBlockHash`).
    pub parent_beacon_block_root: Hash256,
}

/// Information about a state/block at a specific slot.
#[derive(Debug, Clone, Copy)]
pub struct FinalizationAndCanonicity {
    /// True if the slot of the state or block is finalized.
    ///
    /// This alone DOES NOT imply that the state/block is finalized, use `self.is_finalized()`.
    pub slot_is_finalized: bool,
    /// True if the state or block is canonical at its slot.
    pub canonical: bool,
}

/// Define whether a forkchoiceUpdate needs to be checked for an override (`Yes`) or has already
/// been checked (`AlreadyApplied`). It is safe to specify `Yes` even if re-orgs are disabled.
#[derive(Debug, Default, Clone, Copy, PartialEq, Eq)]
pub enum OverrideForkchoiceUpdate {
    #[default]
    Yes,
    AlreadyApplied,
}

#[derive(Debug, PartialEq)]
pub enum AttestationProcessingOutcome {
    Processed,
    EmptyAggregationBitfield,
    UnknownHeadBlock {
        beacon_block_root: Hash256,
    },
    /// The attestation is attesting to a state that is later than itself. (Viz., attesting to the
    /// future).
    AttestsToFutureBlock {
        block: Slot,
        attestation: Slot,
    },
    /// The slot is finalized, no need to import.
    FinalizedSlot {
        attestation: Slot,
        finalized: Slot,
    },
    FutureEpoch {
        attestation_epoch: Epoch,
        current_epoch: Epoch,
    },
    PastEpoch {
        attestation_epoch: Epoch,
        current_epoch: Epoch,
    },
    BadTargetEpoch,
    UnknownTargetRoot(Hash256),
    InvalidSignature,
    NoCommitteeForSlotAndIndex {
        slot: Slot,
        index: CommitteeIndex,
    },
    Invalid(AttestationValidationError),
}

/// Defines how a `BeaconState` should be "skipped" through skip-slots.
pub enum StateSkipConfig {
    /// Calculate the state root during each skip slot, producing a fully-valid `BeaconState`.
    WithStateRoots,
    /// Don't calculate the state root at each slot, instead just use the zero hash. This is orders
    /// of magnitude faster, however it produces a partially invalid state.
    ///
    /// This state is useful for operations that don't use the state roots; e.g., for calculating
    /// the shuffling.
    WithoutStateRoots,
}

pub trait BeaconChainTypes: Send + Sync + 'static {
    type HotStore: store::ItemStore<Self::EthSpec>;
    type ColdStore: store::ItemStore<Self::EthSpec>;
    type SlotClock: slot_clock::SlotClock;
    type Eth1Chain: Eth1ChainBackend<Self::EthSpec>;
    type EthSpec: types::EthSpec;
}

struct PartialBeaconBlock<E: EthSpec> {
    state: BeaconState<E>,
    slot: Slot,
    proposer_index: u64,
    parent_root: Hash256,
    randao_reveal: Signature,
    eth1_data: Eth1Data,
    graffiti: Graffiti,
    proposer_slashings: Vec<ProposerSlashing>,
    attester_slashings: Vec<AttesterSlashing<E>>,
    attestations: Vec<Attestation<E>>,
    deposits: Vec<Deposit>,
    voluntary_exits: Vec<SignedVoluntaryExit>,
    sync_aggregate: Option<SyncAggregate<E>>,
    prepare_payload_handle: Option<PreparePayloadHandle<E>>,
    bls_to_execution_changes: Vec<SignedBlsToExecutionChange>,
}

pub type LightClientProducerEvent<T> = (Hash256, Slot, SyncAggregate<T>);

pub type BeaconForkChoice<T> = ForkChoice<
    BeaconForkChoiceStore<
        <T as BeaconChainTypes>::EthSpec,
        <T as BeaconChainTypes>::HotStore,
        <T as BeaconChainTypes>::ColdStore,
    >,
    <T as BeaconChainTypes>::EthSpec,
>;

pub type BeaconStore<T> = Arc<
    HotColdDB<
        <T as BeaconChainTypes>::EthSpec,
        <T as BeaconChainTypes>::HotStore,
        <T as BeaconChainTypes>::ColdStore,
    >,
>;

/// Represents the "Beacon Chain" component of Ethereum 2.0. Allows import of blocks and block
/// operations and chooses a canonical head.
pub struct BeaconChain<T: BeaconChainTypes> {
    pub spec: ChainSpec,
    /// Configuration for `BeaconChain` runtime behaviour.
    pub config: ChainConfig,
    /// Persistent storage for blocks, states, etc. Typically an on-disk store, such as LevelDB.
    pub store: BeaconStore<T>,
    /// Used for spawning async and blocking tasks.
    pub task_executor: TaskExecutor,
    /// Database migrator for running background maintenance on the store.
    pub store_migrator: BackgroundMigrator<T::EthSpec, T::HotStore, T::ColdStore>,
    /// Reports the current slot, typically based upon the system clock.
    pub slot_clock: T::SlotClock,
    /// Stores all operations (e.g., `Attestation`, `Deposit`, etc) that are candidates for
    /// inclusion in a block.
    pub op_pool: OperationPool<T::EthSpec>,
    /// A pool of attestations dedicated to the "naive aggregation strategy" defined in the eth2
    /// specs.
    ///
    /// This pool accepts `Attestation` objects that only have one aggregation bit set and provides
    /// a method to get an aggregated `Attestation` for some `AttestationData`.
    pub naive_aggregation_pool: RwLock<NaiveAggregationPool<AggregatedAttestationMap<T::EthSpec>>>,
    /// A pool of `SyncCommitteeContribution` dedicated to the "naive aggregation strategy" defined in the eth2
    /// specs.
    ///
    /// This pool accepts `SyncCommitteeContribution` objects that only have one aggregation bit set and provides
    /// a method to get an aggregated `SyncCommitteeContribution` for some `SyncCommitteeContributionData`.
    pub naive_sync_aggregation_pool:
        RwLock<NaiveAggregationPool<SyncContributionAggregateMap<T::EthSpec>>>,
    /// Contains a store of attestations which have been observed by the beacon chain.
    pub(crate) observed_attestations: RwLock<ObservedAggregateAttestations<T::EthSpec>>,
    /// Contains a store of sync contributions which have been observed by the beacon chain.
    pub(crate) observed_sync_contributions: RwLock<ObservedSyncContributions<T::EthSpec>>,
    /// Maintains a record of which validators have been seen to publish gossip attestations in
    /// recent epochs.
    pub observed_gossip_attesters: RwLock<ObservedAttesters<T::EthSpec>>,
    /// Maintains a record of which validators have been seen to have attestations included in
    /// blocks in recent epochs.
    pub observed_block_attesters: RwLock<ObservedAttesters<T::EthSpec>>,
    /// Maintains a record of which validators have been seen sending sync messages in recent epochs.
    pub(crate) observed_sync_contributors: RwLock<ObservedSyncContributors<T::EthSpec>>,
    /// Maintains a record of which validators have been seen to create `SignedAggregateAndProofs`
    /// in recent epochs.
    pub observed_aggregators: RwLock<ObservedAggregators<T::EthSpec>>,
    /// Maintains a record of which validators have been seen to create `SignedContributionAndProofs`
    /// in recent epochs.
    pub(crate) observed_sync_aggregators: RwLock<ObservedSyncAggregators<T::EthSpec>>,
    /// Maintains a record of which validators have proposed blocks for each slot.
    pub observed_block_producers: RwLock<ObservedBlockProducers<T::EthSpec>>,
    /// Maintains a record of blob sidecars seen over the gossip network.
    pub observed_blob_sidecars: RwLock<ObservedBlobSidecars<T::EthSpec>>,
    /// Maintains a record of slashable message seen over the gossip network or RPC.
    pub observed_slashable: RwLock<ObservedSlashable<T::EthSpec>>,
    /// Maintains a record of which validators have submitted voluntary exits.
    pub observed_voluntary_exits: Mutex<ObservedOperations<SignedVoluntaryExit, T::EthSpec>>,
    /// Maintains a record of which validators we've seen proposer slashings for.
    pub observed_proposer_slashings: Mutex<ObservedOperations<ProposerSlashing, T::EthSpec>>,
    /// Maintains a record of which validators we've seen attester slashings for.
    pub observed_attester_slashings:
        Mutex<ObservedOperations<AttesterSlashing<T::EthSpec>, T::EthSpec>>,
    /// Maintains a record of which validators we've seen BLS to execution changes for.
    pub observed_bls_to_execution_changes:
        Mutex<ObservedOperations<SignedBlsToExecutionChange, T::EthSpec>>,
    /// Provides information from the Ethereum 1 (PoW) chain.
    pub eth1_chain: Option<Eth1Chain<T::Eth1Chain, T::EthSpec>>,
    /// Interfaces with the execution client.
    pub execution_layer: Option<ExecutionLayer<T::EthSpec>>,
    /// Stores information about the canonical head and finalized/justified checkpoints of the
    /// chain. Also contains the fork choice struct, for computing the canonical head.
    pub canonical_head: CanonicalHead<T>,
    /// The root of the genesis block.
    pub genesis_block_root: Hash256,
    /// The root of the genesis state.
    pub genesis_state_root: Hash256,
    /// The root of the list of genesis validators, used during syncing.
    pub genesis_validators_root: Hash256,
    /// Transmitter used to indicate that slot-start fork choice has completed running.
    pub fork_choice_signal_tx: Option<ForkChoiceSignalTx>,
    /// Receiver used by block production to wait on slot-start fork choice.
    pub fork_choice_signal_rx: Option<ForkChoiceSignalRx>,
    /// The genesis time of this `BeaconChain` (seconds since UNIX epoch).
    pub genesis_time: u64,
    /// A handler for events generated by the beacon chain. This is only initialized when the
    /// HTTP server is enabled.
    pub event_handler: Option<ServerSentEventHandler<T::EthSpec>>,
    /// Used to track the heads of the beacon chain.
    pub(crate) head_tracker: Arc<HeadTracker>,
    /// A cache dedicated to block processing.
    pub(crate) snapshot_cache: TimeoutRwLock<SnapshotCache<T::EthSpec>>,
    /// Caches the attester shuffling for a given epoch and shuffling key root.
    pub shuffling_cache: TimeoutRwLock<ShufflingCache>,
    /// A cache of eth1 deposit data at epoch boundaries for deposit finalization
    pub eth1_finalization_cache: TimeoutRwLock<Eth1FinalizationCache>,
    /// Caches the beacon block proposer shuffling for a given epoch and shuffling key root.
    pub beacon_proposer_cache: Arc<Mutex<BeaconProposerCache>>,
    /// Caches a map of `validator_index -> validator_pubkey`.
    pub(crate) validator_pubkey_cache: TimeoutRwLock<ValidatorPubkeyCache<T>>,
    /// A cache used when producing attestations.
    pub(crate) attester_cache: Arc<AttesterCache>,
    /// A cache used when producing attestations whilst the head block is still being imported.
    pub early_attester_cache: EarlyAttesterCache<T::EthSpec>,
    /// A cache used to keep track of various block timings.
    pub block_times_cache: Arc<RwLock<BlockTimesCache>>,
    /// A cache used to track pre-finalization block roots for quick rejection.
    pub pre_finalization_block_cache: PreFinalizationBlockCache,
    /// A cache used to produce light_client server messages
    pub light_client_server_cache: LightClientServerCache<T>,
    /// Sender to signal the light_client server to produce new updates
    pub light_client_server_tx: Option<Sender<LightClientProducerEvent<T::EthSpec>>>,
    /// Sender given to tasks, so that if they encounter a state in which execution cannot
    /// continue they can request that everything shuts down.
    pub shutdown_sender: Sender<ShutdownReason>,
    /// Logging to CLI, etc.
    pub(crate) log: Logger,
    /// Arbitrary bytes included in the blocks.
    pub(crate) graffiti: Graffiti,
    /// Optional slasher.
    pub slasher: Option<Arc<Slasher<T::EthSpec>>>,
    /// Provides monitoring of a set of explicitly defined validators.
    pub validator_monitor: RwLock<ValidatorMonitor<T::EthSpec>>,
    /// The slot at which blocks are downloaded back to.
    pub genesis_backfill_slot: Slot,
    /// Provides a KZG verification and temporary storage for blocks and blobs as
    /// they are collected and combined.
    pub data_availability_checker: Arc<DataAvailabilityChecker<T>>,
    /// The KZG trusted setup used by this chain.
    pub kzg: Option<Arc<Kzg>>,
    /// State with complete tree hash cache, ready for block production.
    ///
    /// NB: We can delete this once we have tree-states.
    #[allow(clippy::type_complexity)]
    pub block_production_state: Arc<Mutex<Option<(Hash256, BlockProductionPreState<T::EthSpec>)>>>,
}

pub enum BeaconBlockResponseWrapper<E: EthSpec> {
    Full(BeaconBlockResponse<E, FullPayload<E>>),
    Blinded(BeaconBlockResponse<E, BlindedPayload<E>>),
}

impl<E: EthSpec> BeaconBlockResponseWrapper<E> {
    pub fn fork_name(&self, spec: &ChainSpec) -> Result<ForkName, InconsistentFork> {
        Ok(match self {
            BeaconBlockResponseWrapper::Full(resp) => resp.block.to_ref().fork_name(spec)?,
            BeaconBlockResponseWrapper::Blinded(resp) => resp.block.to_ref().fork_name(spec)?,
        })
    }

    pub fn execution_payload_value(&self) -> Uint256 {
        match self {
            BeaconBlockResponseWrapper::Full(resp) => resp.execution_payload_value,
            BeaconBlockResponseWrapper::Blinded(resp) => resp.execution_payload_value,
        }
    }

    pub fn consensus_block_value_gwei(&self) -> u64 {
        match self {
            BeaconBlockResponseWrapper::Full(resp) => resp.consensus_block_value,
            BeaconBlockResponseWrapper::Blinded(resp) => resp.consensus_block_value,
        }
    }

    pub fn consensus_block_value_wei(&self) -> Uint256 {
        Uint256::from(self.consensus_block_value_gwei()) * 1_000_000_000
    }

    pub fn is_blinded(&self) -> bool {
        matches!(self, BeaconBlockResponseWrapper::Blinded(_))
    }
}

/// The components produced when the local beacon node creates a new block to extend the chain
pub struct BeaconBlockResponse<E: EthSpec, Payload: AbstractExecPayload<E>> {
    /// The newly produced beacon block
    pub block: BeaconBlock<E, Payload>,
    /// The post-state after applying the new block
    pub state: BeaconState<E>,
    /// The Blobs / Proofs associated with the new block
    pub blob_items: Option<(KzgProofs<E>, BlobsList<E>)>,
    /// The execution layer reward for the block
    pub execution_payload_value: Uint256,
    /// The consensus layer reward to the proposer
    pub consensus_block_value: u64,
}

impl FinalizationAndCanonicity {
    pub fn is_finalized(self) -> bool {
        self.slot_is_finalized && self.canonical
    }
}

impl<T: BeaconChainTypes> BeaconChain<T> {
    /// Checks if a block is finalized.
    /// The finalization check is done with the block slot. The block root is used to verify that
    /// the finalized slot is in the canonical chain.
    pub fn is_finalized_block(
        &self,
        block_root: &Hash256,
        block_slot: Slot,
    ) -> Result<bool, Error> {
        let finalized_slot = self
            .canonical_head
            .cached_head()
            .finalized_checkpoint()
            .epoch
            .start_slot(T::EthSpec::slots_per_epoch());
        let is_canonical = self
            .block_root_at_slot(block_slot, WhenSlotSkipped::None)?
            .map_or(false, |canonical_root| block_root == &canonical_root);
        Ok(block_slot <= finalized_slot && is_canonical)
    }

    /// Checks if a state is finalized.
    /// The finalization check is done with the slot. The state root is used to verify that
    /// the finalized state is in the canonical chain.
    pub fn is_finalized_state(
        &self,
        state_root: &Hash256,
        state_slot: Slot,
    ) -> Result<bool, Error> {
        self.state_finalization_and_canonicity(state_root, state_slot)
            .map(FinalizationAndCanonicity::is_finalized)
    }

    /// Fetch the finalization and canonicity status of the state with `state_root`.
    pub fn state_finalization_and_canonicity(
        &self,
        state_root: &Hash256,
        state_slot: Slot,
    ) -> Result<FinalizationAndCanonicity, Error> {
        let finalized_slot = self
            .canonical_head
            .cached_head()
            .finalized_checkpoint()
            .epoch
            .start_slot(T::EthSpec::slots_per_epoch());
        let slot_is_finalized = state_slot <= finalized_slot;
        let canonical = self
            .state_root_at_slot(state_slot)?
            .map_or(false, |canonical_root| state_root == &canonical_root);
        Ok(FinalizationAndCanonicity {
            slot_is_finalized,
            canonical,
        })
    }

    /// Persists the head tracker and fork choice.
    ///
    /// We do it atomically even though no guarantees need to be made about blocks from
    /// the head tracker also being present in fork choice.
    pub fn persist_head_and_fork_choice(&self) -> Result<(), Error> {
        let mut batch = vec![];

        let _head_timer = metrics::start_timer(&metrics::PERSIST_HEAD);

        // Hold a lock to head_tracker until it has been persisted to disk. Otherwise there's a race
        // condition with the pruning thread which can result in a block present in the head tracker
        // but absent in the DB. This inconsistency halts pruning and dramastically increases disk
        // size. Ref: https://github.com/sigp/lighthouse/issues/4773
        let head_tracker = self.head_tracker.0.read();
        batch.push(self.persist_head_in_batch(&head_tracker));

        let _fork_choice_timer = metrics::start_timer(&metrics::PERSIST_FORK_CHOICE);
        batch.push(self.persist_fork_choice_in_batch());

        self.store.hot_db.do_atomically(batch)?;
        drop(head_tracker);

        Ok(())
    }

    /// Return a `PersistedBeaconChain` without reference to a `BeaconChain`.
    pub fn make_persisted_head(
        genesis_block_root: Hash256,
        head_tracker_reader: &HeadTrackerReader,
    ) -> PersistedBeaconChain {
        PersistedBeaconChain {
            _canonical_head_block_root: DUMMY_CANONICAL_HEAD_BLOCK_ROOT,
            genesis_block_root,
            ssz_head_tracker: SszHeadTracker::from_map(head_tracker_reader),
        }
    }

    /// Return a database operation for writing the beacon chain head to disk.
    pub fn persist_head_in_batch(
        &self,
        head_tracker_reader: &HeadTrackerReader,
    ) -> KeyValueStoreOp {
        Self::persist_head_in_batch_standalone(self.genesis_block_root, head_tracker_reader)
    }

    pub fn persist_head_in_batch_standalone(
        genesis_block_root: Hash256,
        head_tracker_reader: &HeadTrackerReader,
    ) -> KeyValueStoreOp {
        Self::make_persisted_head(genesis_block_root, head_tracker_reader)
            .as_kv_store_op(BEACON_CHAIN_DB_KEY)
    }

    /// Load fork choice from disk, returning `None` if it isn't found.
    pub fn load_fork_choice(
        store: BeaconStore<T>,
        reset_payload_statuses: ResetPayloadStatuses,
        spec: &ChainSpec,
        log: &Logger,
    ) -> Result<Option<BeaconForkChoice<T>>, Error> {
        let Some(persisted_fork_choice) =
            store.get_item::<PersistedForkChoice>(&FORK_CHOICE_DB_KEY)?
        else {
            return Ok(None);
        };

        let fc_store =
            BeaconForkChoiceStore::from_persisted(persisted_fork_choice.fork_choice_store, store)?;

        Ok(Some(ForkChoice::from_persisted(
            persisted_fork_choice.fork_choice,
            reset_payload_statuses,
            fc_store,
            spec,
            log,
        )?))
    }

    /// Persists `self.op_pool` to disk.
    ///
    /// ## Notes
    ///
    /// This operation is typically slow and causes a lot of allocations. It should be used
    /// sparingly.
    pub fn persist_op_pool(&self) -> Result<(), Error> {
        let _timer = metrics::start_timer(&metrics::PERSIST_OP_POOL);

        self.store.put_item(
            &OP_POOL_DB_KEY,
            &PersistedOperationPool::from_operation_pool(&self.op_pool),
        )?;

        Ok(())
    }

    /// Persists `self.eth1_chain` and its caches to disk.
    pub fn persist_eth1_cache(&self) -> Result<(), Error> {
        let _timer = metrics::start_timer(&metrics::PERSIST_ETH1_CACHE);

        if let Some(eth1_chain) = self.eth1_chain.as_ref() {
            self.store
                .put_item(&ETH1_CACHE_DB_KEY, &eth1_chain.as_ssz_container())?;
        }

        Ok(())
    }

    pub fn persist_data_availability_checker(&self) -> Result<(), Error> {
        let _timer = metrics::start_timer(&metrics::PERSIST_DATA_AVAILABILITY_CHECKER);
        self.data_availability_checker.persist_all()?;

        Ok(())
    }

    /// Returns the slot _right now_ according to `self.slot_clock`. Returns `Err` if the slot is
    /// unavailable.
    ///
    /// The slot might be unavailable due to an error with the system clock, or if the present time
    /// is before genesis (i.e., a negative slot).
    pub fn slot(&self) -> Result<Slot, Error> {
        self.slot_clock.now().ok_or(Error::UnableToReadSlot)
    }

    /// Returns the epoch _right now_ according to `self.slot_clock`. Returns `Err` if the epoch is
    /// unavailable.
    ///
    /// The epoch might be unavailable due to an error with the system clock, or if the present time
    /// is before genesis (i.e., a negative epoch).
    pub fn epoch(&self) -> Result<Epoch, Error> {
        self.slot()
            .map(|slot| slot.epoch(T::EthSpec::slots_per_epoch()))
    }

    /// Iterates across all `(block_root, slot)` pairs from `start_slot`
    /// to the head of the chain (inclusive).
    ///
    /// ## Notes
    ///
    /// - `slot` always increases by `1`.
    /// - Skipped slots contain the root of the closest prior
    ///     non-skipped slot (identical to the way they are stored in `state.block_roots`).
    /// - Iterator returns `(Hash256, Slot)`.
    ///
    /// Will return a `BlockOutOfRange` error if the requested start slot is before the period of
    /// history for which we have blocks stored. See `get_oldest_block_slot`.
    pub fn forwards_iter_block_roots(
        &self,
        start_slot: Slot,
    ) -> Result<impl Iterator<Item = Result<(Hash256, Slot), Error>> + '_, Error> {
        let oldest_block_slot = self.store.get_oldest_block_slot();
        if start_slot < oldest_block_slot {
            return Err(Error::HistoricalBlockError(
                HistoricalBlockError::BlockOutOfRange {
                    slot: start_slot,
                    oldest_block_slot,
                },
            ));
        }

        let local_head = self.head_snapshot();

        let iter = self.store.forwards_block_roots_iterator(
            start_slot,
            local_head.beacon_state.clone_with(CloneConfig::none()),
            local_head.beacon_block_root,
            &self.spec,
        )?;

        Ok(iter.map(|result| result.map_err(Into::into)))
    }

    /// Even more efficient variant of `forwards_iter_block_roots` that will avoid cloning the head
    /// state if it isn't required for the requested range of blocks.
    /// The range [start_slot, end_slot] is inclusive (ie `start_slot <= end_slot`)
    pub fn forwards_iter_block_roots_until(
        &self,
        start_slot: Slot,
        end_slot: Slot,
    ) -> Result<impl Iterator<Item = Result<(Hash256, Slot), Error>> + '_, Error> {
        let oldest_block_slot = self.store.get_oldest_block_slot();
        if start_slot < oldest_block_slot {
            return Err(Error::HistoricalBlockError(
                HistoricalBlockError::BlockOutOfRange {
                    slot: start_slot,
                    oldest_block_slot,
                },
            ));
        }

        self.with_head(move |head| {
            let iter = self.store.forwards_block_roots_iterator_until(
                start_slot,
                end_slot,
                || {
                    Ok((
                        head.beacon_state.clone_with_only_committee_caches(),
                        head.beacon_block_root,
                    ))
                },
                &self.spec,
            )?;
            Ok(iter
                .map(|result| result.map_err(Into::into))
                .take_while(move |result| {
                    result.as_ref().map_or(true, |(_, slot)| *slot <= end_slot)
                }))
        })
    }

    /// Traverse backwards from `block_root` to find the block roots of its ancestors.
    ///
    /// ## Notes
    ///
    /// - `slot` always decreases by `1`.
    /// - Skipped slots contain the root of the closest prior
    ///     non-skipped slot (identical to the way they are stored in `state.block_roots`) .
    /// - Iterator returns `(Hash256, Slot)`.
    /// - The provided `block_root` is included as the first item in the iterator.
    pub fn rev_iter_block_roots_from(
        &self,
        block_root: Hash256,
    ) -> Result<impl Iterator<Item = Result<(Hash256, Slot), Error>> + '_, Error> {
        let block = self
            .get_blinded_block(&block_root)?
            .ok_or(Error::MissingBeaconBlock(block_root))?;
        let state = self
            .get_state(&block.state_root(), Some(block.slot()))?
            .ok_or_else(|| Error::MissingBeaconState(block.state_root()))?;
        let iter = BlockRootsIterator::owned(&self.store, state);
        Ok(std::iter::once(Ok((block_root, block.slot())))
            .chain(iter)
            .map(|result| result.map_err(|e| e.into())))
    }

    /// Iterates backwards across all `(state_root, slot)` pairs starting from
    /// an arbitrary `BeaconState` to the earliest reachable ancestor (may or may not be genesis).
    ///
    /// ## Notes
    ///
    /// - `slot` always decreases by `1`.
    /// - Iterator returns `(Hash256, Slot)`.
    /// - As this iterator starts at the `head` of the chain (viz., the best block), the first slot
    ///     returned may be earlier than the wall-clock slot.
    pub fn rev_iter_state_roots_from<'a>(
        &'a self,
        state_root: Hash256,
        state: &'a BeaconState<T::EthSpec>,
    ) -> impl Iterator<Item = Result<(Hash256, Slot), Error>> + 'a {
        std::iter::once(Ok((state_root, state.slot())))
            .chain(StateRootsIterator::new(&self.store, state))
            .map(|result| result.map_err(Into::into))
    }

    /// Iterates across all `(state_root, slot)` pairs from `start_slot`
    /// to the head of the chain (inclusive).
    ///
    /// ## Notes
    ///
    /// - `slot` always increases by `1`.
    /// - Iterator returns `(Hash256, Slot)`.
    pub fn forwards_iter_state_roots(
        &self,
        start_slot: Slot,
    ) -> Result<impl Iterator<Item = Result<(Hash256, Slot), Error>> + '_, Error> {
        let local_head = self.head_snapshot();

        let iter = self.store.forwards_state_roots_iterator(
            start_slot,
            local_head.beacon_state_root(),
            local_head.beacon_state.clone_with(CloneConfig::none()),
            &self.spec,
        )?;

        Ok(iter.map(|result| result.map_err(Into::into)))
    }

    /// Super-efficient forwards state roots iterator that avoids cloning the head if the state
    /// roots lie entirely within the freezer database.
    ///
    /// The iterator returned will include roots for `start_slot..=end_slot`, i.e.  it
    /// is endpoint inclusive.
    pub fn forwards_iter_state_roots_until(
        &self,
        start_slot: Slot,
        end_slot: Slot,
    ) -> Result<impl Iterator<Item = Result<(Hash256, Slot), Error>> + '_, Error> {
        self.with_head(move |head| {
            let iter = self.store.forwards_state_roots_iterator_until(
                start_slot,
                end_slot,
                || {
                    Ok((
                        head.beacon_state.clone_with_only_committee_caches(),
                        head.beacon_state_root(),
                    ))
                },
                &self.spec,
            )?;
            Ok(iter
                .map(|result| result.map_err(Into::into))
                .take_while(move |result| {
                    result.as_ref().map_or(true, |(_, slot)| *slot <= end_slot)
                }))
        })
    }

    /// Returns the block at the given slot, if any. Only returns blocks in the canonical chain.
    ///
    /// Use the `skips` parameter to define the behaviour when `request_slot` is a skipped slot.
    ///
    /// ## Errors
    ///
    /// May return a database error.
    pub fn block_at_slot(
        &self,
        request_slot: Slot,
        skips: WhenSlotSkipped,
    ) -> Result<Option<SignedBlindedBeaconBlock<T::EthSpec>>, Error> {
        let root = self.block_root_at_slot(request_slot, skips)?;

        if let Some(block_root) = root {
            Ok(self.store.get_blinded_block(&block_root)?)
        } else {
            Ok(None)
        }
    }

    /// Returns the state root at the given slot, if any. Only returns state roots in the canonical chain.
    ///
    /// ## Errors
    ///
    /// May return a database error.
    pub fn state_root_at_slot(&self, request_slot: Slot) -> Result<Option<Hash256>, Error> {
        if request_slot == self.spec.genesis_slot {
            return Ok(Some(self.genesis_state_root));
        } else if request_slot > self.slot()? {
            return Ok(None);
        }

        // Check limits w.r.t historic state bounds.
        let (historic_lower_limit, historic_upper_limit) = self.store.get_historic_state_limits();
        if request_slot > historic_lower_limit && request_slot < historic_upper_limit {
            return Ok(None);
        }

        // Try an optimized path of reading the root directly from the head state.
        let fast_lookup: Option<Hash256> = self.with_head(|head| {
            if head.beacon_block.slot() <= request_slot {
                // Return the head state root if all slots between the request and the head are skipped.
                Ok(Some(head.beacon_state_root()))
            } else if let Ok(root) = head.beacon_state.get_state_root(request_slot) {
                // Return the root if it's easily accessible from the head state.
                Ok(Some(*root))
            } else {
                // Fast lookup is not possible.
                Ok::<_, Error>(None)
            }
        })?;

        if let Some(root) = fast_lookup {
            return Ok(Some(root));
        }

        process_results(
            self.forwards_iter_state_roots_until(request_slot, request_slot)?,
            |mut iter| {
                if let Some((root, slot)) = iter.next() {
                    if slot == request_slot {
                        Ok(Some(root))
                    } else {
                        // Sanity check.
                        Err(Error::InconsistentForwardsIter { request_slot, slot })
                    }
                } else {
                    Ok(None)
                }
            },
        )?
    }

    /// Returns the block root at the given slot, if any. Only returns roots in the canonical chain.
    ///
    /// ## Notes
    ///
    /// - Use the `skips` parameter to define the behaviour when `request_slot` is a skipped slot.
    /// - Returns `Ok(None)` for any slot higher than the current wall-clock slot, or less than
    ///   the oldest known block slot.
    pub fn block_root_at_slot(
        &self,
        request_slot: Slot,
        skips: WhenSlotSkipped,
    ) -> Result<Option<Hash256>, Error> {
        match skips {
            WhenSlotSkipped::None => self.block_root_at_slot_skips_none(request_slot),
            WhenSlotSkipped::Prev => self.block_root_at_slot_skips_prev(request_slot),
        }
        .or_else(|e| match e {
            Error::HistoricalBlockError(_) => Ok(None),
            e => Err(e),
        })
    }

    /// Returns the block root at the given slot, if any. Only returns roots in the canonical chain.
    ///
    /// ## Notes
    ///
    /// - Returns `Ok(None)` if the given `Slot` was skipped.
    /// - Returns `Ok(None)` for any slot higher than the current wall-clock slot.
    ///
    /// ## Errors
    ///
    /// May return a database error.
    fn block_root_at_slot_skips_none(&self, request_slot: Slot) -> Result<Option<Hash256>, Error> {
        if request_slot == self.spec.genesis_slot {
            return Ok(Some(self.genesis_block_root));
        } else if request_slot > self.slot()? {
            return Ok(None);
        }

        let prev_slot = request_slot.saturating_sub(1_u64);

        // Try an optimized path of reading the root directly from the head state.
        let fast_lookup: Option<Option<Hash256>> = self.with_head(|head| {
            let state = &head.beacon_state;

            // Try find the root for the `request_slot`.
            let request_root_opt = match state.slot().cmp(&request_slot) {
                // It's always a skip slot if the head is less than the request slot, return early.
                Ordering::Less => return Ok(Some(None)),
                // The request slot is the head slot.
                Ordering::Equal => Some(head.beacon_block_root),
                // Try find the request slot in the state.
                Ordering::Greater => state.get_block_root(request_slot).ok().copied(),
            };

            if let Some(request_root) = request_root_opt {
                if let Ok(prev_root) = state.get_block_root(prev_slot) {
                    return Ok(Some((*prev_root != request_root).then_some(request_root)));
                }
            }

            // Fast lookup is not possible.
            Ok::<_, Error>(None)
        })?;
        if let Some(root_opt) = fast_lookup {
            return Ok(root_opt);
        }

        if let Some(((prev_root, _), (curr_root, curr_slot))) = process_results(
            self.forwards_iter_block_roots_until(prev_slot, request_slot)?,
            |iter| iter.tuple_windows().next(),
        )? {
            // Sanity check.
            if curr_slot != request_slot {
                return Err(Error::InconsistentForwardsIter {
                    request_slot,
                    slot: curr_slot,
                });
            }
            Ok((curr_root != prev_root).then_some(curr_root))
        } else {
            Ok(None)
        }
    }

    /// Returns the block root at the given slot, if any. Only returns roots in the canonical chain.
    ///
    /// ## Notes
    ///
    /// - Returns the root at the previous non-skipped slot if the given `Slot` was skipped.
    /// - Returns `Ok(None)` for any slot higher than the current wall-clock slot.
    ///
    /// ## Errors
    ///
    /// May return a database error.
    fn block_root_at_slot_skips_prev(&self, request_slot: Slot) -> Result<Option<Hash256>, Error> {
        if request_slot == self.spec.genesis_slot {
            return Ok(Some(self.genesis_block_root));
        } else if request_slot > self.slot()? {
            return Ok(None);
        }

        // Try an optimized path of reading the root directly from the head state.
        let fast_lookup: Option<Hash256> = self.with_head(|head| {
            if head.beacon_block.slot() <= request_slot {
                // Return the head root if all slots between the request and the head are skipped.
                Ok(Some(head.beacon_block_root))
            } else if let Ok(root) = head.beacon_state.get_block_root(request_slot) {
                // Return the root if it's easily accessible from the head state.
                Ok(Some(*root))
            } else {
                // Fast lookup is not possible.
                Ok::<_, Error>(None)
            }
        })?;
        if let Some(root) = fast_lookup {
            return Ok(Some(root));
        }

        process_results(
            self.forwards_iter_block_roots_until(request_slot, request_slot)?,
            |mut iter| {
                if let Some((root, slot)) = iter.next() {
                    if slot == request_slot {
                        Ok(Some(root))
                    } else {
                        // Sanity check.
                        Err(Error::InconsistentForwardsIter { request_slot, slot })
                    }
                } else {
                    Ok(None)
                }
            },
        )?
    }

    /// Returns the block at the given root, if any.
    ///
    /// Will also check the early attester cache for the block. Because of this, there's no
    /// guarantee that a block returned from this function has a `BeaconState` available in
    /// `self.store`. The expected use for this function is *only* for returning blocks requested
    /// from P2P peers.
    ///
    /// ## Errors
    ///
    /// May return a database error.
    pub fn get_blocks_checking_caches(
        self: &Arc<Self>,
        block_roots: Vec<Hash256>,
        executor: &TaskExecutor,
    ) -> Result<
        impl Stream<
            Item = (
                Hash256,
                Arc<Result<Option<Arc<SignedBeaconBlock<T::EthSpec>>>, Error>>,
            ),
        >,
        Error,
    > {
        Ok(BeaconBlockStreamer::<T>::new(self, CheckCaches::Yes)?
            .launch_stream(block_roots, executor))
    }

    pub fn get_blocks(
        self: &Arc<Self>,
        block_roots: Vec<Hash256>,
        executor: &TaskExecutor,
    ) -> Result<
        impl Stream<
            Item = (
                Hash256,
                Arc<Result<Option<Arc<SignedBeaconBlock<T::EthSpec>>>, Error>>,
            ),
        >,
        Error,
    > {
        Ok(BeaconBlockStreamer::<T>::new(self, CheckCaches::No)?
            .launch_stream(block_roots, executor))
    }

    pub fn get_blobs_checking_early_attester_cache(
        &self,
        block_root: &Hash256,
    ) -> Result<BlobSidecarList<T::EthSpec>, Error> {
        self.early_attester_cache
            .get_blobs(*block_root)
            .map_or_else(|| self.get_blobs(block_root), Ok)
    }

    /// Returns the block at the given root, if any.
    ///
    /// ## Errors
    ///
    /// May return a database error.
    pub async fn get_block(
        &self,
        block_root: &Hash256,
    ) -> Result<Option<SignedBeaconBlock<T::EthSpec>>, Error> {
        // Load block from database, returning immediately if we have the full block w payload
        // stored.
        let blinded_block = match self.store.try_get_full_block(block_root)? {
            Some(DatabaseBlock::Full(block)) => return Ok(Some(block)),
            Some(DatabaseBlock::Blinded(block)) => block,
            None => return Ok(None),
        };
        let fork = blinded_block.fork_name(&self.spec)?;

        // If we only have a blinded block, load the execution payload from the EL.
        let block_message = blinded_block.message();
        let execution_payload_header = block_message
            .execution_payload()
            .map_err(|_| Error::BlockVariantLacksExecutionPayload(*block_root))?
            .to_execution_payload_header();

        let exec_block_hash = execution_payload_header.block_hash();

        let execution_payload = self
            .execution_layer
            .as_ref()
            .ok_or(Error::ExecutionLayerMissing)?
            .get_payload_for_header(&execution_payload_header, fork)
            .await
            .map_err(|e| {
                Error::ExecutionLayerErrorPayloadReconstruction(exec_block_hash, Box::new(e))
            })?
            .ok_or(Error::BlockHashMissingFromExecutionLayer(exec_block_hash))?;

        // Verify payload integrity.
        let header_from_payload = ExecutionPayloadHeader::from(execution_payload.to_ref());
        if header_from_payload != execution_payload_header {
            for txn in execution_payload.transactions() {
                debug!(
                    self.log,
                    "Reconstructed txn";
                    "bytes" => format!("0x{}", hex::encode(&**txn)),
                );
            }

            return Err(Error::InconsistentPayloadReconstructed {
                slot: blinded_block.slot(),
                exec_block_hash,
                canonical_transactions_root: execution_payload_header.transactions_root(),
                reconstructed_transactions_root: header_from_payload.transactions_root(),
            });
        }

        // Add the payload to the block to form a full block.
        blinded_block
            .try_into_full_block(Some(execution_payload))
            .ok_or(Error::AddPayloadLogicError)
            .map(Some)
    }

    /// Returns the blobs at the given root, if any.
    ///
    /// ## Errors
    /// May return a database error.
    pub fn get_blobs(&self, block_root: &Hash256) -> Result<BlobSidecarList<T::EthSpec>, Error> {
        match self.store.get_blobs(block_root)? {
            Some(blobs) => Ok(blobs),
            None => Ok(BlobSidecarList::default()),
        }
    }

    pub fn get_blinded_block(
        &self,
        block_root: &Hash256,
    ) -> Result<Option<SignedBlindedBeaconBlock<T::EthSpec>>, Error> {
        Ok(self.store.get_blinded_block(block_root)?)
    }

    /// Returns the state at the given root, if any.
    ///
    /// ## Errors
    ///
    /// May return a database error.
    pub fn get_state(
        &self,
        state_root: &Hash256,
        slot: Option<Slot>,
    ) -> Result<Option<BeaconState<T::EthSpec>>, Error> {
        Ok(self.store.get_state(state_root, slot)?)
    }

    /// Return the sync committee at `slot + 1` from the canonical chain.
    ///
    /// This is useful when dealing with sync committee messages, because messages are signed
    /// and broadcast one slot prior to the slot of the sync committee (which is relevant at
    /// sync committee period boundaries).
    pub fn sync_committee_at_next_slot(
        &self,
        slot: Slot,
    ) -> Result<Arc<SyncCommittee<T::EthSpec>>, Error> {
        let epoch = slot.safe_add(1)?.epoch(T::EthSpec::slots_per_epoch());
        self.sync_committee_at_epoch(epoch)
    }

    /// Return the sync committee at `epoch` from the canonical chain.
    pub fn sync_committee_at_epoch(
        &self,
        epoch: Epoch,
    ) -> Result<Arc<SyncCommittee<T::EthSpec>>, Error> {
        // Try to read a committee from the head. This will work most of the time, but will fail
        // for faraway committees, or if there are skipped slots at the transition to Altair.
        let spec = &self.spec;
        let committee_from_head =
            self.with_head(
                |head| match head.beacon_state.get_built_sync_committee(epoch, spec) {
                    Ok(committee) => Ok(Some(committee.clone())),
                    Err(BeaconStateError::SyncCommitteeNotKnown { .. })
                    | Err(BeaconStateError::IncorrectStateVariant) => Ok(None),
                    Err(e) => Err(Error::from(e)),
                },
            )?;

        if let Some(committee) = committee_from_head {
            Ok(committee)
        } else {
            // Slow path: load a state (or advance the head).
            let sync_committee_period = epoch.sync_committee_period(spec)?;
            let committee = self
                .state_for_sync_committee_period(sync_committee_period)?
                .get_built_sync_committee(epoch, spec)?
                .clone();
            Ok(committee)
        }
    }

    /// Load a state suitable for determining the sync committee for the given period.
    ///
    /// Specifically, the state at the start of the *previous* sync committee period.
    ///
    /// This is sufficient for historical duties, and efficient in the case where the head
    /// is lagging the current period and we need duties for the next period (because we only
    /// have to transition the head to start of the current period).
    ///
    /// We also need to ensure that the load slot is after the Altair fork.
    ///
    /// **WARNING**: the state returned will have dummy state roots. It should only be used
    /// for its sync committees (determining duties, etc).
    pub fn state_for_sync_committee_period(
        &self,
        sync_committee_period: u64,
    ) -> Result<BeaconState<T::EthSpec>, Error> {
        let altair_fork_epoch = self
            .spec
            .altair_fork_epoch
            .ok_or(Error::AltairForkDisabled)?;

        let load_slot = std::cmp::max(
            self.spec.epochs_per_sync_committee_period * sync_committee_period.saturating_sub(1),
            altair_fork_epoch,
        )
        .start_slot(T::EthSpec::slots_per_epoch());

        self.state_at_slot(load_slot, StateSkipConfig::WithoutStateRoots)
    }

    pub fn recompute_and_cache_light_client_updates(
        &self,
        (parent_root, slot, sync_aggregate): LightClientProducerEvent<T::EthSpec>,
    ) -> Result<(), Error> {
        self.light_client_server_cache.recompute_and_cache_updates(
            self.store.clone(),
            &parent_root,
            slot,
            &sync_aggregate,
            &self.log,
            &self.spec,
        )
    }

    /// Returns the current heads of the `BeaconChain`. For the canonical head, see `Self::head`.
    ///
    /// Returns `(block_root, block_slot)`.
    pub fn heads(&self) -> Vec<(Hash256, Slot)> {
        self.head_tracker.heads()
    }

    /// Only used in tests.
    pub fn knows_head(&self, block_hash: &SignedBeaconBlockHash) -> bool {
        self.head_tracker.contains_head((*block_hash).into())
    }

    /// Returns the `BeaconState` at the given slot.
    ///
    /// Returns `None` when the state is not found in the database or there is an error skipping
    /// to a future state.
    pub fn state_at_slot(
        &self,
        slot: Slot,
        config: StateSkipConfig,
    ) -> Result<BeaconState<T::EthSpec>, Error> {
        let head_state = self.head_beacon_state_cloned();

        match slot.cmp(&head_state.slot()) {
            Ordering::Equal => Ok(head_state),
            Ordering::Greater => {
                if slot > head_state.slot() + T::EthSpec::slots_per_epoch() {
                    warn!(
                        self.log,
                        "Skipping more than an epoch";
                        "head_slot" => head_state.slot(),
                        "request_slot" => slot
                    )
                }

                let start_slot = head_state.slot();
                let task_start = Instant::now();
                let max_task_runtime = Duration::from_secs(self.spec.seconds_per_slot);

                let head_state_slot = head_state.slot();
                let mut state = head_state;

                let skip_state_root = match config {
                    StateSkipConfig::WithStateRoots => None,
                    StateSkipConfig::WithoutStateRoots => Some(Hash256::zero()),
                };

                while state.slot() < slot {
                    // Do not allow and forward state skip that takes longer than the maximum task duration.
                    //
                    // This is a protection against nodes doing too much work when they're not synced
                    // to a chain.
                    if task_start + max_task_runtime < Instant::now() {
                        return Err(Error::StateSkipTooLarge {
                            start_slot,
                            requested_slot: slot,
                            max_task_runtime,
                        });
                    }

                    // Note: supplying some `state_root` when it is known would be a cheap and easy
                    // optimization.
                    match per_slot_processing(&mut state, skip_state_root, &self.spec) {
                        Ok(_) => (),
                        Err(e) => {
                            warn!(
                                self.log,
                                "Unable to load state at slot";
                                "error" => ?e,
                                "head_slot" => head_state_slot,
                                "requested_slot" => slot
                            );
                            return Err(Error::NoStateForSlot(slot));
                        }
                    };
                }
                Ok(state)
            }
            Ordering::Less => {
                let state_root =
                    process_results(self.forwards_iter_state_roots_until(slot, slot)?, |iter| {
                        iter.take_while(|(_, current_slot)| *current_slot >= slot)
                            .find(|(_, current_slot)| *current_slot == slot)
                            .map(|(root, _slot)| root)
                    })?
                    .ok_or(Error::NoStateForSlot(slot))?;

                Ok(self
                    .get_state(&state_root, Some(slot))?
                    .ok_or(Error::NoStateForSlot(slot))?)
            }
        }
    }

    /// Returns the `BeaconState` the current slot (viz., `self.slot()`).
    ///
    ///  - A reference to the head state (note: this keeps a read lock on the head, try to use
    ///  sparingly).
    ///  - The head state, but with skipped slots (for states later than the head).
    ///
    ///  Returns `None` when there is an error skipping to a future state or the slot clock cannot
    ///  be read.
    pub fn wall_clock_state(&self) -> Result<BeaconState<T::EthSpec>, Error> {
        self.state_at_slot(self.slot()?, StateSkipConfig::WithStateRoots)
    }

    /// Returns the validator index (if any) for the given public key.
    ///
    /// ## Notes
    ///
    /// This query uses the `validator_pubkey_cache` which contains _all_ validators ever seen,
    /// even if those validators aren't included in the head state. It is important to remember
    /// that just because a validator exists here, it doesn't necessarily exist in all
    /// `BeaconStates`.
    ///
    /// ## Errors
    ///
    /// May return an error if acquiring a read-lock on the `validator_pubkey_cache` times out.
    pub fn validator_index(&self, pubkey: &PublicKeyBytes) -> Result<Option<usize>, Error> {
        let pubkey_cache = self
            .validator_pubkey_cache
            .try_read_for(VALIDATOR_PUBKEY_CACHE_LOCK_TIMEOUT)
            .ok_or(Error::ValidatorPubkeyCacheLockTimeout)?;

        Ok(pubkey_cache.get_index(pubkey))
    }

    /// Return the validator indices of all public keys fetched from an iterator.
    ///
    /// If any public key doesn't belong to a known validator then an error will be returned.
    /// We could consider relaxing this by returning `Vec<Option<usize>>` in future.
    pub fn validator_indices<'a>(
        &self,
        validator_pubkeys: impl Iterator<Item = &'a PublicKeyBytes>,
    ) -> Result<Vec<u64>, Error> {
        let pubkey_cache = self
            .validator_pubkey_cache
            .try_read_for(VALIDATOR_PUBKEY_CACHE_LOCK_TIMEOUT)
            .ok_or(Error::ValidatorPubkeyCacheLockTimeout)?;

        validator_pubkeys
            .map(|pubkey| {
                pubkey_cache
                    .get_index(pubkey)
                    .map(|id| id as u64)
                    .ok_or(Error::ValidatorPubkeyUnknown(*pubkey))
            })
            .collect()
    }

    /// Returns the validator pubkey (if any) for the given validator index.
    ///
    /// ## Notes
    ///
    /// This query uses the `validator_pubkey_cache` which contains _all_ validators ever seen,
    /// even if those validators aren't included in the head state. It is important to remember
    /// that just because a validator exists here, it doesn't necessarily exist in all
    /// `BeaconStates`.
    ///
    /// ## Errors
    ///
    /// May return an error if acquiring a read-lock on the `validator_pubkey_cache` times out.
    pub fn validator_pubkey(&self, validator_index: usize) -> Result<Option<PublicKey>, Error> {
        let pubkey_cache = self
            .validator_pubkey_cache
            .try_read_for(VALIDATOR_PUBKEY_CACHE_LOCK_TIMEOUT)
            .ok_or(Error::ValidatorPubkeyCacheLockTimeout)?;

        Ok(pubkey_cache.get(validator_index).cloned())
    }

    /// As per `Self::validator_pubkey`, but returns `PublicKeyBytes`.
    pub fn validator_pubkey_bytes(
        &self,
        validator_index: usize,
    ) -> Result<Option<PublicKeyBytes>, Error> {
        let pubkey_cache = self
            .validator_pubkey_cache
            .try_read_for(VALIDATOR_PUBKEY_CACHE_LOCK_TIMEOUT)
            .ok_or(Error::ValidatorPubkeyCacheLockTimeout)?;

        Ok(pubkey_cache.get_pubkey_bytes(validator_index).copied())
    }

    /// As per `Self::validator_pubkey_bytes` but will resolve multiple indices at once to avoid
    /// bouncing the read-lock on the pubkey cache.
    ///
    /// Returns a map that may have a length less than `validator_indices.len()` if some indices
    /// were unable to be resolved.
    pub fn validator_pubkey_bytes_many(
        &self,
        validator_indices: &[usize],
    ) -> Result<HashMap<usize, PublicKeyBytes>, Error> {
        let pubkey_cache = self
            .validator_pubkey_cache
            .try_read_for(VALIDATOR_PUBKEY_CACHE_LOCK_TIMEOUT)
            .ok_or(Error::ValidatorPubkeyCacheLockTimeout)?;

        let mut map = HashMap::with_capacity(validator_indices.len());
        for &validator_index in validator_indices {
            if let Some(pubkey) = pubkey_cache.get_pubkey_bytes(validator_index) {
                map.insert(validator_index, *pubkey);
            }
        }
        Ok(map)
    }

    /// Returns the block canonical root of the current canonical chain at a given slot, starting from the given state.
    ///
    /// Returns `None` if the given slot doesn't exist in the chain.
    pub fn root_at_slot_from_state(
        &self,
        target_slot: Slot,
        beacon_block_root: Hash256,
        state: &BeaconState<T::EthSpec>,
    ) -> Result<Option<Hash256>, Error> {
        let iter = BlockRootsIterator::new(&self.store, state);
        let iter_with_head = std::iter::once(Ok((beacon_block_root, state.slot())))
            .chain(iter)
            .map(|result| result.map_err(|e| e.into()));

        process_results(iter_with_head, |mut iter| {
            iter.find(|(_, slot)| *slot == target_slot)
                .map(|(root, _)| root)
        })
    }

    /// Returns the attestation duties for the given validator indices using the shuffling cache.
    ///
    /// An error may be returned if `head_block_root` is a finalized block, this function is only
    /// designed for operations at the head of the chain.
    ///
    /// The returned `Vec` will have the same length as `validator_indices`, any
    /// non-existing/inactive validators will have `None` values.
    ///
    /// ## Notes
    ///
    /// This function will try to use the shuffling cache to return the value. If the value is not
    /// in the shuffling cache, it will be added. Care should be taken not to wash out the
    /// shuffling cache with historical/useless values.
    pub fn validator_attestation_duties(
        &self,
        validator_indices: &[u64],
        epoch: Epoch,
        head_block_root: Hash256,
    ) -> Result<(Vec<Option<AttestationDuty>>, Hash256, ExecutionStatus), Error> {
        let execution_status = self
            .canonical_head
            .fork_choice_read_lock()
            .get_block_execution_status(&head_block_root)
            .ok_or(Error::AttestationHeadNotInForkChoice(head_block_root))?;

        let (duties, dependent_root) = self.with_committee_cache(
            head_block_root,
            epoch,
            |committee_cache, dependent_root| {
                let duties = validator_indices
                    .iter()
                    .map(|validator_index| {
                        let validator_index = *validator_index as usize;
                        committee_cache.get_attestation_duties(validator_index)
                    })
                    .collect();

                Ok((duties, dependent_root))
            },
        )?;
        Ok((duties, dependent_root, execution_status))
    }

    /// Returns an aggregated `Attestation`, if any, that has a matching `attestation.data`.
    ///
    /// The attestation will be obtained from `self.naive_aggregation_pool`.
    pub fn get_aggregated_attestation(
        &self,
        data: &AttestationData,
    ) -> Result<Option<Attestation<T::EthSpec>>, Error> {
        if let Some(attestation) = self.naive_aggregation_pool.read().get(data) {
            self.filter_optimistic_attestation(attestation)
                .map(Option::Some)
        } else {
            Ok(None)
        }
    }

    /// Returns an aggregated `Attestation`, if any, that has a matching
    /// `attestation.data.tree_hash_root()`.
    ///
    /// The attestation will be obtained from `self.naive_aggregation_pool`.
    pub fn get_aggregated_attestation_by_slot_and_root(
        &self,
        slot: Slot,
        attestation_data_root: &Hash256,
    ) -> Result<Option<Attestation<T::EthSpec>>, Error> {
        if let Some(attestation) = self
            .naive_aggregation_pool
            .read()
            .get_by_slot_and_root(slot, attestation_data_root)
        {
            self.filter_optimistic_attestation(attestation)
                .map(Option::Some)
        } else {
            Ok(None)
        }
    }

    /// Returns `Ok(attestation)` if the supplied `attestation` references a valid
    /// `beacon_block_root`.
    fn filter_optimistic_attestation(
        &self,
        attestation: Attestation<T::EthSpec>,
    ) -> Result<Attestation<T::EthSpec>, Error> {
        let beacon_block_root = attestation.data.beacon_block_root;
        match self
            .canonical_head
            .fork_choice_read_lock()
            .get_block_execution_status(&beacon_block_root)
        {
            // The attestation references a block that is not in fork choice, it must be
            // pre-finalization.
            None => Err(Error::CannotAttestToFinalizedBlock { beacon_block_root }),
            // The attestation references a fully valid `beacon_block_root`.
            Some(execution_status) if execution_status.is_valid_or_irrelevant() => Ok(attestation),
            // The attestation references a block that has not been verified by an EL (i.e. it
            // is optimistic or invalid). Don't return the block, return an error instead.
            Some(execution_status) => Err(Error::HeadBlockNotFullyVerified {
                beacon_block_root,
                execution_status,
            }),
        }
    }

    /// Return an aggregated `SyncCommitteeContribution` matching the given `root`.
    pub fn get_aggregated_sync_committee_contribution(
        &self,
        sync_contribution_data: &SyncContributionData,
    ) -> Result<Option<SyncCommitteeContribution<T::EthSpec>>, Error> {
        if let Some(contribution) = self
            .naive_sync_aggregation_pool
            .read()
            .get(sync_contribution_data)
        {
            self.filter_optimistic_sync_committee_contribution(contribution)
                .map(Option::Some)
        } else {
            Ok(None)
        }
    }

    fn filter_optimistic_sync_committee_contribution(
        &self,
        contribution: SyncCommitteeContribution<T::EthSpec>,
    ) -> Result<SyncCommitteeContribution<T::EthSpec>, Error> {
        let beacon_block_root = contribution.beacon_block_root;
        match self
            .canonical_head
            .fork_choice_read_lock()
            .get_block_execution_status(&beacon_block_root)
        {
            // The contribution references a block that is not in fork choice, it must be
            // pre-finalization.
            None => Err(Error::SyncContributionDataReferencesFinalizedBlock { beacon_block_root }),
            // The contribution references a fully valid `beacon_block_root`.
            Some(execution_status) if execution_status.is_valid_or_irrelevant() => Ok(contribution),
            // The contribution references a block that has not been verified by an EL (i.e. it
            // is optimistic or invalid). Don't return the block, return an error instead.
            Some(execution_status) => Err(Error::HeadBlockNotFullyVerified {
                beacon_block_root,
                execution_status,
            }),
        }
    }

    /// Produce an unaggregated `Attestation` that is valid for the given `slot` and `index`.
    ///
    /// The produced `Attestation` will not be valid until it has been signed by exactly one
    /// validator that is in the committee for `slot` and `index` in the canonical chain.
    ///
    /// Always attests to the canonical chain.
    ///
    /// ## Errors
    ///
    /// May return an error if the `request_slot` is too far behind the head state.
    pub fn produce_unaggregated_attestation(
        &self,
        request_slot: Slot,
        request_index: CommitteeIndex,
    ) -> Result<Attestation<T::EthSpec>, Error> {
        let _total_timer = metrics::start_timer(&metrics::ATTESTATION_PRODUCTION_SECONDS);

        // The early attester cache will return `Some(attestation)` in the scenario where there is a
        // block being imported that will become the head block, but that block has not yet been
        // inserted into the database and set as `self.canonical_head`.
        //
        // In effect, the early attester cache prevents slow database IO from causing missed
        // head/target votes.
        //
        // The early attester cache should never contain an optimistically imported block.
        match self
            .early_attester_cache
            .try_attest(request_slot, request_index, &self.spec)
        {
            // The cache matched this request, return the value.
            Ok(Some(attestation)) => return Ok(attestation),
            // The cache did not match this request, proceed with the rest of this function.
            Ok(None) => (),
            // The cache returned an error. Log the error and proceed with the rest of this
            // function.
            Err(e) => warn!(
                self.log,
                "Early attester cache failed";
                "error" => ?e
            ),
        }

        let slots_per_epoch = T::EthSpec::slots_per_epoch();
        let request_epoch = request_slot.epoch(slots_per_epoch);

        /*
         * Phase 1/2:
         *
         * Take a short-lived read-lock on the head and copy the necessary information from it.
         *
         * It is important that this first phase is as quick as possible; creating contention for
         * the head-lock is not desirable.
         */

        let head_state_slot;
        let beacon_block_root;
        let beacon_state_root;
        let target;
        let current_epoch_attesting_info: Option<(Checkpoint, usize)>;
        let attester_cache_key;
        let head_timer = metrics::start_timer(&metrics::ATTESTATION_PRODUCTION_HEAD_SCRAPE_SECONDS);
        // The following braces are to prevent the `cached_head` Arc from being held for longer than
        // required. It also helps reduce the diff for a very large PR (#3244).
        {
            let head = self.head_snapshot();
            let head_state = &head.beacon_state;
            head_state_slot = head_state.slot();

            // There is no value in producing an attestation to a block that is pre-finalization and
            // it is likely to cause expensive and pointless reads to the freezer database. Exit
            // early if this is the case.
            let finalized_slot = head_state
                .finalized_checkpoint()
                .epoch
                .start_slot(slots_per_epoch);
            if request_slot < finalized_slot {
                return Err(Error::AttestingToFinalizedSlot {
                    finalized_slot,
                    request_slot,
                });
            }

            // This function will eventually fail when trying to access a slot which is
            // out-of-bounds of `state.block_roots`. This explicit error is intended to provide a
            // clearer message to the user than an ambiguous `SlotOutOfBounds` error.
            let slots_per_historical_root = T::EthSpec::slots_per_historical_root() as u64;
            let lowest_permissible_slot =
                head_state.slot().saturating_sub(slots_per_historical_root);
            if request_slot < lowest_permissible_slot {
                return Err(Error::AttestingToAncientSlot {
                    lowest_permissible_slot,
                    request_slot,
                });
            }

            if request_slot >= head_state.slot() {
                // When attesting to the head slot or later, always use the head of the chain.
                beacon_block_root = head.beacon_block_root;
                beacon_state_root = head.beacon_state_root();
            } else {
                // Permit attesting to slots *prior* to the current head. This is desirable when
                // the VC and BN are out-of-sync due to time issues or overloading.
                beacon_block_root = *head_state.get_block_root(request_slot)?;
                beacon_state_root = *head_state.get_state_root(request_slot)?;
            };

            let target_slot = request_epoch.start_slot(T::EthSpec::slots_per_epoch());
            let target_root = if head_state.slot() <= target_slot {
                // If the state is earlier than the target slot then the target *must* be the head
                // block root.
                beacon_block_root
            } else {
                *head_state.get_block_root(target_slot)?
            };
            target = Checkpoint {
                epoch: request_epoch,
                root: target_root,
            };

            current_epoch_attesting_info = if head_state.current_epoch() == request_epoch {
                // When the head state is in the same epoch as the request, all the information
                // required to attest is available on the head state.
                Some((
                    head_state.current_justified_checkpoint(),
                    head_state
                        .get_beacon_committee(request_slot, request_index)?
                        .committee
                        .len(),
                ))
            } else {
                // If the head state is in a *different* epoch to the request, more work is required
                // to determine the justified checkpoint and committee length.
                None
            };

            // Determine the key for `self.attester_cache`, in case it is required later in this
            // routine.
            attester_cache_key =
                AttesterCacheKey::new(request_epoch, head_state, beacon_block_root)?;
        }
        drop(head_timer);

        // Only attest to a block if it is fully verified (i.e. not optimistic or invalid).
        match self
            .canonical_head
            .fork_choice_read_lock()
            .get_block_execution_status(&beacon_block_root)
        {
            Some(execution_status) if execution_status.is_valid_or_irrelevant() => (),
            Some(execution_status) => {
                return Err(Error::HeadBlockNotFullyVerified {
                    beacon_block_root,
                    execution_status,
                })
            }
            None => return Err(Error::HeadMissingFromForkChoice(beacon_block_root)),
        };

        /*
         *  Phase 2/2:
         *
         *  If the justified checkpoint and committee length from the head are suitable for this
         *  attestation, use them. If not, try the attester cache. If the cache misses, load a state
         *  from disk and prime the cache with it.
         */

        let cache_timer =
            metrics::start_timer(&metrics::ATTESTATION_PRODUCTION_CACHE_INTERACTION_SECONDS);
        let (justified_checkpoint, committee_len) =
            if let Some((justified_checkpoint, committee_len)) = current_epoch_attesting_info {
                // The head state is in the same epoch as the attestation, so there is no more
                // required information.
                (justified_checkpoint, committee_len)
            } else if let Some(cached_values) = self.attester_cache.get::<T::EthSpec>(
                &attester_cache_key,
                request_slot,
                request_index,
                &self.spec,
            )? {
                // The suitable values were already cached. Return them.
                cached_values
            } else {
                debug!(
                    self.log,
                    "Attester cache miss";
                    "beacon_block_root" => ?beacon_block_root,
                    "head_state_slot" => %head_state_slot,
                    "request_slot" => %request_slot,
                );

                // Neither the head state, nor the attester cache was able to produce the required
                // information to attest in this epoch. So, load a `BeaconState` from disk and use
                // it to fulfil the request (and prime the cache to avoid this next time).
                let _cache_build_timer =
                    metrics::start_timer(&metrics::ATTESTATION_PRODUCTION_CACHE_PRIME_SECONDS);
                self.attester_cache.load_and_cache_state(
                    beacon_state_root,
                    attester_cache_key,
                    request_slot,
                    request_index,
                    self,
                )?
            };
        drop(cache_timer);

        Ok(Attestation {
            aggregation_bits: BitList::with_capacity(committee_len)?,
            data: AttestationData {
                slot: request_slot,
                index: request_index,
                beacon_block_root,
                source: justified_checkpoint,
                target,
            },
            signature: AggregateSignature::empty(),
        })
    }

    /// Performs the same validation as `Self::verify_unaggregated_attestation_for_gossip`, but for
    /// multiple attestations using batch BLS verification. Batch verification can provide
    /// significant CPU-time savings compared to individual verification.
    pub fn batch_verify_unaggregated_attestations_for_gossip<'a, I>(
        &self,
        attestations: I,
    ) -> Result<
        Vec<Result<VerifiedUnaggregatedAttestation<'a, T>, AttestationError>>,
        AttestationError,
    >
    where
        I: Iterator<Item = (&'a Attestation<T::EthSpec>, Option<SubnetId>)> + ExactSizeIterator,
    {
        batch_verify_unaggregated_attestations(attestations, self)
    }

    /// Accepts some `Attestation` from the network and attempts to verify it, returning `Ok(_)` if
    /// it is valid to be (re)broadcast on the gossip network.
    ///
    /// The attestation must be "unaggregated", that is it must have exactly one
    /// aggregation bit set.
    pub fn verify_unaggregated_attestation_for_gossip<'a>(
        &self,
        unaggregated_attestation: &'a Attestation<T::EthSpec>,
        subnet_id: Option<SubnetId>,
    ) -> Result<VerifiedUnaggregatedAttestation<'a, T>, AttestationError> {
        metrics::inc_counter(&metrics::UNAGGREGATED_ATTESTATION_PROCESSING_REQUESTS);
        let _timer =
            metrics::start_timer(&metrics::UNAGGREGATED_ATTESTATION_GOSSIP_VERIFICATION_TIMES);

        VerifiedUnaggregatedAttestation::verify(unaggregated_attestation, subnet_id, self).map(
            |v| {
                // This method is called for API and gossip attestations, so this covers all unaggregated attestation events
                if let Some(event_handler) = self.event_handler.as_ref() {
                    if event_handler.has_attestation_subscribers() {
                        event_handler
                            .register(EventKind::Attestation(Box::new(v.attestation().clone())));
                    }
                }
                metrics::inc_counter(&metrics::UNAGGREGATED_ATTESTATION_PROCESSING_SUCCESSES);
                v
            },
        )
    }

    /// Performs the same validation as `Self::verify_aggregated_attestation_for_gossip`, but for
    /// multiple attestations using batch BLS verification. Batch verification can provide
    /// significant CPU-time savings compared to individual verification.
    pub fn batch_verify_aggregated_attestations_for_gossip<'a, I>(
        &self,
        aggregates: I,
    ) -> Result<Vec<Result<VerifiedAggregatedAttestation<'a, T>, AttestationError>>, AttestationError>
    where
        I: Iterator<Item = &'a SignedAggregateAndProof<T::EthSpec>> + ExactSizeIterator,
    {
        batch_verify_aggregated_attestations(aggregates, self)
    }

    /// Accepts some `SignedAggregateAndProof` from the network and attempts to verify it,
    /// returning `Ok(_)` if it is valid to be (re)broadcast on the gossip network.
    pub fn verify_aggregated_attestation_for_gossip<'a>(
        &self,
        signed_aggregate: &'a SignedAggregateAndProof<T::EthSpec>,
    ) -> Result<VerifiedAggregatedAttestation<'a, T>, AttestationError> {
        metrics::inc_counter(&metrics::AGGREGATED_ATTESTATION_PROCESSING_REQUESTS);
        let _timer =
            metrics::start_timer(&metrics::AGGREGATED_ATTESTATION_GOSSIP_VERIFICATION_TIMES);

        VerifiedAggregatedAttestation::verify(signed_aggregate, self).map(|v| {
            // This method is called for API and gossip attestations, so this covers all aggregated attestation events
            if let Some(event_handler) = self.event_handler.as_ref() {
                if event_handler.has_attestation_subscribers() {
                    event_handler
                        .register(EventKind::Attestation(Box::new(v.attestation().clone())));
                }
            }
            metrics::inc_counter(&metrics::AGGREGATED_ATTESTATION_PROCESSING_SUCCESSES);
            v
        })
    }

    /// Accepts some `SyncCommitteeMessage` from the network and attempts to verify it, returning `Ok(_)` if
    /// it is valid to be (re)broadcast on the gossip network.
    pub fn verify_sync_committee_message_for_gossip(
        &self,
        sync_message: SyncCommitteeMessage,
        subnet_id: SyncSubnetId,
    ) -> Result<VerifiedSyncCommitteeMessage, SyncCommitteeError> {
        metrics::inc_counter(&metrics::SYNC_MESSAGE_PROCESSING_REQUESTS);
        let _timer = metrics::start_timer(&metrics::SYNC_MESSAGE_GOSSIP_VERIFICATION_TIMES);

        VerifiedSyncCommitteeMessage::verify(sync_message, subnet_id, self).map(|v| {
            metrics::inc_counter(&metrics::SYNC_MESSAGE_PROCESSING_SUCCESSES);
            v
        })
    }

    /// Accepts some `SignedContributionAndProof` from the network and attempts to verify it,
    /// returning `Ok(_)` if it is valid to be (re)broadcast on the gossip network.
    pub fn verify_sync_contribution_for_gossip(
        &self,
        sync_contribution: SignedContributionAndProof<T::EthSpec>,
    ) -> Result<VerifiedSyncContribution<T>, SyncCommitteeError> {
        metrics::inc_counter(&metrics::SYNC_CONTRIBUTION_PROCESSING_REQUESTS);
        let _timer = metrics::start_timer(&metrics::SYNC_CONTRIBUTION_GOSSIP_VERIFICATION_TIMES);
        VerifiedSyncContribution::verify(sync_contribution, self).map(|v| {
            if let Some(event_handler) = self.event_handler.as_ref() {
                if event_handler.has_contribution_subscribers() {
                    event_handler.register(EventKind::ContributionAndProof(Box::new(
                        v.aggregate().clone(),
                    )));
                }
            }
            metrics::inc_counter(&metrics::SYNC_CONTRIBUTION_PROCESSING_SUCCESSES);
            v
        })
    }

    /// Accepts some 'LightClientFinalityUpdate' from the network and attempts to verify it
    pub fn verify_finality_update_for_gossip(
        self: &Arc<Self>,
        light_client_finality_update: LightClientFinalityUpdate<T::EthSpec>,
        seen_timestamp: Duration,
    ) -> Result<VerifiedLightClientFinalityUpdate<T>, LightClientFinalityUpdateError> {
        VerifiedLightClientFinalityUpdate::verify(
            light_client_finality_update,
            self,
            seen_timestamp,
        )
        .map(|v| {
            metrics::inc_counter(&metrics::FINALITY_UPDATE_PROCESSING_SUCCESSES);
            v
        })
    }

    pub fn verify_blob_sidecar_for_gossip(
        self: &Arc<Self>,
        blob_sidecar: Arc<BlobSidecar<T::EthSpec>>,
        subnet_id: u64,
    ) -> Result<GossipVerifiedBlob<T>, GossipBlobError<T::EthSpec>> {
        metrics::inc_counter(&metrics::BLOBS_SIDECAR_PROCESSING_REQUESTS);
        let _timer = metrics::start_timer(&metrics::BLOBS_SIDECAR_GOSSIP_VERIFICATION_TIMES);
        GossipVerifiedBlob::new(blob_sidecar, subnet_id, self).map(|v| {
            metrics::inc_counter(&metrics::BLOBS_SIDECAR_PROCESSING_SUCCESSES);
            v
        })
    }

    /// Accepts some 'LightClientOptimisticUpdate' from the network and attempts to verify it
    pub fn verify_optimistic_update_for_gossip(
        self: &Arc<Self>,
        light_client_optimistic_update: LightClientOptimisticUpdate<T::EthSpec>,
        seen_timestamp: Duration,
    ) -> Result<VerifiedLightClientOptimisticUpdate<T>, LightClientOptimisticUpdateError> {
        VerifiedLightClientOptimisticUpdate::verify(
            light_client_optimistic_update,
            self,
            seen_timestamp,
        )
        .map(|v| {
            metrics::inc_counter(&metrics::OPTIMISTIC_UPDATE_PROCESSING_SUCCESSES);
            v
        })
    }

    /// Accepts some attestation-type object and attempts to verify it in the context of fork
    /// choice. If it is valid it is applied to `self.fork_choice`.
    ///
    /// Common items that implement `VerifiedAttestation`:
    ///
    /// - `VerifiedUnaggregatedAttestation`
    /// - `VerifiedAggregatedAttestation`
    pub fn apply_attestation_to_fork_choice(
        &self,
        verified: &impl VerifiedAttestation<T>,
    ) -> Result<(), Error> {
        let _timer = metrics::start_timer(&metrics::FORK_CHOICE_PROCESS_ATTESTATION_TIMES);

        self.canonical_head
            .fork_choice_write_lock()
            .on_attestation(
                self.slot()?,
                verified.indexed_attestation(),
                AttestationFromBlock::False,
            )
            .map_err(Into::into)
    }

    /// Accepts an `VerifiedUnaggregatedAttestation` and attempts to apply it to the "naive
    /// aggregation pool".
    ///
    /// The naive aggregation pool is used by local validators to produce
    /// `SignedAggregateAndProof`.
    ///
    /// If the attestation is too old (low slot) to be included in the pool it is simply dropped
    /// and no error is returned.
    pub fn add_to_naive_aggregation_pool(
        &self,
        unaggregated_attestation: &impl VerifiedAttestation<T>,
    ) -> Result<(), AttestationError> {
        let _timer = metrics::start_timer(&metrics::ATTESTATION_PROCESSING_APPLY_TO_AGG_POOL);

        let attestation = unaggregated_attestation.attestation();

        match self.naive_aggregation_pool.write().insert(attestation) {
            Ok(outcome) => trace!(
                self.log,
                "Stored unaggregated attestation";
                "outcome" => ?outcome,
                "index" => attestation.data.index,
                "slot" => attestation.data.slot.as_u64(),
            ),
            Err(NaiveAggregationError::SlotTooLow {
                slot,
                lowest_permissible_slot,
            }) => {
                trace!(
                    self.log,
                    "Refused to store unaggregated attestation";
                    "lowest_permissible_slot" => lowest_permissible_slot.as_u64(),
                    "slot" => slot.as_u64(),
                );
            }
            Err(e) => {
                error!(
                        self.log,
                        "Failed to store unaggregated attestation";
                        "error" => ?e,
                        "index" => attestation.data.index,
                        "slot" => attestation.data.slot.as_u64(),
                );
                return Err(Error::from(e).into());
            }
        };

        Ok(())
    }

    /// Accepts a `VerifiedSyncCommitteeMessage` and attempts to apply it to the "naive
    /// aggregation pool".
    ///
    /// The naive aggregation pool is used by local validators to produce
    /// `SignedContributionAndProof`.
    ///
    /// If the sync message is too old (low slot) to be included in the pool it is simply dropped
    /// and no error is returned.
    pub fn add_to_naive_sync_aggregation_pool(
        &self,
        verified_sync_committee_message: VerifiedSyncCommitteeMessage,
    ) -> Result<VerifiedSyncCommitteeMessage, SyncCommitteeError> {
        let sync_message = verified_sync_committee_message.sync_message();
        let positions_by_subnet_id: &HashMap<SyncSubnetId, Vec<usize>> =
            verified_sync_committee_message.subnet_positions();
        for (subnet_id, positions) in positions_by_subnet_id.iter() {
            for position in positions {
                let _timer =
                    metrics::start_timer(&metrics::SYNC_CONTRIBUTION_PROCESSING_APPLY_TO_AGG_POOL);
                let contribution = SyncCommitteeContribution::from_message(
                    sync_message,
                    subnet_id.into(),
                    *position,
                )?;

                match self
                    .naive_sync_aggregation_pool
                    .write()
                    .insert(&contribution)
                {
                    Ok(outcome) => trace!(
                        self.log,
                        "Stored unaggregated sync committee message";
                        "outcome" => ?outcome,
                        "index" => sync_message.validator_index,
                        "slot" => sync_message.slot.as_u64(),
                    ),
                    Err(NaiveAggregationError::SlotTooLow {
                        slot,
                        lowest_permissible_slot,
                    }) => {
                        trace!(
                            self.log,
                            "Refused to store unaggregated sync committee message";
                            "lowest_permissible_slot" => lowest_permissible_slot.as_u64(),
                            "slot" => slot.as_u64(),
                        );
                    }
                    Err(e) => {
                        error!(
                                self.log,
                                "Failed to store unaggregated sync committee message";
                                "error" => ?e,
                                "index" => sync_message.validator_index,
                                "slot" => sync_message.slot.as_u64(),
                        );
                        return Err(Error::from(e).into());
                    }
                };
            }
        }
        Ok(verified_sync_committee_message)
    }

    /// Accepts a `VerifiedAttestation` and attempts to apply it to `self.op_pool`.
    ///
    /// The op pool is used by local block producers to pack blocks with operations.
    pub fn add_to_block_inclusion_pool<A>(
        &self,
        verified_attestation: A,
    ) -> Result<(), AttestationError>
    where
        A: VerifiedAttestation<T>,
    {
        let _timer = metrics::start_timer(&metrics::ATTESTATION_PROCESSING_APPLY_TO_OP_POOL);

        // If there's no eth1 chain then it's impossible to produce blocks and therefore
        // useless to put things in the op pool.
        if self.eth1_chain.is_some() {
            let (attestation, attesting_indices) =
                verified_attestation.into_attestation_and_indices();
            self.op_pool
                .insert_attestation(attestation, attesting_indices)
                .map_err(Error::from)?;
        }

        Ok(())
    }

    /// Accepts a `VerifiedSyncContribution` and attempts to apply it to `self.op_pool`.
    ///
    /// The op pool is used by local block producers to pack blocks with operations.
    pub fn add_contribution_to_block_inclusion_pool(
        &self,
        contribution: VerifiedSyncContribution<T>,
    ) -> Result<(), SyncCommitteeError> {
        let _timer = metrics::start_timer(&metrics::SYNC_CONTRIBUTION_PROCESSING_APPLY_TO_OP_POOL);

        // If there's no eth1 chain then it's impossible to produce blocks and therefore
        // useless to put things in the op pool.
        if self.eth1_chain.is_some() {
            self.op_pool
                .insert_sync_contribution(contribution.contribution())
                .map_err(Error::from)?;
        }

        Ok(())
    }

    /// Filter an attestation from the op pool for shuffling compatibility.
    ///
    /// Use the provided `filter_cache` map to memoize results.
    pub fn filter_op_pool_attestation(
        &self,
        filter_cache: &mut HashMap<(Hash256, Epoch), bool>,
        att: &AttestationRef<T::EthSpec>,
        state: &BeaconState<T::EthSpec>,
    ) -> bool {
        *filter_cache
            .entry((att.data.beacon_block_root, att.checkpoint.target_epoch))
            .or_insert_with(|| {
                self.shuffling_is_compatible(
                    &att.data.beacon_block_root,
                    att.checkpoint.target_epoch,
                    state,
                )
            })
    }

    /// Check that the shuffling at `block_root` is equal to one of the shufflings of `state`.
    ///
    /// The `target_epoch` argument determines which shuffling to check compatibility with, it
    /// should be equal to the current or previous epoch of `state`, or else `false` will be
    /// returned.
    ///
    /// The compatibility check is designed to be fast: we check that the block that
    /// determined the RANDAO mix for the `target_epoch` matches the ancestor of the block
    /// identified by `block_root` (at that slot).
    pub fn shuffling_is_compatible(
        &self,
        block_root: &Hash256,
        target_epoch: Epoch,
        state: &BeaconState<T::EthSpec>,
    ) -> bool {
        self.shuffling_is_compatible_result(block_root, target_epoch, state)
            .unwrap_or_else(|e| {
                debug!(
                    self.log,
                    "Skipping attestation with incompatible shuffling";
                    "block_root" => ?block_root,
                    "target_epoch" => target_epoch,
                    "reason" => ?e,
                );
                false
            })
    }

    fn shuffling_is_compatible_result(
        &self,
        block_root: &Hash256,
        target_epoch: Epoch,
        state: &BeaconState<T::EthSpec>,
    ) -> Result<bool, Error> {
        // Compute the shuffling ID for the head state in the `target_epoch`.
        let relative_epoch = RelativeEpoch::from_epoch(state.current_epoch(), target_epoch)
            .map_err(|e| Error::BeaconStateError(e.into()))?;
        let head_shuffling_id =
            AttestationShufflingId::new(self.genesis_block_root, state, relative_epoch)?;

        // Load the block's shuffling ID from fork choice. We use the variant of `get_block` that
        // checks descent from the finalized block, so there's one case where we'll spuriously
        // return `false`: where an attestation for the previous epoch nominates the pivot block
        // which is the parent block of the finalized block. Such attestations are not useful, so
        // this doesn't matter.
        let fork_choice_lock = self.canonical_head.fork_choice_read_lock();
        let block = fork_choice_lock
            .get_block(block_root)
            .ok_or(Error::AttestationHeadNotInForkChoice(*block_root))?;
        drop(fork_choice_lock);

        let block_shuffling_id = if target_epoch == block.current_epoch_shuffling_id.shuffling_epoch
        {
            block.current_epoch_shuffling_id
        } else if target_epoch == block.next_epoch_shuffling_id.shuffling_epoch {
            block.next_epoch_shuffling_id
        } else if target_epoch > block.next_epoch_shuffling_id.shuffling_epoch {
            AttestationShufflingId {
                shuffling_epoch: target_epoch,
                shuffling_decision_block: *block_root,
            }
        } else {
            debug!(
                self.log,
                "Skipping attestation with incompatible shuffling";
                "block_root" => ?block_root,
                "target_epoch" => target_epoch,
                "reason" => "target epoch less than block epoch"
            );
            return Ok(false);
        };

        if head_shuffling_id == block_shuffling_id {
            Ok(true)
        } else {
            debug!(
                self.log,
                "Skipping attestation with incompatible shuffling";
                "block_root" => ?block_root,
                "target_epoch" => target_epoch,
                "head_shuffling_id" => ?head_shuffling_id,
                "block_shuffling_id" => ?block_shuffling_id,
            );
            Ok(false)
        }
    }

    /// Verify a voluntary exit before allowing it to propagate on the gossip network.
    pub fn verify_voluntary_exit_for_gossip(
        &self,
        exit: SignedVoluntaryExit,
    ) -> Result<ObservationOutcome<SignedVoluntaryExit, T::EthSpec>, Error> {
        let head_snapshot = self.head().snapshot;
        let head_state = &head_snapshot.beacon_state;
        let wall_clock_epoch = self.epoch()?;

        Ok(self
            .observed_voluntary_exits
            .lock()
            .verify_and_observe_at(exit, wall_clock_epoch, head_state, &self.spec)
            .map(|exit| {
                // this method is called for both API and gossip exits, so this covers all exit events
                if let Some(event_handler) = self.event_handler.as_ref() {
                    if event_handler.has_exit_subscribers() {
                        if let ObservationOutcome::New(exit) = exit.clone() {
                            event_handler.register(EventKind::VoluntaryExit(exit.into_inner()));
                        }
                    }
                }
                exit
            })?)
    }

    /// Accept a pre-verified exit and queue it for inclusion in an appropriate block.
    pub fn import_voluntary_exit(&self, exit: SigVerifiedOp<SignedVoluntaryExit, T::EthSpec>) {
        if self.eth1_chain.is_some() {
            self.op_pool.insert_voluntary_exit(exit)
        }
    }

    /// Verify a proposer slashing before allowing it to propagate on the gossip network.
    pub fn verify_proposer_slashing_for_gossip(
        &self,
        proposer_slashing: ProposerSlashing,
    ) -> Result<ObservationOutcome<ProposerSlashing, T::EthSpec>, Error> {
        let wall_clock_state = self.wall_clock_state()?;
        Ok(self.observed_proposer_slashings.lock().verify_and_observe(
            proposer_slashing,
            &wall_clock_state,
            &self.spec,
        )?)
    }

    /// Accept some proposer slashing and queue it for inclusion in an appropriate block.
    pub fn import_proposer_slashing(
        &self,
        proposer_slashing: SigVerifiedOp<ProposerSlashing, T::EthSpec>,
    ) {
        if self.eth1_chain.is_some() {
            self.op_pool.insert_proposer_slashing(proposer_slashing)
        }
    }

    /// Verify an attester slashing before allowing it to propagate on the gossip network.
    pub fn verify_attester_slashing_for_gossip(
        &self,
        attester_slashing: AttesterSlashing<T::EthSpec>,
    ) -> Result<ObservationOutcome<AttesterSlashing<T::EthSpec>, T::EthSpec>, Error> {
        let wall_clock_state = self.wall_clock_state()?;
        Ok(self.observed_attester_slashings.lock().verify_and_observe(
            attester_slashing,
            &wall_clock_state,
            &self.spec,
        )?)
    }

    /// Accept a verified attester slashing and:
    ///
    /// 1. Apply it to fork choice.
    /// 2. Add it to the op pool.
    pub fn import_attester_slashing(
        &self,
        attester_slashing: SigVerifiedOp<AttesterSlashing<T::EthSpec>, T::EthSpec>,
    ) {
        // Add to fork choice.
        self.canonical_head
            .fork_choice_write_lock()
            .on_attester_slashing(attester_slashing.as_inner());

        // Add to the op pool (if we have the ability to propose blocks).
        if self.eth1_chain.is_some() {
            self.op_pool.insert_attester_slashing(attester_slashing)
        }
    }

    /// Verify a signed BLS to execution change before allowing it to propagate on the gossip network.
    pub fn verify_bls_to_execution_change_for_http_api(
        &self,
        bls_to_execution_change: SignedBlsToExecutionChange,
    ) -> Result<ObservationOutcome<SignedBlsToExecutionChange, T::EthSpec>, Error> {
        // Before checking the gossip duplicate filter, check that no prior change is already
        // in our op pool. Ignore these messages: do not gossip, do not try to override the pool.
        match self
            .op_pool
            .bls_to_execution_change_in_pool_equals(&bls_to_execution_change)
        {
            Some(true) => return Ok(ObservationOutcome::AlreadyKnown),
            Some(false) => return Err(Error::BlsToExecutionConflictsWithPool),
            None => (),
        }

        // Use the head state to save advancing to the wall-clock slot unnecessarily. The message is
        // signed with respect to the genesis fork version, and the slot check for gossip is applied
        // separately. This `Arc` clone of the head is nice and cheap.
        let head_snapshot = self.head().snapshot;
        let head_state = &head_snapshot.beacon_state;

        Ok(self
            .observed_bls_to_execution_changes
            .lock()
            .verify_and_observe(bls_to_execution_change, head_state, &self.spec)?)
    }

    /// Verify a signed BLS to execution change before allowing it to propagate on the gossip network.
    pub fn verify_bls_to_execution_change_for_gossip(
        &self,
        bls_to_execution_change: SignedBlsToExecutionChange,
    ) -> Result<ObservationOutcome<SignedBlsToExecutionChange, T::EthSpec>, Error> {
        // Ignore BLS to execution changes on gossip prior to Capella.
        if !self.current_slot_is_post_capella()? {
            return Err(Error::BlsToExecutionPriorToCapella);
        }
        self.verify_bls_to_execution_change_for_http_api(bls_to_execution_change)
            .or_else(|e| {
                // On gossip treat conflicts the same as duplicates [IGNORE].
                match e {
                    Error::BlsToExecutionConflictsWithPool => Ok(ObservationOutcome::AlreadyKnown),
                    e => Err(e),
                }
            })
    }

    /// Check if the current slot is greater than or equal to the Capella fork epoch.
    pub fn current_slot_is_post_capella(&self) -> Result<bool, Error> {
        let current_fork = self.spec.fork_name_at_slot::<T::EthSpec>(self.slot()?);
        if let ForkName::Base | ForkName::Altair | ForkName::Merge = current_fork {
            Ok(false)
        } else {
            Ok(true)
        }
    }

    /// Import a BLS to execution change to the op pool.
    ///
    /// Return `true` if the change was added to the pool.
    pub fn import_bls_to_execution_change(
        &self,
        bls_to_execution_change: SigVerifiedOp<SignedBlsToExecutionChange, T::EthSpec>,
        received_pre_capella: ReceivedPreCapella,
    ) -> bool {
        if self.eth1_chain.is_some() {
            self.op_pool
                .insert_bls_to_execution_change(bls_to_execution_change, received_pre_capella)
        } else {
            false
        }
    }

    /// Attempt to obtain sync committee duties from the head.
    pub fn sync_committee_duties_from_head(
        &self,
        epoch: Epoch,
        validator_indices: &[u64],
    ) -> Result<Vec<Result<Option<SyncDuty>, BeaconStateError>>, Error> {
        self.with_head(move |head| {
            head.beacon_state
                .get_sync_committee_duties(epoch, validator_indices, &self.spec)
                .map_err(Error::SyncDutiesError)
        })
    }

    /// A convenience method for spawning a blocking task. It maps an `Option` and
    /// `tokio::JoinError` into a single `BeaconChainError`.
    pub(crate) async fn spawn_blocking_handle<F, R>(
        &self,
        task: F,
        name: &'static str,
    ) -> Result<R, Error>
    where
        F: FnOnce() -> R + Send + 'static,
        R: Send + 'static,
    {
        let handle = self
            .task_executor
            .spawn_blocking_handle(task, name)
            .ok_or(Error::RuntimeShutdown)?;

        handle.await.map_err(Error::TokioJoin)
    }

    /// Accepts a `chain_segment` and filters out any uninteresting blocks (e.g., pre-finalization
    /// or already-known).
    ///
    /// This method is potentially long-running and should not run on the core executor.
    pub fn filter_chain_segment(
        self: &Arc<Self>,
        chain_segment: Vec<RpcBlock<T::EthSpec>>,
    ) -> Result<Vec<HashBlockTuple<T::EthSpec>>, ChainSegmentResult<T::EthSpec>> {
        // This function will never import any blocks.
        let imported_blocks = 0;
        let mut filtered_chain_segment = Vec::with_capacity(chain_segment.len());

        // Produce a list of the parent root and slot of the child of each block.
        //
        // E.g., `children[0] == (chain_segment[1].parent_root(), chain_segment[1].slot())`
        let children = chain_segment
            .iter()
            .skip(1)
            .map(|block| (block.parent_root(), block.slot()))
            .collect::<Vec<_>>();

        for (i, block) in chain_segment.into_iter().enumerate() {
            // Ensure the block is the correct structure for the fork at `block.slot()`.
            if let Err(e) = block.as_block().fork_name(&self.spec) {
                return Err(ChainSegmentResult::Failed {
                    imported_blocks,
                    error: BlockError::InconsistentFork(e),
                });
            }

            let block_root = block.block_root();

            if let Some((child_parent_root, child_slot)) = children.get(i) {
                // If this block has a child in this chain segment, ensure that its parent root matches
                // the root of this block.
                //
                // Without this check it would be possible to have a block verified using the
                // incorrect shuffling. That would be bad, mmkay.
                if block_root != *child_parent_root {
                    return Err(ChainSegmentResult::Failed {
                        imported_blocks,
                        error: BlockError::NonLinearParentRoots,
                    });
                }

                // Ensure that the slots are strictly increasing throughout the chain segment.
                if *child_slot <= block.slot() {
                    return Err(ChainSegmentResult::Failed {
                        imported_blocks,
                        error: BlockError::NonLinearSlots,
                    });
                }
            }

            match check_block_relevancy(block.as_block(), block_root, self) {
                // If the block is relevant, add it to the filtered chain segment.
                Ok(_) => filtered_chain_segment.push((block_root, block)),
                // If the block is already known, simply ignore this block.
                Err(BlockError::BlockIsAlreadyKnown(_)) => continue,
                // If the block is the genesis block, simply ignore this block.
                Err(BlockError::GenesisBlock) => continue,
                // If the block is is for a finalized slot, simply ignore this block.
                //
                // The block is either:
                //
                // 1. In the canonical finalized chain.
                // 2. In some non-canonical chain at a slot that has been finalized already.
                //
                // In the case of (1), there's no need to re-import and later blocks in this
                // segement might be useful.
                //
                // In the case of (2), skipping the block is valid since we should never import it.
                // However, we will potentially get a `ParentUnknown` on a later block. The sync
                // protocol will need to ensure this is handled gracefully.
                Err(BlockError::WouldRevertFinalizedSlot { .. }) => continue,
                // The block has a known parent that does not descend from the finalized block.
                // There is no need to process this block or any children.
                Err(BlockError::NotFinalizedDescendant { block_parent_root }) => {
                    return Err(ChainSegmentResult::Failed {
                        imported_blocks,
                        error: BlockError::NotFinalizedDescendant { block_parent_root },
                    });
                }
                // If there was an error whilst determining if the block was invalid, return that
                // error.
                Err(BlockError::BeaconChainError(e)) => {
                    return Err(ChainSegmentResult::Failed {
                        imported_blocks,
                        error: BlockError::BeaconChainError(e),
                    });
                }
                // If the block was decided to be irrelevant for any other reason, don't include
                // this block or any of it's children in the filtered chain segment.
                _ => break,
            }
        }

        Ok(filtered_chain_segment)
    }

    /// Attempt to verify and import a chain of blocks to `self`.
    ///
    /// The provided blocks _must_ each reference the previous block via `block.parent_root` (i.e.,
    /// be a chain). An error will be returned if this is not the case.
    ///
    /// This operation is not atomic; if one of the blocks in the chain is invalid then some prior
    /// blocks might be imported.
    ///
    /// This method is generally much more efficient than importing each block using
    /// `Self::process_block`.
    pub async fn process_chain_segment(
        self: &Arc<Self>,
        chain_segment: Vec<RpcBlock<T::EthSpec>>,
        notify_execution_layer: NotifyExecutionLayer,
    ) -> ChainSegmentResult<T::EthSpec> {
        let mut imported_blocks = 0;

        // Filter uninteresting blocks from the chain segment in a blocking task.
        let chain = self.clone();
        let filtered_chain_segment_future = self.spawn_blocking_handle(
            move || chain.filter_chain_segment(chain_segment),
            "filter_chain_segment",
        );
        let mut filtered_chain_segment = match filtered_chain_segment_future.await {
            Ok(Ok(filtered_segment)) => filtered_segment,
            Ok(Err(segment_result)) => return segment_result,
            Err(error) => {
                return ChainSegmentResult::Failed {
                    imported_blocks,
                    error: BlockError::BeaconChainError(error),
                }
            }
        };

        while let Some((_root, block)) = filtered_chain_segment.first() {
            // Determine the epoch of the first block in the remaining segment.
            let start_epoch = block.epoch();

            // The `last_index` indicates the position of the first block in an epoch greater
            // than the current epoch: partitioning the blocks into a run of blocks in the same
            // epoch and everything else. These same-epoch blocks can all be signature-verified with
            // the same `BeaconState`.
            let last_index = filtered_chain_segment
                .iter()
                .position(|(_root, block)| block.epoch() > start_epoch)
                .unwrap_or(filtered_chain_segment.len());

            let mut blocks = filtered_chain_segment.split_off(last_index);
            std::mem::swap(&mut blocks, &mut filtered_chain_segment);

            let chain = self.clone();
            let signature_verification_future = self.spawn_blocking_handle(
                move || signature_verify_chain_segment(blocks, &chain),
                "signature_verify_chain_segment",
            );

            // Verify the signature of the blocks, returning early if the signature is invalid.
            let signature_verified_blocks = match signature_verification_future.await {
                Ok(Ok(blocks)) => blocks,
                Ok(Err(error)) => {
                    return ChainSegmentResult::Failed {
                        imported_blocks,
                        error,
                    };
                }
                Err(error) => {
                    return ChainSegmentResult::Failed {
                        imported_blocks,
                        error: BlockError::BeaconChainError(error),
                    };
                }
            };

            // Import the blocks into the chain.
            for signature_verified_block in signature_verified_blocks {
                match self
                    .process_block(
                        signature_verified_block.block_root(),
                        signature_verified_block,
                        notify_execution_layer,
                        || Ok(()),
                    )
                    .await
                {
                    Ok(status) => {
                        match status {
                            AvailabilityProcessingStatus::Imported(_) => {
                                // The block was imported successfully.
                                imported_blocks += 1;
                            }
                            AvailabilityProcessingStatus::MissingComponents(slot, block_root) => {
                                warn!(self.log, "Blobs missing in response to range request";
                                    "block_root" => ?block_root, "slot" => slot);
                                return ChainSegmentResult::Failed {
                                    imported_blocks,
                                    error: BlockError::AvailabilityCheck(
                                        AvailabilityCheckError::MissingBlobs,
                                    ),
                                };
                            }
                        }
                    }
                    Err(BlockError::BlockIsAlreadyKnown(block_root)) => {
                        debug!(self.log,
                            "Ignoring already known blocks while processing chain segment";
                            "block_root" => ?block_root);
                        continue;
                    }
                    Err(error) => {
                        return ChainSegmentResult::Failed {
                            imported_blocks,
                            error,
                        };
                    }
                }
            }
        }

        ChainSegmentResult::Successful { imported_blocks }
    }

    /// Returns `Ok(GossipVerifiedBlock)` if the supplied `block` should be forwarded onto the
    /// gossip network. The block is not imported into the chain, it is just partially verified.
    ///
    /// The returned `GossipVerifiedBlock` should be provided to `Self::process_block` immediately
    /// after it is returned, unless some other circumstance decides it should not be imported at
    /// all.
    ///
    /// ## Errors
    ///
    /// Returns an `Err` if the given block was invalid, or an error was encountered during
    pub async fn verify_block_for_gossip(
        self: &Arc<Self>,
        block: Arc<SignedBeaconBlock<T::EthSpec>>,
    ) -> Result<GossipVerifiedBlock<T>, BlockError<T::EthSpec>> {
        let chain = self.clone();
        self.task_executor
            .clone()
            .spawn_blocking_handle(
                move || {
                    let slot = block.slot();
                    let graffiti_string = block.message().body().graffiti().as_utf8_lossy();

                    match GossipVerifiedBlock::new(block, &chain) {
                        Ok(verified) => {
                            let commitments_formatted = verified.block.commitments_formatted();
                            debug!(
                                chain.log,
                                "Successfully verified gossip block";
                                "graffiti" => graffiti_string,
                                "slot" => slot,
                                "root" => ?verified.block_root(),
                                "commitments" => commitments_formatted,
                            );

                            Ok(verified)
                        }
                        Err(e) => {
                            debug!(
                                chain.log,
                                "Rejected gossip block";
                                "error" => e.to_string(),
                                "graffiti" => graffiti_string,
                                "slot" => slot,
                            );

                            Err(e)
                        }
                    }
                },
                "payload_verification_handle",
            )
            .ok_or(BeaconChainError::RuntimeShutdown)?
            .await
            .map_err(BeaconChainError::TokioJoin)?
    }

    /// Cache the blob in the processing cache, process it, then evict it from the cache if it was
    /// imported or errors.
    pub async fn process_gossip_blob(
        self: &Arc<Self>,
        blob: GossipVerifiedBlob<T>,
    ) -> Result<AvailabilityProcessingStatus, BlockError<T::EthSpec>> {
        let block_root = blob.block_root();

        // If this block has already been imported to forkchoice it must have been available, so
        // we don't need to process its blobs again.
        if self
            .canonical_head
            .fork_choice_read_lock()
            .contains_block(&block_root)
        {
            return Err(BlockError::BlockIsAlreadyKnown(blob.block_root()));
        }

        if let Some(event_handler) = self.event_handler.as_ref() {
            if event_handler.has_blob_sidecar_subscribers() {
                event_handler.register(EventKind::BlobSidecar(SseBlobSidecar::from_blob_sidecar(
                    blob.as_blob(),
                )));
            }
        }

        self.data_availability_checker
            .notify_gossip_blob(block_root, &blob);
        let r = self.check_gossip_blob_availability_and_import(blob).await;
        self.remove_notified(&block_root, r)
    }

    /// Cache the blobs in the processing cache, process it, then evict it from the cache if it was
    /// imported or errors.
    pub async fn process_rpc_blobs(
        self: &Arc<Self>,
        slot: Slot,
        block_root: Hash256,
        blobs: FixedBlobSidecarList<T::EthSpec>,
    ) -> Result<AvailabilityProcessingStatus, BlockError<T::EthSpec>> {
        // If this block has already been imported to forkchoice it must have been available, so
        // we don't need to process its blobs again.
        if self
            .canonical_head
            .fork_choice_read_lock()
            .contains_block(&block_root)
        {
            return Err(BlockError::BlockIsAlreadyKnown(block_root));
        }

        if let Some(event_handler) = self.event_handler.as_ref() {
            if event_handler.has_blob_sidecar_subscribers() {
                for blob in blobs.iter().filter_map(|maybe_blob| maybe_blob.as_ref()) {
                    event_handler.register(EventKind::BlobSidecar(
                        SseBlobSidecar::from_blob_sidecar(blob),
                    ));
                }
            }
        }

        self.data_availability_checker
            .notify_rpc_blobs(block_root, &blobs);
        let r = self
            .check_rpc_blob_availability_and_import(slot, block_root, blobs)
            .await;
        self.remove_notified(&block_root, r)
    }

    /// Remove any block components from the *processing cache* if we no longer require them. If the
    /// block was imported full or erred, we no longer require them.
    fn remove_notified(
        &self,
        block_root: &Hash256,
        r: Result<AvailabilityProcessingStatus, BlockError<T::EthSpec>>,
    ) -> Result<AvailabilityProcessingStatus, BlockError<T::EthSpec>> {
        let has_missing_components =
            matches!(r, Ok(AvailabilityProcessingStatus::MissingComponents(_, _)));
        if !has_missing_components {
            self.data_availability_checker.remove_notified(block_root);
        }
        r
    }

    /// Wraps `process_block` in logic to cache the block's commitments in the processing cache
    /// and evict if the block was imported or erred.
    pub async fn process_block_with_early_caching<B: IntoExecutionPendingBlock<T>>(
        self: &Arc<Self>,
        block_root: Hash256,
        unverified_block: B,
        notify_execution_layer: NotifyExecutionLayer,
    ) -> Result<AvailabilityProcessingStatus, BlockError<T::EthSpec>> {
        self.data_availability_checker
            .notify_block(block_root, unverified_block.block_cloned());
        let r = self
            .process_block(block_root, unverified_block, notify_execution_layer, || {
                Ok(())
            })
            .await;
        self.remove_notified(&block_root, r)
    }

    /// Returns `Ok(block_root)` if the given `unverified_block` was successfully verified and
    /// imported into the chain.
    ///
    /// Items that implement `IntoExecutionPendingBlock` include:
    ///
    /// - `SignedBeaconBlock`
    /// - `GossipVerifiedBlock`
    /// - `RpcBlock`
    ///
    /// ## Errors
    ///
    /// Returns an `Err` if the given block was invalid, or an error was encountered during
    /// verification.
    pub async fn process_block<B: IntoExecutionPendingBlock<T>>(
        self: &Arc<Self>,
        block_root: Hash256,
        unverified_block: B,
        notify_execution_layer: NotifyExecutionLayer,
        publish_fn: impl FnOnce() -> Result<(), BlockError<T::EthSpec>> + Send + 'static,
    ) -> Result<AvailabilityProcessingStatus, BlockError<T::EthSpec>> {
        // Start the Prometheus timer.
        let _full_timer = metrics::start_timer(&metrics::BLOCK_PROCESSING_TIMES);

        // Increment the Prometheus counter for block processing requests.
        metrics::inc_counter(&metrics::BLOCK_PROCESSING_REQUESTS);

        // Set observed time if not already set. Usually this should be set by gossip or RPC,
        // but just in case we set it again here (useful for tests).
        if let (Some(seen_timestamp), Some(current_slot)) =
            (self.slot_clock.now_duration(), self.slot_clock.now())
        {
            self.block_times_cache.write().set_time_observed(
                block_root,
                current_slot,
                seen_timestamp,
                None,
                None,
            );
        }

        let block_slot = unverified_block.block().slot();

        // A small closure to group the verification and import errors.
        let chain = self.clone();
        let import_block = async move {
            let execution_pending = unverified_block.into_execution_pending_block(
                block_root,
                &chain,
                notify_execution_layer,
            )?;
            publish_fn()?;
            let executed_block = chain.into_executed_block(execution_pending).await?;
            match executed_block {
                ExecutedBlock::Available(block) => {
                    self.import_available_block(Box::new(block)).await
                }
                ExecutedBlock::AvailabilityPending(block) => {
                    self.check_block_availability_and_import(block).await
                }
            }
        };

        // Verify and import the block.
        match import_block.await {
            // The block was successfully verified and imported. Yay.
            Ok(status @ AvailabilityProcessingStatus::Imported(block_root)) => {
                debug!(
                    self.log,
                    "Beacon block imported";
                    "block_root" => ?block_root,
                    "block_slot" => block_slot,
                );

                // Increment the Prometheus counter for block processing successes.
                metrics::inc_counter(&metrics::BLOCK_PROCESSING_SUCCESSES);

                Ok(status)
            }
            Ok(status @ AvailabilityProcessingStatus::MissingComponents(slot, block_root)) => {
                debug!(
                    self.log,
                    "Beacon block awaiting blobs";
                    "block_root" => ?block_root,
                    "block_slot" => slot,
                );

                Ok(status)
            }
            Err(e @ BlockError::BeaconChainError(BeaconChainError::TokioJoin(_))) => {
                debug!(
                    self.log,
                    "Beacon block processing cancelled";
                    "error" => ?e,
                );
                Err(e)
            }
            // There was an error whilst attempting to verify and import the block. The block might
            // be partially verified or partially imported.
            Err(BlockError::BeaconChainError(e)) => {
                crit!(
                    self.log,
                    "Beacon block processing error";
                    "error" => ?e,
                );
                Err(BlockError::BeaconChainError(e))
            }
            // The block failed verification.
            Err(other) => {
                debug!(
                    self.log,
                    "Beacon block rejected";
                    "reason" => other.to_string(),
                );
                Err(other)
            }
        }
    }

    /// Accepts a fully-verified block and awaits on it's payload verification handle to
    /// get a fully `ExecutedBlock`
    ///
    /// An error is returned if the verification handle couldn't be awaited.
    pub async fn into_executed_block(
        self: Arc<Self>,
        execution_pending_block: ExecutionPendingBlock<T>,
    ) -> Result<ExecutedBlock<T::EthSpec>, BlockError<T::EthSpec>> {
        let ExecutionPendingBlock {
            block,
            import_data,
            payload_verification_handle,
        } = execution_pending_block;

        let payload_verification_outcome = payload_verification_handle
            .await
            .map_err(BeaconChainError::TokioJoin)?
            .ok_or(BeaconChainError::RuntimeShutdown)??;

        // Log the PoS pandas if a merge transition just occurred.
        if payload_verification_outcome.is_valid_merge_transition_block {
            info!(self.log, "{}", POS_PANDA_BANNER);
            info!(
                self.log,
                "Proof of Stake Activated";
                "slot" => block.slot()
            );
            info!(
                self.log, "";
                "Terminal POW Block Hash" => ?block
                    .message()
                    .execution_payload()?
                    .parent_hash()
                    .into_root()
            );
            info!(
                self.log, "";
                "Merge Transition Block Root" => ?block.message().tree_hash_root()
            );
            info!(
                self.log, "";
                "Merge Transition Execution Hash" => ?block
                    .message()
                    .execution_payload()?
                    .block_hash()
                    .into_root()
            );
        }
        Ok(ExecutedBlock::new(
            block,
            import_data,
            payload_verification_outcome,
        ))
    }

    /* Import methods */

    /// Checks if the block is available, and imports immediately if so, otherwise caches the block
    /// in the data availability checker.
    async fn check_block_availability_and_import(
        self: &Arc<Self>,
        block: AvailabilityPendingExecutedBlock<T::EthSpec>,
    ) -> Result<AvailabilityProcessingStatus, BlockError<T::EthSpec>> {
        let slot = block.block.slot();
        let availability = self
            .data_availability_checker
            .put_pending_executed_block(block)?;
        self.process_availability(slot, availability).await
    }

    /// Checks if the provided blob can make any cached blocks available, and imports immediately
    /// if so, otherwise caches the blob in the data availability checker.
    async fn check_gossip_blob_availability_and_import(
        self: &Arc<Self>,
        blob: GossipVerifiedBlob<T>,
    ) -> Result<AvailabilityProcessingStatus, BlockError<T::EthSpec>> {
        let slot = blob.slot();
        if let Some(slasher) = self.slasher.as_ref() {
            slasher.accept_block_header(blob.signed_block_header());
        }
        let availability = self.data_availability_checker.put_gossip_blob(blob)?;

        self.process_availability(slot, availability).await
    }

    /// Checks if the provided blobs can make any cached blocks available, and imports immediately
    /// if so, otherwise caches the blob in the data availability checker.
    async fn check_rpc_blob_availability_and_import(
        self: &Arc<Self>,
        slot: Slot,
        block_root: Hash256,
        blobs: FixedBlobSidecarList<T::EthSpec>,
    ) -> Result<AvailabilityProcessingStatus, BlockError<T::EthSpec>> {
        // Need to scope this to ensure the lock is dropped before calling `process_availability`
        // Even an explicit drop is not enough to convince the borrow checker.
        {
            let mut slashable_cache = self.observed_slashable.write();
            for header in blobs
                .into_iter()
                .filter_map(|b| b.as_ref().map(|b| b.signed_block_header.clone()))
                .unique()
            {
                if verify_header_signature::<T, BlockError<T::EthSpec>>(self, &header).is_ok() {
                    slashable_cache
                        .observe_slashable(
                            header.message.slot,
                            header.message.proposer_index,
                            block_root,
                        )
                        .map_err(|e| BlockError::BeaconChainError(e.into()))?;
                    if let Some(slasher) = self.slasher.as_ref() {
                        slasher.accept_block_header(header);
                    }
                }
            }
        }
        let availability = self
            .data_availability_checker
            .put_rpc_blobs(block_root, blobs)?;

        self.process_availability(slot, availability).await
    }

    /// Imports a fully available block. Otherwise, returns `AvailabilityProcessingStatus::MissingComponents`
    ///
    /// An error is returned if the block was unable to be imported. It may be partially imported
    /// (i.e., this function is not atomic).
    async fn process_availability(
        self: &Arc<Self>,
        slot: Slot,
        availability: Availability<T::EthSpec>,
    ) -> Result<AvailabilityProcessingStatus, BlockError<T::EthSpec>> {
        match availability {
            Availability::Available(block) => {
                // This is the time since start of the slot where all the components of the block have become available
                let delay =
                    get_slot_delay_ms(timestamp_now(), block.block.slot(), &self.slot_clock);
                metrics::observe_duration(&metrics::BLOCK_AVAILABILITY_DELAY, delay);
                // Block is fully available, import into fork choice
                self.import_available_block(block).await
            }
            Availability::MissingComponents(block_root) => Ok(
                AvailabilityProcessingStatus::MissingComponents(slot, block_root),
            ),
        }
    }

    pub async fn import_available_block(
        self: &Arc<Self>,
        block: Box<AvailableExecutedBlock<T::EthSpec>>,
    ) -> Result<AvailabilityProcessingStatus, BlockError<T::EthSpec>> {
        let AvailableExecutedBlock {
            block,
            import_data,
            payload_verification_outcome,
        } = *block;

        let BlockImportData {
            block_root,
            state,
            parent_block,
            parent_eth1_finalization_data,
            confirmed_state_roots,
            consensus_context,
        } = import_data;

        // import
        let chain = self.clone();
        let block_root = self
            .spawn_blocking_handle(
                move || {
                    chain.import_block(
                        block,
                        block_root,
                        state,
                        confirmed_state_roots,
                        payload_verification_outcome.payload_verification_status,
                        parent_block,
                        parent_eth1_finalization_data,
                        consensus_context,
                    )
                },
                "payload_verification_handle",
            )
            .await??;
        Ok(AvailabilityProcessingStatus::Imported(block_root))
    }

    /// Accepts a fully-verified and available block and imports it into the chain without performing any
    /// additional verification.
    ///
    /// An error is returned if the block was unable to be imported. It may be partially imported
    /// (i.e., this function is not atomic).
    #[allow(clippy::too_many_arguments)]
    fn import_block(
        &self,
        signed_block: AvailableBlock<T::EthSpec>,
        block_root: Hash256,
        mut state: BeaconState<T::EthSpec>,
        confirmed_state_roots: Vec<Hash256>,
        payload_verification_status: PayloadVerificationStatus,
        parent_block: SignedBlindedBeaconBlock<T::EthSpec>,
        parent_eth1_finalization_data: Eth1FinalizationData,
        mut consensus_context: ConsensusContext<T::EthSpec>,
    ) -> Result<Hash256, BlockError<T::EthSpec>> {
        // ----------------------------- BLOCK NOT YET ATTESTABLE ----------------------------------
        // Everything in this initial section is on the hot path between processing the block and
        // being able to attest to it. DO NOT add any extra processing in this initial section
        // unless it must run before fork choice.
        // -----------------------------------------------------------------------------------------
        let current_slot = self.slot()?;
        let current_epoch = current_slot.epoch(T::EthSpec::slots_per_epoch());
        let block = signed_block.message();
        let post_exec_timer = metrics::start_timer(&metrics::BLOCK_PROCESSING_POST_EXEC_PROCESSING);

        // Check against weak subjectivity checkpoint.
        self.check_block_against_weak_subjectivity_checkpoint(block, block_root, &state)?;

        // If there are new validators in this block, update our pubkey cache.
        //
        // The only keys imported here will be ones for validators deposited in this block, because
        // the cache *must* already have been updated for the parent block when it was imported.
        // Newly deposited validators are not active and their keys are not required by other parts
        // of block processing. The reason we do this here and not after making the block attestable
        // is so we don't have to think about lock ordering with respect to the fork choice lock.
        // There are a bunch of places where we lock both fork choice and the pubkey cache and it
        // would be difficult to check that they all lock fork choice first.
        let mut ops = self
            .validator_pubkey_cache
            .try_write_for(VALIDATOR_PUBKEY_CACHE_LOCK_TIMEOUT)
            .ok_or(Error::ValidatorPubkeyCacheLockTimeout)?
            .import_new_pubkeys(&state)?;

        // Apply the state to the attester cache, only if it is from the previous epoch or later.
        //
        // In a perfect scenario there should be no need to add previous-epoch states to the cache.
        // However, latency between the VC and the BN might cause the VC to produce attestations at
        // a previous slot.
        if state.current_epoch().saturating_add(1_u64) >= current_epoch {
            self.attester_cache
                .maybe_cache_state(&state, block_root, &self.spec)
                .map_err(BeaconChainError::from)?;
        }

        // Take an exclusive write-lock on fork choice. It's very important to prevent deadlocks by
        // avoiding taking other locks whilst holding this lock.
        let mut fork_choice = self.canonical_head.fork_choice_write_lock();

        // Do not import a block that doesn't descend from the finalized root.
        let signed_block =
            check_block_is_finalized_checkpoint_or_descendant(self, &fork_choice, signed_block)?;
        let block = signed_block.message();

        // Register the new block with the fork choice service.
        {
            let _fork_choice_block_timer =
                metrics::start_timer(&metrics::FORK_CHOICE_PROCESS_BLOCK_TIMES);
            let block_delay = self
                .slot_clock
                .seconds_from_current_slot_start()
                .ok_or(Error::UnableToComputeTimeAtSlot)?;

            fork_choice
                .on_block(
                    current_slot,
                    block,
                    block_root,
                    block_delay,
                    &state,
                    payload_verification_status,
                    &self.spec,
                )
                .map_err(|e| BlockError::BeaconChainError(e.into()))?;
        }

        // If the block is recent enough and it was not optimistically imported, check to see if it
        // becomes the head block. If so, apply it to the early attester cache. This will allow
        // attestations to the block without waiting for the block and state to be inserted to the
        // database.
        //
        // Only performing this check on recent blocks avoids slowing down sync with lots of calls
        // to fork choice `get_head`.
        //
        // Optimistically imported blocks are not added to the cache since the cache is only useful
        // for a small window of time and the complexity of keeping track of the optimistic status
        // is not worth it.
        if !payload_verification_status.is_optimistic()
            && block.slot() + EARLY_ATTESTER_CACHE_HISTORIC_SLOTS >= current_slot
        {
            let fork_choice_timer = metrics::start_timer(&metrics::BLOCK_PROCESSING_FORK_CHOICE);
            match fork_choice.get_head(current_slot, &self.spec) {
                // This block became the head, add it to the early attester cache.
                Ok(new_head_root) if new_head_root == block_root => {
                    if let Some(proto_block) = fork_choice.get_block(&block_root) {
                        if let Err(e) = self.early_attester_cache.add_head_block(
                            block_root,
                            signed_block.clone(),
                            proto_block,
                            &state,
                            &self.spec,
                        ) {
                            warn!(
                                self.log,
                                "Early attester cache insert failed";
                                "error" => ?e
                            );
                        }
                    } else {
                        warn!(
                            self.log,
                            "Early attester block missing";
                            "block_root" => ?block_root
                        );
                    }
                }
                // This block did not become the head, nothing to do.
                Ok(_) => (),
                Err(e) => error!(
                    self.log,
                    "Failed to compute head during block import";
                    "error" => ?e
                ),
            }
            drop(fork_choice_timer);
        }
        drop(post_exec_timer);

        // ---------------------------- BLOCK PROBABLY ATTESTABLE ----------------------------------
        // Most blocks are now capable of being attested to thanks to the `early_attester_cache`
        // cache above. Resume non-essential processing.
        //
        // It is important NOT to return errors here before the database commit, because the block
        // has already been added to fork choice and the database would be left in an inconsistent
        // state if we returned early without committing. In other words, an error here would
        // corrupt the node's database permanently.
        // -----------------------------------------------------------------------------------------

        self.import_block_update_shuffling_cache(block_root, &mut state);
        self.import_block_observe_attestations(
            block,
            &state,
            &mut consensus_context,
            current_epoch,
        );
        self.import_block_update_validator_monitor(
            block,
            &state,
            &mut consensus_context,
            current_slot,
            parent_block.slot(),
        );
        self.import_block_update_slasher(block, &state, &mut consensus_context);

        let db_write_timer = metrics::start_timer(&metrics::BLOCK_PROCESSING_DB_WRITE);

        // Store the block and its state, and execute the confirmation batch for the intermediate
        // states, which will delete their temporary flags.
        // If the write fails, revert fork choice to the version from disk, else we can
        // end up with blocks in fork choice that are missing from disk.
        // See https://github.com/sigp/lighthouse/issues/2028
        let (_, signed_block, blobs) = signed_block.deconstruct();
        let block = signed_block.message();
        ops.extend(
            confirmed_state_roots
                .into_iter()
                .map(StoreOp::DeleteStateTemporaryFlag),
        );
        ops.push(StoreOp::PutBlock(block_root, signed_block.clone()));
        ops.push(StoreOp::PutState(block.state_root(), &state));

        if let Some(blobs) = blobs {
            if !blobs.is_empty() {
                debug!(
                    self.log, "Writing blobs to store";
                    "block_root" => %block_root,
                    "count" => blobs.len(),
                );
                ops.push(StoreOp::PutBlobs(block_root, blobs));
            }
        }

        let txn_lock = self.store.hot_db.begin_rw_transaction();

        if let Err(e) = self.store.do_atomically_with_block_and_blobs_cache(ops) {
            error!(
                self.log,
                "Database write failed!";
                "msg" => "Restoring fork choice from disk",
                "error" => ?e,
            );

            // Clear the early attester cache to prevent attestations which we would later be unable
            // to verify due to the failure.
            self.early_attester_cache.clear();

            // Since the write failed, try to revert the canonical head back to what was stored
            // in the database. This attempts to prevent inconsistency between the database and
            // fork choice.
            if let Err(e) = self.canonical_head.restore_from_store(
                fork_choice,
                ResetPayloadStatuses::always_reset_conditionally(
                    self.config.always_reset_payload_statuses,
                ),
                &self.store,
                &self.spec,
                &self.log,
            ) {
                crit!(
                    self.log,
                    "No stored fork choice found to restore from";
                    "error" => ?e,
                    "warning" => "The database is likely corrupt now, consider --purge-db"
                );
                return Err(BlockError::BeaconChainError(e));
            }

            return Err(e.into());
        }
        drop(txn_lock);

        // The fork choice write-lock is dropped *after* the on-disk database has been updated.
        // This prevents inconsistency between the two at the expense of concurrency.
        drop(fork_choice);

        // We're declaring the block "imported" at this point, since fork choice and the DB know
        // about it.
        let block_time_imported = timestamp_now();

        let parent_root = block.parent_root();
        let slot = block.slot();

        let current_eth1_finalization_data = Eth1FinalizationData {
            eth1_data: state.eth1_data().clone(),
            eth1_deposit_index: state.eth1_deposit_index(),
        };
        let current_finalized_checkpoint = state.finalized_checkpoint();

        // compute state proofs for light client updates before inserting the state into the
        // snapshot cache.
        if self.config.enable_light_client_server {
            self.light_client_server_cache
                .cache_state_data(
                    &self.spec, block, block_root,
                    // mutable reference on the state is needed to compute merkle proofs
                    &mut state,
                )
                .unwrap_or_else(|e| {
                    error!(self.log, "error caching light_client data {:?}", e);
                });
        }

        self.snapshot_cache
            .try_write_for(BLOCK_PROCESSING_CACHE_LOCK_TIMEOUT)
            .ok_or(Error::SnapshotCacheLockTimeout)
            .map(|mut snapshot_cache| {
                snapshot_cache.insert(
                    BeaconSnapshot {
                        beacon_state: state,
                        beacon_block: signed_block.clone(),
                        beacon_block_root: block_root,
                    },
                    None,
                    &self.spec,
                )
            })
            .unwrap_or_else(|e| {
                error!(
                    self.log,
                    "Failed to insert snapshot";
                    "error" => ?e,
                    "task" => "process block"
                );
            });

        self.head_tracker
            .register_block(block_root, parent_root, slot);

        metrics::stop_timer(db_write_timer);

        metrics::inc_counter(&metrics::BLOCK_PROCESSING_SUCCESSES);

        // Update the deposit contract cache.
        self.import_block_update_deposit_contract_finalization(
            block,
            block_root,
            current_epoch,
            current_finalized_checkpoint,
            current_eth1_finalization_data,
            parent_eth1_finalization_data,
            parent_block.slot(),
        );

        // Inform the unknown block cache, in case it was waiting on this block.
        self.pre_finalization_block_cache
            .block_processed(block_root);

        self.import_block_update_metrics_and_events(
            block,
            block_root,
            block_time_imported,
            payload_verification_status,
            current_slot,
        );

        Ok(block_root)
    }

    /// Check block's consistentency with any configured weak subjectivity checkpoint.
    fn check_block_against_weak_subjectivity_checkpoint(
        &self,
        block: BeaconBlockRef<T::EthSpec>,
        block_root: Hash256,
        state: &BeaconState<T::EthSpec>,
    ) -> Result<(), BlockError<T::EthSpec>> {
        // Only perform the weak subjectivity check if it was configured.
        let Some(wss_checkpoint) = self.config.weak_subjectivity_checkpoint else {
            return Ok(());
        };
        // Note: we're using the finalized checkpoint from the head state, rather than fork
        // choice.
        //
        // We are doing this to ensure that we detect changes in finalization. It's possible
        // that fork choice has already been updated to the finalized checkpoint in the block
        // we're importing.
        let current_head_finalized_checkpoint =
            self.canonical_head.cached_head().finalized_checkpoint();
        // Compare the existing finalized checkpoint with the incoming block's finalized checkpoint.
        let new_finalized_checkpoint = state.finalized_checkpoint();

        // This ensures we only perform the check once.
        if current_head_finalized_checkpoint.epoch < wss_checkpoint.epoch
            && wss_checkpoint.epoch <= new_finalized_checkpoint.epoch
        {
            if let Err(e) =
                self.verify_weak_subjectivity_checkpoint(wss_checkpoint, block_root, state)
            {
                let mut shutdown_sender = self.shutdown_sender();
                crit!(
                    self.log,
                    "Weak subjectivity checkpoint verification failed while importing block!";
                    "block_root" => ?block_root,
                    "parent_root" => ?block.parent_root(),
                    "old_finalized_epoch" => ?current_head_finalized_checkpoint.epoch,
                    "new_finalized_epoch" => ?new_finalized_checkpoint.epoch,
                    "weak_subjectivity_epoch" => ?wss_checkpoint.epoch,
                    "error" => ?e
                );
                crit!(
                    self.log,
                    "You must use the `--purge-db` flag to clear the database and restart sync. \
                         You may be on a hostile network."
                );
                shutdown_sender
                    .try_send(ShutdownReason::Failure(
                        "Weak subjectivity checkpoint verification failed. \
                             Provided block root is not a checkpoint.",
                    ))
                    .map_err(|err| {
                        BlockError::BeaconChainError(
                            BeaconChainError::WeakSubjectivtyShutdownError(err),
                        )
                    })?;
                return Err(BlockError::WeakSubjectivityConflict);
            }
        }
        Ok(())
    }

    /// Process a block for the validator monitor, including all its constituent messages.
    fn import_block_update_validator_monitor(
        &self,
        block: BeaconBlockRef<T::EthSpec>,
        state: &BeaconState<T::EthSpec>,
        ctxt: &mut ConsensusContext<T::EthSpec>,
        current_slot: Slot,
        parent_block_slot: Slot,
    ) {
        // Only register blocks with the validator monitor when the block is sufficiently close to
        // the current slot.
        if VALIDATOR_MONITOR_HISTORIC_EPOCHS as u64 * T::EthSpec::slots_per_epoch()
            + block.slot().as_u64()
            < current_slot.as_u64()
        {
            return;
        }

        // Allow the validator monitor to learn about a new valid state.
        self.validator_monitor.write().process_valid_state(
            current_slot.epoch(T::EthSpec::slots_per_epoch()),
            state,
            &self.spec,
        );

        let validator_monitor = self.validator_monitor.read();

        // Sync aggregate.
        if let Ok(sync_aggregate) = block.body().sync_aggregate() {
            // `SyncCommittee` for the sync_aggregate should correspond to the duty slot
            let duty_epoch = block.epoch();

            match self.sync_committee_at_epoch(duty_epoch) {
                Ok(sync_committee) => {
                    let participant_pubkeys = sync_committee
                        .pubkeys
                        .iter()
                        .zip(sync_aggregate.sync_committee_bits.iter())
                        .filter_map(|(pubkey, bit)| bit.then_some(pubkey))
                        .collect::<Vec<_>>();

                    validator_monitor.register_sync_aggregate_in_block(
                        block.slot(),
                        block.parent_root(),
                        participant_pubkeys,
                    );
                }
                Err(e) => {
                    warn!(
                        self.log,
                        "Unable to fetch sync committee";
                        "epoch" => duty_epoch,
                        "purpose" => "validator monitor",
                        "error" => ?e,
                    );
                }
            }
        }

        // Attestations.
        for attestation in block.body().attestations() {
            let indexed_attestation = match ctxt.get_indexed_attestation(state, attestation) {
                Ok(indexed) => indexed,
                Err(e) => {
                    debug!(
                        self.log,
                        "Failed to get indexed attestation";
                        "purpose" => "validator monitor",
                        "attestation_slot" => attestation.data.slot,
                        "error" => ?e,
                    );
                    continue;
                }
            };
            validator_monitor.register_attestation_in_block(
                indexed_attestation,
                parent_block_slot,
                &self.spec,
            );
        }

        for exit in block.body().voluntary_exits() {
            validator_monitor.register_block_voluntary_exit(&exit.message)
        }

        for slashing in block.body().attester_slashings() {
            validator_monitor.register_block_attester_slashing(slashing)
        }

        for slashing in block.body().proposer_slashings() {
            validator_monitor.register_block_proposer_slashing(slashing)
        }
    }

    /// Iterate through the attestations in the block and register them as "observed".
    ///
    /// This will stop us from propagating them on the gossip network.
    fn import_block_observe_attestations(
        &self,
        block: BeaconBlockRef<T::EthSpec>,
        state: &BeaconState<T::EthSpec>,
        ctxt: &mut ConsensusContext<T::EthSpec>,
        current_epoch: Epoch,
    ) {
        // To avoid slowing down sync, only observe attestations if the block is from the
        // previous epoch or later.
        if state.current_epoch() + 1 < current_epoch {
            return;
        }

        let _timer = metrics::start_timer(&metrics::BLOCK_PROCESSING_ATTESTATION_OBSERVATION);

        for a in block.body().attestations() {
            match self.observed_attestations.write().observe_item(a, None) {
                // If the observation was successful or if the slot for the attestation was too
                // low, continue.
                //
                // We ignore `SlotTooLow` since this will be very common whilst syncing.
                Ok(_) | Err(AttestationObservationError::SlotTooLow { .. }) => {}
                Err(e) => {
                    debug!(
                        self.log,
                        "Failed to register observed attestation";
                        "error" => ?e,
                        "epoch" => a.data.target.epoch
                    );
                }
            }

            let indexed_attestation = match ctxt.get_indexed_attestation(state, a) {
                Ok(indexed) => indexed,
                Err(e) => {
                    debug!(
                        self.log,
                        "Failed to get indexed attestation";
                        "purpose" => "observation",
                        "attestation_slot" => a.data.slot,
                        "error" => ?e,
                    );
                    continue;
                }
            };

            let mut observed_block_attesters = self.observed_block_attesters.write();

            for &validator_index in &indexed_attestation.attesting_indices {
                if let Err(e) = observed_block_attesters
                    .observe_validator(a.data.target.epoch, validator_index as usize)
                {
                    debug!(
                        self.log,
                        "Failed to register observed block attester";
                        "error" => ?e,
                        "epoch" => a.data.target.epoch,
                        "validator_index" => validator_index,
                    )
                }
            }
        }
    }

    /// If a slasher is configured, provide the attestations from the block.
    fn import_block_update_slasher(
        &self,
        block: BeaconBlockRef<T::EthSpec>,
        state: &BeaconState<T::EthSpec>,
        ctxt: &mut ConsensusContext<T::EthSpec>,
    ) {
        if let Some(slasher) = self.slasher.as_ref() {
            for attestation in block.body().attestations() {
                let indexed_attestation = match ctxt.get_indexed_attestation(state, attestation) {
                    Ok(indexed) => indexed,
                    Err(e) => {
                        debug!(
                            self.log,
                            "Failed to get indexed attestation";
                            "purpose" => "slasher",
                            "attestation_slot" => attestation.data.slot,
                            "error" => ?e,
                        );
                        continue;
                    }
                };
                slasher.accept_attestation(indexed_attestation.clone());
            }
        }
    }

    fn import_block_update_metrics_and_events(
        &self,
        block: BeaconBlockRef<T::EthSpec>,
        block_root: Hash256,
        block_time_imported: Duration,
        payload_verification_status: PayloadVerificationStatus,
        current_slot: Slot,
    ) {
        // Only present some metrics for blocks from the previous epoch or later.
        //
        // This helps avoid noise in the metrics during sync.
        if block.slot() + 2 * T::EthSpec::slots_per_epoch() >= current_slot {
            metrics::observe(
                &metrics::OPERATIONS_PER_BLOCK_ATTESTATION,
                block.body().attestations().len() as f64,
            );

            if let Ok(sync_aggregate) = block.body().sync_aggregate() {
                metrics::set_gauge(
                    &metrics::BLOCK_SYNC_AGGREGATE_SET_BITS,
                    sync_aggregate.num_set_bits() as i64,
                );
            }
        }

        let block_delay_total =
            get_slot_delay_ms(block_time_imported, block.slot(), &self.slot_clock);

        // Do not write to the cache for blocks older than 2 epochs, this helps reduce writes to
        // the cache during sync.
        if block_delay_total < self.slot_clock.slot_duration() * 64 {
            // Store the timestamp of the block being imported into the cache.
            self.block_times_cache.write().set_time_imported(
                block_root,
                current_slot,
                block_time_imported,
            );
        }

        // Do not store metrics if the block was > 4 slots old, this helps prevent noise during
        // sync.
        if block_delay_total < self.slot_clock.slot_duration() * 4 {
            // Observe the delay between when we observed the block and when we imported it.
            let block_delays = self.block_times_cache.read().get_block_delays(
                block_root,
                self.slot_clock
                    .start_of(current_slot)
                    .unwrap_or_else(|| Duration::from_secs(0)),
            );

            metrics::observe_duration(
                &metrics::BEACON_BLOCK_IMPORTED_OBSERVED_DELAY_TIME,
                block_delays
                    .imported
                    .unwrap_or_else(|| Duration::from_secs(0)),
            );
        }

        if let Some(event_handler) = self.event_handler.as_ref() {
            if event_handler.has_block_subscribers() {
                event_handler.register(EventKind::Block(SseBlock {
                    slot: block.slot(),
                    block: block_root,
                    execution_optimistic: payload_verification_status.is_optimistic(),
                }));
            }
        }

        // Do not trigger light_client server update producer for old blocks, to extra work
        // during sync.
        if self.config.enable_light_client_server
            && block_delay_total < self.slot_clock.slot_duration() * 32
        {
            if let Some(mut light_client_server_tx) = self.light_client_server_tx.clone() {
                if let Ok(sync_aggregate) = block.body().sync_aggregate() {
                    if let Err(e) = light_client_server_tx.try_send((
                        block.parent_root(),
                        block.slot(),
                        sync_aggregate.clone(),
                    )) {
                        warn!(
                            self.log,
                            "Failed to send light_client server event";
                            "error" => ?e
                        );
                    }
                }
            }
        }
    }

    // For the current and next epoch of this state, ensure we have the shuffling from this
    // block in our cache.
    fn import_block_update_shuffling_cache(
        &self,
        block_root: Hash256,
        state: &mut BeaconState<T::EthSpec>,
    ) {
        if let Err(e) = self.import_block_update_shuffling_cache_fallible(block_root, state) {
            warn!(
                self.log,
                "Failed to prime shuffling cache";
                "error" => ?e
            );
        }
    }

    fn import_block_update_shuffling_cache_fallible(
        &self,
        block_root: Hash256,
        state: &mut BeaconState<T::EthSpec>,
    ) -> Result<(), BlockError<T::EthSpec>> {
        for relative_epoch in [RelativeEpoch::Current, RelativeEpoch::Next] {
            let shuffling_id = AttestationShufflingId::new(block_root, state, relative_epoch)?;

            let shuffling_is_cached = self
                .shuffling_cache
                .try_read_for(ATTESTATION_CACHE_LOCK_TIMEOUT)
                .ok_or(Error::AttestationCacheLockTimeout)?
                .contains(&shuffling_id);

            if !shuffling_is_cached {
                state.build_committee_cache(relative_epoch, &self.spec)?;
                let committee_cache = state.committee_cache(relative_epoch)?;
                self.shuffling_cache
                    .try_write_for(ATTESTATION_CACHE_LOCK_TIMEOUT)
                    .ok_or(Error::AttestationCacheLockTimeout)?
                    .insert_committee_cache(shuffling_id, committee_cache);
            }
        }
        Ok(())
    }

    #[allow(clippy::too_many_arguments)]
    fn import_block_update_deposit_contract_finalization(
        &self,
        block: BeaconBlockRef<T::EthSpec>,
        block_root: Hash256,
        current_epoch: Epoch,
        current_finalized_checkpoint: Checkpoint,
        current_eth1_finalization_data: Eth1FinalizationData,
        parent_eth1_finalization_data: Eth1FinalizationData,
        parent_block_slot: Slot,
    ) {
        // Do not write to eth1 finalization cache for blocks older than 5 epochs.
        if block.epoch() + 5 < current_epoch {
            return;
        }

        let parent_block_epoch = parent_block_slot.epoch(T::EthSpec::slots_per_epoch());
        if parent_block_epoch < current_epoch {
            // we've crossed epoch boundary, store Eth1FinalizationData
            let (checkpoint, eth1_finalization_data) =
                if block.slot() % T::EthSpec::slots_per_epoch() == 0 {
                    // current block is the checkpoint
                    (
                        Checkpoint {
                            epoch: current_epoch,
                            root: block_root,
                        },
                        current_eth1_finalization_data,
                    )
                } else {
                    // parent block is the checkpoint
                    (
                        Checkpoint {
                            epoch: current_epoch,
                            root: block.parent_root(),
                        },
                        parent_eth1_finalization_data,
                    )
                };

            if let Some(finalized_eth1_data) = self
                .eth1_finalization_cache
                .try_write_for(ETH1_FINALIZATION_CACHE_LOCK_TIMEOUT)
                .and_then(|mut cache| {
                    cache.insert(checkpoint, eth1_finalization_data);
                    cache.finalize(&current_finalized_checkpoint)
                })
            {
                if let Some(eth1_chain) = self.eth1_chain.as_ref() {
                    let finalized_deposit_count = finalized_eth1_data.deposit_count;
                    eth1_chain.finalize_eth1_data(finalized_eth1_data);
                    debug!(
                        self.log,
                        "called eth1_chain.finalize_eth1_data()";
                        "epoch" => current_finalized_checkpoint.epoch,
                        "deposit count" => finalized_deposit_count,
                    );
                }
            }
        }
    }

    /// If configured, wait for the fork choice run at the start of the slot to complete.
    fn wait_for_fork_choice_before_block_production(
        self: &Arc<Self>,
        slot: Slot,
    ) -> Result<(), BlockProductionError> {
        if let Some(rx) = &self.fork_choice_signal_rx {
            let current_slot = self
                .slot()
                .map_err(|_| BlockProductionError::UnableToReadSlot)?;

            let timeout = Duration::from_millis(self.config.fork_choice_before_proposal_timeout_ms);

            if slot == current_slot || slot == current_slot + 1 {
                match rx.wait_for_fork_choice(slot, timeout) {
                    ForkChoiceWaitResult::Success(fc_slot) => {
                        debug!(
                            self.log,
                            "Fork choice successfully updated before block production";
                            "slot" => slot,
                            "fork_choice_slot" => fc_slot,
                        );
                    }
                    ForkChoiceWaitResult::Behind(fc_slot) => {
                        warn!(
                            self.log,
                            "Fork choice notifier out of sync with block production";
                            "fork_choice_slot" => fc_slot,
                            "slot" => slot,
                            "message" => "this block may be orphaned",
                        );
                    }
                    ForkChoiceWaitResult::TimeOut => {
                        warn!(
                            self.log,
                            "Timed out waiting for fork choice before proposal";
                            "message" => "this block may be orphaned",
                        );
                    }
                }
            } else {
                error!(
                    self.log,
                    "Producing block at incorrect slot";
                    "block_slot" => slot,
                    "current_slot" => current_slot,
                    "message" => "check clock sync, this block may be orphaned",
                );
            }
        }
        Ok(())
    }

    pub async fn produce_block_with_verification(
        self: &Arc<Self>,
        randao_reveal: Signature,
        slot: Slot,
        validator_graffiti: Option<Graffiti>,
        verification: ProduceBlockVerification,
        builder_boost_factor: Option<u64>,
        block_production_version: BlockProductionVersion,
    ) -> Result<BeaconBlockResponseWrapper<T::EthSpec>, BlockProductionError> {
        metrics::inc_counter(&metrics::BLOCK_PRODUCTION_REQUESTS);
        let _complete_timer = metrics::start_timer(&metrics::BLOCK_PRODUCTION_TIMES);
        // Part 1/2 (blocking)
        //
        // Load the parent state from disk.
        let chain = self.clone();
        let (state, state_root_opt) = self
            .task_executor
            .spawn_blocking_handle(
                move || chain.load_state_for_block_production(slot),
                "load_state_for_block_production",
            )
            .ok_or(BlockProductionError::ShuttingDown)?
            .await
            .map_err(BlockProductionError::TokioJoin)??;

        // Part 2/2 (async, with some blocking components)
        //
        // Produce the block upon the state
        self.produce_block_on_state(
            state,
            state_root_opt,
            slot,
            randao_reveal,
            validator_graffiti,
            verification,
            builder_boost_factor,
            block_production_version,
        )
        .await
    }

    /// Load a beacon state from the database for block production. This is a long-running process
    /// that should not be performed in an `async` context.
    fn load_state_for_block_production(
        self: &Arc<Self>,
        slot: Slot,
    ) -> Result<(BeaconState<T::EthSpec>, Option<Hash256>), BlockProductionError> {
        let fork_choice_timer = metrics::start_timer(&metrics::BLOCK_PRODUCTION_FORK_CHOICE_TIMES);
        self.wait_for_fork_choice_before_block_production(slot)?;
        drop(fork_choice_timer);

        // Producing a block requires the tree hash cache, so clone a full state corresponding to
        // the head from the snapshot cache. Unfortunately we can't move the snapshot out of the
        // cache (which would be fast), because we need to re-process the block after it has been
        // signed. If we miss the cache or we're producing a block that conflicts with the head,
        // fall back to getting the head from `slot - 1`.
        let state_load_timer = metrics::start_timer(&metrics::BLOCK_PRODUCTION_STATE_LOAD_TIMES);

        // Atomically read some values from the head whilst avoiding holding cached head `Arc` any
        // longer than necessary.
        let (head_slot, head_block_root) = {
            let head = self.canonical_head.cached_head();
            (head.head_slot(), head.head_block_root())
        };
        let (state, state_root_opt) = if head_slot < slot {
            // Attempt an aggressive re-org if configured and the conditions are right.
            if let Some(re_org_state) = self.get_state_for_re_org(slot, head_slot, head_block_root)
            {
                info!(
                    self.log,
                    "Proposing block to re-org current head";
                    "slot" => slot,
                    "head_to_reorg" => %head_block_root,
                );
                (re_org_state.pre_state, re_org_state.state_root)
            }
            // Normal case: proposing a block atop the current head using the cache.
            else if let Some((_, cached_state)) =
                self.get_state_from_block_production_cache(head_block_root)
            {
                (cached_state.pre_state, cached_state.state_root)
            }
            // Fall back to a direct read of the snapshot cache.
            else if let Some(pre_state) =
                self.get_state_from_snapshot_cache_for_block_production(head_block_root)
            {
                warn!(
                    self.log,
                    "Block production cache miss";
                    "message" => "falling back to snapshot cache clone",
                    "slot" => slot
                );
                (pre_state.pre_state, pre_state.state_root)
            } else {
                warn!(
                    self.log,
                    "Block production cache miss";
                    "message" => "this block is more likely to be orphaned",
                    "slot" => slot,
                );
                let state = self
                    .state_at_slot(slot - 1, StateSkipConfig::WithStateRoots)
                    .map_err(|_| BlockProductionError::UnableToProduceAtSlot(slot))?;

                (state, None)
            }
        } else {
            warn!(
                self.log,
                "Producing block that conflicts with head";
                "message" => "this block is more likely to be orphaned",
                "slot" => slot,
            );
            let state = self
                .state_at_slot(slot - 1, StateSkipConfig::WithStateRoots)
                .map_err(|_| BlockProductionError::UnableToProduceAtSlot(slot))?;

            (state, None)
        };

        drop(state_load_timer);

        Ok((state, state_root_opt))
    }

    /// Get the state cached for block production *if* it matches `head_block_root`.
    ///
    /// This will clear the cache regardless of whether the block root matches, so only call this if
    /// you think the `head_block_root` is likely to match!
    fn get_state_from_block_production_cache(
        &self,
        head_block_root: Hash256,
    ) -> Option<(Hash256, BlockProductionPreState<T::EthSpec>)> {
        // Take care to drop the lock as quickly as possible.
        let mut lock = self.block_production_state.lock();
        let result = lock
            .take()
            .filter(|(cached_block_root, _)| *cached_block_root == head_block_root);
        drop(lock);
        result
    }

    /// Get a state for block production from the snapshot cache.
    fn get_state_from_snapshot_cache_for_block_production(
        &self,
        head_block_root: Hash256,
    ) -> Option<BlockProductionPreState<T::EthSpec>> {
        if let Some(lock) = self
            .snapshot_cache
            .try_read_for(BLOCK_PROCESSING_CACHE_LOCK_TIMEOUT)
        {
            let result = lock.get_state_for_block_production(head_block_root);
            drop(lock);
            result
        } else {
            None
        }
    }

    /// Fetch the beacon state to use for producing a block if a 1-slot proposer re-org is viable.
    ///
    /// This function will return `None` if proposer re-orgs are disabled.
    fn get_state_for_re_org(
        &self,
        slot: Slot,
        head_slot: Slot,
        canonical_head: Hash256,
    ) -> Option<BlockProductionPreState<T::EthSpec>> {
        let re_org_head_threshold = self.config.re_org_head_threshold?;
        let re_org_parent_threshold = self.config.re_org_parent_threshold?;

        if self.spec.proposer_score_boost.is_none() {
            warn!(
                self.log,
                "Ignoring proposer re-org configuration";
                "reason" => "this network does not have proposer boost enabled"
            );
            return None;
        }

        let slot_delay = self
            .slot_clock
            .seconds_from_current_slot_start()
            .or_else(|| {
                warn!(
                    self.log,
                    "Not attempting re-org";
                    "error" => "unable to read slot clock"
                );
                None
            })?;

        // Attempt a proposer re-org if:
        //
        // 1. It seems we have time to propagate and still receive the proposer boost.
        // 2. The current head block was seen late.
        // 3. The `get_proposer_head` conditions from fork choice pass.
        let proposing_on_time = slot_delay < self.config.re_org_cutoff(self.spec.seconds_per_slot);
        if !proposing_on_time {
            debug!(
                self.log,
                "Not attempting re-org";
                "reason" => "not proposing on time",
            );
            return None;
        }

        let head_late = self.block_observed_after_attestation_deadline(canonical_head, head_slot);
        if !head_late {
            debug!(
                self.log,
                "Not attempting re-org";
                "reason" => "head not late"
            );
            return None;
        }

        // Is the current head weak and appropriate for re-orging?
        let proposer_head_timer =
            metrics::start_timer(&metrics::BLOCK_PRODUCTION_GET_PROPOSER_HEAD_TIMES);
        let proposer_head = self
            .canonical_head
            .fork_choice_read_lock()
            .get_proposer_head(
                slot,
                canonical_head,
                re_org_head_threshold,
                re_org_parent_threshold,
                &self.config.re_org_disallowed_offsets,
                self.config.re_org_max_epochs_since_finalization,
            )
            .map_err(|e| match e {
                ProposerHeadError::DoNotReOrg(reason) => {
                    debug!(
                        self.log,
                        "Not attempting re-org";
                        "reason" => %reason,
                    );
                }
                ProposerHeadError::Error(e) => {
                    warn!(
                        self.log,
                        "Not attempting re-org";
                        "error" => ?e,
                    );
                }
            })
            .ok()?;
        drop(proposer_head_timer);
        let re_org_parent_block = proposer_head.parent_node.root;

        // Only attempt a re-org if we hit the block production cache or snapshot cache.
        let pre_state = self
            .get_state_from_block_production_cache(re_org_parent_block)
            .map(|(_, state)| state)
            .or_else(|| {
                warn!(
                    self.log,
                    "Block production cache miss";
                    "message" => "falling back to snapshot cache during re-org",
                    "slot" => slot,
                    "block_root" => ?re_org_parent_block
                );
                self.get_state_from_snapshot_cache_for_block_production(re_org_parent_block)
            })
            .or_else(|| {
                debug!(
                    self.log,
                    "Not attempting re-org";
                    "reason" => "missed snapshot cache",
                    "parent_block" => ?re_org_parent_block,
                );
                None
            })?;

        info!(
            self.log,
            "Attempting re-org due to weak head";
            "weak_head" => ?canonical_head,
            "parent" => ?re_org_parent_block,
            "head_weight" => proposer_head.head_node.weight,
            "threshold_weight" => proposer_head.re_org_head_weight_threshold
        );

        Some(pre_state)
    }

    /// Get the proposer index and `prev_randao` value for a proposal at slot `proposal_slot`.
    ///
    /// The `proposer_head` may be the head block of `cached_head` or its parent. An error will
    /// be returned for any other value.
    pub fn get_pre_payload_attributes(
        &self,
        proposal_slot: Slot,
        proposer_head: Hash256,
        cached_head: &CachedHead<T::EthSpec>,
    ) -> Result<Option<PrePayloadAttributes>, Error> {
        let proposal_epoch = proposal_slot.epoch(T::EthSpec::slots_per_epoch());

        let head_block_root = cached_head.head_block_root();
        let head_parent_block_root = cached_head.parent_block_root();

        // The proposer head must be equal to the canonical head or its parent.
        if proposer_head != head_block_root && proposer_head != head_parent_block_root {
            warn!(
                self.log,
                "Unable to compute payload attributes";
                "block_root" => ?proposer_head,
                "head_block_root" => ?head_block_root,
            );
            return Ok(None);
        }

        // Compute the proposer index.
        let head_epoch = cached_head.head_slot().epoch(T::EthSpec::slots_per_epoch());
        let shuffling_decision_root = if head_epoch == proposal_epoch {
            cached_head
                .snapshot
                .beacon_state
                .proposer_shuffling_decision_root(proposer_head)?
        } else {
            proposer_head
        };
        let cached_proposer = self
            .beacon_proposer_cache
            .lock()
            .get_slot::<T::EthSpec>(shuffling_decision_root, proposal_slot);
        let proposer_index = if let Some(proposer) = cached_proposer {
            proposer.index as u64
        } else {
            if head_epoch + 2 < proposal_epoch {
                warn!(
                    self.log,
                    "Skipping proposer preparation";
                    "msg" => "this is a non-critical issue that can happen on unhealthy nodes or \
                              networks.",
                    "proposal_epoch" => proposal_epoch,
                    "head_epoch" => head_epoch,
                );

                // Don't skip the head forward more than two epochs. This avoids burdening an
                // unhealthy node.
                //
                // Although this node might miss out on preparing for a proposal, they should still
                // be able to propose. This will prioritise beacon chain health over efficient
                // packing of execution blocks.
                return Ok(None);
            }

            let (proposers, decision_root, _, fork) =
                compute_proposer_duties_from_head(proposal_epoch, self)?;

            let proposer_offset = (proposal_slot % T::EthSpec::slots_per_epoch()).as_usize();
            let proposer = *proposers
                .get(proposer_offset)
                .ok_or(BeaconChainError::NoProposerForSlot(proposal_slot))?;

            self.beacon_proposer_cache.lock().insert(
                proposal_epoch,
                decision_root,
                proposers,
                fork,
            )?;

            // It's possible that the head changes whilst computing these duties. If so, abandon
            // this routine since the change of head would have also spawned another instance of
            // this routine.
            //
            // Exit now, after updating the cache.
            if decision_root != shuffling_decision_root {
                warn!(
                    self.log,
                    "Head changed during proposer preparation";
                );
                return Ok(None);
            }

            proposer as u64
        };

        // Get the `prev_randao` and parent block number.
        let head_block_number = cached_head.head_block_number()?;
        let (prev_randao, parent_block_number) = if proposer_head == head_parent_block_root {
            (
                cached_head.parent_random()?,
                head_block_number.saturating_sub(1),
            )
        } else {
            (cached_head.head_random()?, head_block_number)
        };

        Ok(Some(PrePayloadAttributes {
            proposer_index,
            prev_randao,
            parent_block_number,
            parent_beacon_block_root: proposer_head,
        }))
    }

    pub fn get_expected_withdrawals(
        &self,
        forkchoice_update_params: &ForkchoiceUpdateParameters,
        proposal_slot: Slot,
    ) -> Result<Withdrawals<T::EthSpec>, Error> {
        let cached_head = self.canonical_head.cached_head();
        let head_state = &cached_head.snapshot.beacon_state;

        let parent_block_root = forkchoice_update_params.head_root;

        let (unadvanced_state, unadvanced_state_root) =
            if cached_head.head_block_root() == parent_block_root {
                (Cow::Borrowed(head_state), cached_head.head_state_root())
            } else if let Some(snapshot) = self
                .snapshot_cache
                .try_read_for(BLOCK_PROCESSING_CACHE_LOCK_TIMEOUT)
                .ok_or(Error::SnapshotCacheLockTimeout)?
                .get_cloned(parent_block_root, CloneConfig::none())
            {
                debug!(
                    self.log,
                    "Hit snapshot cache during withdrawals calculation";
                    "slot" => proposal_slot,
                    "parent_block_root" => ?parent_block_root,
                );
                let state_root = snapshot.beacon_state_root();
                (Cow::Owned(snapshot.beacon_state), state_root)
            } else {
                info!(
                    self.log,
                    "Missed snapshot cache during withdrawals calculation";
                    "slot" => proposal_slot,
                    "parent_block_root" => ?parent_block_root
                );
                let block = self
                    .get_blinded_block(&parent_block_root)?
                    .ok_or(Error::MissingBeaconBlock(parent_block_root))?;
                let state = self
                    .get_state(&block.state_root(), Some(block.slot()))?
                    .ok_or(Error::MissingBeaconState(block.state_root()))?;
                (Cow::Owned(state), block.state_root())
            };

        // Parent state epoch is the same as the proposal, we don't need to advance because the
        // list of expected withdrawals can only change after an epoch advance or a
        // block application.
        let proposal_epoch = proposal_slot.epoch(T::EthSpec::slots_per_epoch());
        if head_state.current_epoch() == proposal_epoch {
            return get_expected_withdrawals(&unadvanced_state, &self.spec)
                .map_err(Error::PrepareProposerFailed);
        }

        // Advance the state using the partial method.
        debug!(
            self.log,
            "Advancing state for withdrawals calculation";
            "proposal_slot" => proposal_slot,
            "parent_block_root" => ?parent_block_root,
        );
        let mut advanced_state = unadvanced_state.into_owned();
        partial_state_advance(
            &mut advanced_state,
            Some(unadvanced_state_root),
            proposal_epoch.start_slot(T::EthSpec::slots_per_epoch()),
            &self.spec,
        )?;
        get_expected_withdrawals(&advanced_state, &self.spec).map_err(Error::PrepareProposerFailed)
    }

    /// Determine whether a fork choice update to the execution layer should be overridden.
    ///
    /// This is *only* necessary when proposer re-orgs are enabled, because we have to prevent the
    /// execution layer from enshrining the block we want to re-org as the head.
    ///
    /// This function uses heuristics that align quite closely but not exactly with the re-org
    /// conditions set out in `get_state_for_re_org` and `get_proposer_head`. The differences are
    /// documented below.
    pub fn overridden_forkchoice_update_params(
        &self,
        canonical_forkchoice_params: ForkchoiceUpdateParameters,
    ) -> Result<ForkchoiceUpdateParameters, Error> {
        self.overridden_forkchoice_update_params_or_failure_reason(&canonical_forkchoice_params)
            .or_else(|e| match e {
                ProposerHeadError::DoNotReOrg(reason) => {
                    trace!(
                        self.log,
                        "Not suppressing fork choice update";
                        "reason" => %reason,
                    );
                    Ok(canonical_forkchoice_params)
                }
                ProposerHeadError::Error(e) => Err(e),
            })
    }

    pub fn overridden_forkchoice_update_params_or_failure_reason(
        &self,
        canonical_forkchoice_params: &ForkchoiceUpdateParameters,
    ) -> Result<ForkchoiceUpdateParameters, ProposerHeadError<Error>> {
        let _timer = metrics::start_timer(&metrics::FORK_CHOICE_OVERRIDE_FCU_TIMES);

        // Never override if proposer re-orgs are disabled.
        let re_org_head_threshold = self
            .config
            .re_org_head_threshold
            .ok_or(DoNotReOrg::ReOrgsDisabled)?;

        let re_org_parent_threshold = self
            .config
            .re_org_parent_threshold
            .ok_or(DoNotReOrg::ReOrgsDisabled)?;

        let head_block_root = canonical_forkchoice_params.head_root;

        // Perform initial checks and load the relevant info from fork choice.
        let info = self
            .canonical_head
            .fork_choice_read_lock()
            .get_preliminary_proposer_head(
                head_block_root,
                re_org_head_threshold,
                re_org_parent_threshold,
                &self.config.re_org_disallowed_offsets,
                self.config.re_org_max_epochs_since_finalization,
            )
            .map_err(|e| e.map_inner_error(Error::ProposerHeadForkChoiceError))?;

        // The slot of our potential re-org block is always 1 greater than the head block because we
        // only attempt single-slot re-orgs.
        let head_slot = info.head_node.slot;
        let re_org_block_slot = head_slot + 1;
        let fork_choice_slot = info.current_slot;

        // If a re-orging proposal isn't made by the `re_org_cutoff` then we give up
        // and allow the fork choice update for the canonical head through so that we may attest
        // correctly.
        let current_slot_ok = if head_slot == fork_choice_slot {
            true
        } else if re_org_block_slot == fork_choice_slot {
            self.slot_clock
                .start_of(re_org_block_slot)
                .and_then(|slot_start| {
                    let now = self.slot_clock.now_duration()?;
                    let slot_delay = now.saturating_sub(slot_start);
                    Some(slot_delay <= self.config.re_org_cutoff(self.spec.seconds_per_slot))
                })
                .unwrap_or(false)
        } else {
            false
        };
        if !current_slot_ok {
            return Err(DoNotReOrg::HeadDistance.into());
        }

        // Only attempt a re-org if we have a proposer registered for the re-org slot.
        let proposing_at_re_org_slot = {
            // The proposer shuffling has the same decision root as the next epoch attestation
            // shuffling. We know our re-org block is not on the epoch boundary, so it has the
            // same proposer shuffling as the head (but not necessarily the parent which may lie
            // in the previous epoch).
            let shuffling_decision_root = info
                .head_node
                .next_epoch_shuffling_id
                .shuffling_decision_block;
            let proposer_index = self
                .beacon_proposer_cache
                .lock()
                .get_slot::<T::EthSpec>(shuffling_decision_root, re_org_block_slot)
                .ok_or_else(|| {
                    debug!(
                        self.log,
                        "Fork choice override proposer shuffling miss";
                        "slot" => re_org_block_slot,
                        "decision_root" => ?shuffling_decision_root,
                    );
                    DoNotReOrg::NotProposing
                })?
                .index as u64;

            self.execution_layer
                .as_ref()
                .ok_or(ProposerHeadError::Error(Error::ExecutionLayerMissing))?
                .has_proposer_preparation_data_blocking(proposer_index)
        };
        if !proposing_at_re_org_slot {
            return Err(DoNotReOrg::NotProposing.into());
        }

        // If the current slot is already equal to the proposal slot (or we are in the tail end of
        // the prior slot), then check the actual weight of the head against the head re-org threshold
        // and the actual weight of the parent against the parent re-org threshold.
        let (head_weak, parent_strong) = if fork_choice_slot == re_org_block_slot {
            (
                info.head_node.weight < info.re_org_head_weight_threshold,
                info.parent_node.weight > info.re_org_parent_weight_threshold,
            )
        } else {
            (true, true)
        };
        if !head_weak {
            return Err(DoNotReOrg::HeadNotWeak {
                head_weight: info.head_node.weight,
                re_org_head_weight_threshold: info.re_org_head_weight_threshold,
            }
            .into());
        }
        if !parent_strong {
            return Err(DoNotReOrg::ParentNotStrong {
                parent_weight: info.parent_node.weight,
                re_org_parent_weight_threshold: info.re_org_parent_weight_threshold,
            }
            .into());
        }

        // Check that the head block arrived late and is vulnerable to a re-org. This check is only
        // a heuristic compared to the proper weight check in `get_state_for_re_org`, the reason
        // being that we may have only *just* received the block and not yet processed any
        // attestations for it. We also can't dequeue attestations for the block during the
        // current slot, which would be necessary for determining its weight.
        let head_block_late =
            self.block_observed_after_attestation_deadline(head_block_root, head_slot);
        if !head_block_late {
            return Err(DoNotReOrg::HeadNotLate.into());
        }

        let parent_head_hash = info.parent_node.execution_status.block_hash();
        let forkchoice_update_params = ForkchoiceUpdateParameters {
            head_root: info.parent_node.root,
            head_hash: parent_head_hash,
            justified_hash: canonical_forkchoice_params.justified_hash,
            finalized_hash: canonical_forkchoice_params.finalized_hash,
        };

        debug!(
            self.log,
            "Fork choice update overridden";
            "canonical_head" => ?head_block_root,
            "override" => ?info.parent_node.root,
            "slot" => fork_choice_slot,
        );

        Ok(forkchoice_update_params)
    }

    /// Check if the block with `block_root` was observed after the attestation deadline of `slot`.
    fn block_observed_after_attestation_deadline(&self, block_root: Hash256, slot: Slot) -> bool {
        let block_delays = self.block_times_cache.read().get_block_delays(
            block_root,
            self.slot_clock
                .start_of(slot)
                .unwrap_or_else(|| Duration::from_secs(0)),
        );
        block_delays.observed.map_or(false, |delay| {
            delay >= self.slot_clock.unagg_attestation_production_delay()
        })
    }

    /// Produce a block for some `slot` upon the given `state`.
    ///
    /// Typically the `self.produce_block()` function should be used, instead of calling this
    /// function directly. This function is useful for purposefully creating forks or blocks at
    /// non-current slots.
    ///
    /// If required, the given state will be advanced to the given `produce_at_slot`, then a block
    /// will be produced at that slot height.
    ///
    /// The provided `state_root_opt` should only ever be set to `Some` if the contained value is
    /// equal to the root of `state`. Providing this value will serve as an optimization to avoid
    /// performing a tree hash in some scenarios.
    #[allow(clippy::too_many_arguments)]
    pub async fn produce_block_on_state(
        self: &Arc<Self>,
        state: BeaconState<T::EthSpec>,
        state_root_opt: Option<Hash256>,
        produce_at_slot: Slot,
        randao_reveal: Signature,
        validator_graffiti: Option<Graffiti>,
        verification: ProduceBlockVerification,
        builder_boost_factor: Option<u64>,
        block_production_version: BlockProductionVersion,
    ) -> Result<BeaconBlockResponseWrapper<T::EthSpec>, BlockProductionError> {
        // Part 1/3 (blocking)
        //
        // Perform the state advance and block-packing functions.
        let chain = self.clone();
        let mut partial_beacon_block = self
            .task_executor
            .spawn_blocking_handle(
                move || {
                    chain.produce_partial_beacon_block(
                        state,
                        state_root_opt,
                        produce_at_slot,
                        randao_reveal,
                        validator_graffiti,
                        builder_boost_factor,
                        block_production_version,
                    )
                },
                "produce_partial_beacon_block",
            )
            .ok_or(BlockProductionError::ShuttingDown)?
            .await
            .map_err(BlockProductionError::TokioJoin)??;
        // Part 2/3 (async)
        //
        // Wait for the execution layer to return an execution payload (if one is required).
        let prepare_payload_handle = partial_beacon_block.prepare_payload_handle.take();
        let block_contents_type_option =
            if let Some(prepare_payload_handle) = prepare_payload_handle {
                Some(
                    prepare_payload_handle
                        .await
                        .map_err(BlockProductionError::TokioJoin)?
                        .ok_or(BlockProductionError::ShuttingDown)??,
                )
            } else {
                None
            };
        // Part 3/3 (blocking)
        if let Some(block_contents_type) = block_contents_type_option {
            match block_contents_type {
                BlockProposalContentsType::Full(block_contents) => {
                    let chain = self.clone();
                    let beacon_block_response = self
                        .task_executor
                        .spawn_blocking_handle(
                            move || {
                                chain.complete_partial_beacon_block(
                                    partial_beacon_block,
                                    Some(block_contents),
                                    verification,
                                )
                            },
                            "complete_partial_beacon_block",
                        )
                        .ok_or(BlockProductionError::ShuttingDown)?
                        .await
                        .map_err(BlockProductionError::TokioJoin)??;

                    Ok(BeaconBlockResponseWrapper::Full(beacon_block_response))
                }
                BlockProposalContentsType::Blinded(block_contents) => {
                    let chain = self.clone();
                    let beacon_block_response = self
                        .task_executor
                        .spawn_blocking_handle(
                            move || {
                                chain.complete_partial_beacon_block(
                                    partial_beacon_block,
                                    Some(block_contents),
                                    verification,
                                )
                            },
                            "complete_partial_beacon_block",
                        )
                        .ok_or(BlockProductionError::ShuttingDown)?
                        .await
                        .map_err(BlockProductionError::TokioJoin)??;

                    Ok(BeaconBlockResponseWrapper::Blinded(beacon_block_response))
                }
            }
        } else {
            let chain = self.clone();
            let beacon_block_response = self
                .task_executor
                .spawn_blocking_handle(
                    move || {
                        chain.complete_partial_beacon_block(
                            partial_beacon_block,
                            None,
                            verification,
                        )
                    },
                    "complete_partial_beacon_block",
                )
                .ok_or(BlockProductionError::ShuttingDown)?
                .await
                .map_err(BlockProductionError::TokioJoin)??;

            Ok(BeaconBlockResponseWrapper::Full(beacon_block_response))
        }
    }

    #[allow(clippy::too_many_arguments)]
    fn produce_partial_beacon_block(
        self: &Arc<Self>,
        mut state: BeaconState<T::EthSpec>,
        state_root_opt: Option<Hash256>,
        produce_at_slot: Slot,
        randao_reveal: Signature,
        validator_graffiti: Option<Graffiti>,
        builder_boost_factor: Option<u64>,
        block_production_version: BlockProductionVersion,
    ) -> Result<PartialBeaconBlock<T::EthSpec>, BlockProductionError> {
        let eth1_chain = self
            .eth1_chain
            .as_ref()
            .ok_or(BlockProductionError::NoEth1ChainConnection)?;

        // It is invalid to try to produce a block using a state from a future slot.
        if state.slot() > produce_at_slot {
            return Err(BlockProductionError::StateSlotTooHigh {
                produce_at_slot,
                state_slot: state.slot(),
            });
        }

        let slot_timer = metrics::start_timer(&metrics::BLOCK_PRODUCTION_SLOT_PROCESS_TIMES);

        // Ensure the state has performed a complete transition into the required slot.
        complete_state_advance(&mut state, state_root_opt, produce_at_slot, &self.spec)?;

        drop(slot_timer);

        state.build_committee_cache(RelativeEpoch::Current, &self.spec)?;

        let parent_root = if state.slot() > 0 {
            *state
                .get_block_root(state.slot() - 1)
                .map_err(|_| BlockProductionError::UnableToGetBlockRootFromState)?
        } else {
            state.latest_block_header().canonical_root()
        };

        let proposer_index = state.get_beacon_proposer_index(state.slot(), &self.spec)? as u64;

        let pubkey = state
            .validators()
            .get(proposer_index as usize)
            .map(|v| v.pubkey)
            .ok_or(BlockProductionError::BeaconChain(
                BeaconChainError::ValidatorIndexUnknown(proposer_index as usize),
            ))?;

        let builder_params = BuilderParams {
            pubkey,
            slot: state.slot(),
            chain_health: self
                .is_healthy(&parent_root)
                .map_err(BlockProductionError::BeaconChain)?,
        };

        // If required, start the process of loading an execution payload from the EL early. This
        // allows it to run concurrently with things like attestation packing.
        let prepare_payload_handle = match &state {
            BeaconState::Base(_) | BeaconState::Altair(_) => None,
            BeaconState::Merge(_)
            | BeaconState::Capella(_)
            | BeaconState::Deneb(_)
<<<<<<< HEAD
            | BeaconState::Eip6110(_) => {
                let prepare_payload_handle =
                    get_execution_payload(self.clone(), &state, proposer_index, builder_params)?;
=======
            | BeaconState::Electra(_) => {
                let prepare_payload_handle = get_execution_payload(
                    self.clone(),
                    &state,
                    parent_root,
                    proposer_index,
                    builder_params,
                    builder_boost_factor,
                    block_production_version,
                )?;
>>>>>>> b65daac9
                Some(prepare_payload_handle)
            }
        };

        let (mut proposer_slashings, mut attester_slashings, mut voluntary_exits) =
            self.op_pool.get_slashings_and_exits(&state, &self.spec);

        let eth1_data = eth1_chain.eth1_data_for_block_production(&state, &self.spec)?;

        let deposits = eth1_chain.deposits_for_block_inclusion(&state, &eth1_data, &self.spec)?;

        let bls_to_execution_changes = self
            .op_pool
            .get_bls_to_execution_changes(&state, &self.spec);

        // Iterate through the naive aggregation pool and ensure all the attestations from there
        // are included in the operation pool.
        let unagg_import_timer =
            metrics::start_timer(&metrics::BLOCK_PRODUCTION_UNAGGREGATED_TIMES);
        for attestation in self.naive_aggregation_pool.read().iter() {
            let import = |attestation: &Attestation<T::EthSpec>| {
                let attesting_indices = get_attesting_indices_from_state(&state, attestation)?;
                self.op_pool
                    .insert_attestation(attestation.clone(), attesting_indices)
            };
            if let Err(e) = import(attestation) {
                // Don't stop block production if there's an error, just create a log.
                error!(
                    self.log,
                    "Attestation did not transfer to op pool";
                    "reason" => ?e
                );
            }
        }
        drop(unagg_import_timer);

        // Override the beacon node's graffiti with graffiti from the validator, if present.
        let graffiti = match validator_graffiti {
            Some(graffiti) => graffiti,
            None => self.graffiti,
        };

        let attestation_packing_timer =
            metrics::start_timer(&metrics::BLOCK_PRODUCTION_ATTESTATION_TIMES);

        // Epoch cache and total balance cache are required for op pool packing.
        state.build_total_active_balance_cache(&self.spec)?;
        initialize_epoch_cache(&mut state, &self.spec)?;

        let mut prev_filter_cache = HashMap::new();
        let prev_attestation_filter = |att: &AttestationRef<T::EthSpec>| {
            self.filter_op_pool_attestation(&mut prev_filter_cache, att, &state)
        };
        let mut curr_filter_cache = HashMap::new();
        let curr_attestation_filter = |att: &AttestationRef<T::EthSpec>| {
            self.filter_op_pool_attestation(&mut curr_filter_cache, att, &state)
        };

        let mut attestations = self
            .op_pool
            .get_attestations(
                &state,
                prev_attestation_filter,
                curr_attestation_filter,
                &self.spec,
            )
            .map_err(BlockProductionError::OpPoolError)?;
        drop(attestation_packing_timer);

        // If paranoid mode is enabled re-check the signatures of every included message.
        // This will be a lot slower but guards against bugs in block production and can be
        // quickly rolled out without a release.
        if self.config.paranoid_block_proposal {
            let mut tmp_ctxt = ConsensusContext::new(state.slot());
            attestations.retain(|att| {
                verify_attestation_for_block_inclusion(
                    &state,
                    att,
                    &mut tmp_ctxt,
                    VerifySignatures::True,
                    &self.spec,
                )
                .map_err(|e| {
                    warn!(
                        self.log,
                        "Attempted to include an invalid attestation";
                        "err" => ?e,
                        "block_slot" => state.slot(),
                        "attestation" => ?att
                    );
                })
                .is_ok()
            });

            proposer_slashings.retain(|slashing| {
                slashing
                    .clone()
                    .validate(&state, &self.spec)
                    .map_err(|e| {
                        warn!(
                            self.log,
                            "Attempted to include an invalid proposer slashing";
                            "err" => ?e,
                            "block_slot" => state.slot(),
                            "slashing" => ?slashing
                        );
                    })
                    .is_ok()
            });

            attester_slashings.retain(|slashing| {
                slashing
                    .clone()
                    .validate(&state, &self.spec)
                    .map_err(|e| {
                        warn!(
                            self.log,
                            "Attempted to include an invalid attester slashing";
                            "err" => ?e,
                            "block_slot" => state.slot(),
                            "slashing" => ?slashing
                        );
                    })
                    .is_ok()
            });

            voluntary_exits.retain(|exit| {
                exit.clone()
                    .validate(&state, &self.spec)
                    .map_err(|e| {
                        warn!(
                            self.log,
                            "Attempted to include an invalid proposer slashing";
                            "err" => ?e,
                            "block_slot" => state.slot(),
                            "exit" => ?exit
                        );
                    })
                    .is_ok()
            });
        }

        let slot = state.slot();

        let sync_aggregate = if matches!(&state, BeaconState::Base(_)) {
            None
        } else {
            let sync_aggregate = self
                .op_pool
                .get_sync_aggregate(&state)
                .map_err(BlockProductionError::OpPoolError)?
                .unwrap_or_else(|| {
                    warn!(
                        self.log,
                        "Producing block with no sync contributions";
                        "slot" => state.slot(),
                    );
                    SyncAggregate::new()
                });
            Some(sync_aggregate)
        };

        Ok(PartialBeaconBlock {
            state,
            slot,
            proposer_index,
            parent_root,
            randao_reveal,
            eth1_data,
            graffiti,
            proposer_slashings,
            attester_slashings,
            attestations,
            deposits,
            voluntary_exits,
            sync_aggregate,
            prepare_payload_handle,
            bls_to_execution_changes,
        })
    }

    fn complete_partial_beacon_block<Payload: AbstractExecPayload<T::EthSpec>>(
        &self,
        partial_beacon_block: PartialBeaconBlock<T::EthSpec>,
        block_contents: Option<BlockProposalContents<T::EthSpec, Payload>>,
        verification: ProduceBlockVerification,
    ) -> Result<BeaconBlockResponse<T::EthSpec, Payload>, BlockProductionError> {
        let PartialBeaconBlock {
            mut state,
            slot,
            proposer_index,
            parent_root,
            randao_reveal,
            eth1_data,
            graffiti,
            proposer_slashings,
            attester_slashings,
            attestations,
            deposits,
            voluntary_exits,
            sync_aggregate,
            // We don't need the prepare payload handle since the `execution_payload` is passed into
            // this function. We can assume that the handle has already been consumed in order to
            // produce said `execution_payload`.
            prepare_payload_handle: _,
            bls_to_execution_changes,
        } = partial_beacon_block;

        let (inner_block, maybe_blobs_and_proofs, execution_payload_value) = match &state {
            BeaconState::Base(_) => (
                BeaconBlock::Base(BeaconBlockBase {
                    slot,
                    proposer_index,
                    parent_root,
                    state_root: Hash256::zero(),
                    body: BeaconBlockBodyBase {
                        randao_reveal,
                        eth1_data,
                        graffiti,
                        proposer_slashings: proposer_slashings.into(),
                        attester_slashings: attester_slashings.into(),
                        attestations: attestations.into(),
                        deposits: deposits.into(),
                        voluntary_exits: voluntary_exits.into(),
                        _phantom: PhantomData,
                    },
                }),
                None,
                Uint256::zero(),
            ),
            BeaconState::Altair(_) => (
                BeaconBlock::Altair(BeaconBlockAltair {
                    slot,
                    proposer_index,
                    parent_root,
                    state_root: Hash256::zero(),
                    body: BeaconBlockBodyAltair {
                        randao_reveal,
                        eth1_data,
                        graffiti,
                        proposer_slashings: proposer_slashings.into(),
                        attester_slashings: attester_slashings.into(),
                        attestations: attestations.into(),
                        deposits: deposits.into(),
                        voluntary_exits: voluntary_exits.into(),
                        sync_aggregate: sync_aggregate
                            .ok_or(BlockProductionError::MissingSyncAggregate)?,
                        _phantom: PhantomData,
                    },
                }),
                None,
                Uint256::zero(),
            ),
            BeaconState::Merge(_) => {
                let block_proposal_contents =
                    block_contents.ok_or(BlockProductionError::MissingExecutionPayload)?;
                let execution_payload_value = block_proposal_contents.block_value().to_owned();
                (
                    BeaconBlock::Merge(BeaconBlockMerge {
                        slot,
                        proposer_index,
                        parent_root,
                        state_root: Hash256::zero(),
                        body: BeaconBlockBodyMerge {
                            randao_reveal,
                            eth1_data,
                            graffiti,
                            proposer_slashings: proposer_slashings.into(),
                            attester_slashings: attester_slashings.into(),
                            attestations: attestations.into(),
                            deposits: deposits.into(),
                            voluntary_exits: voluntary_exits.into(),
                            sync_aggregate: sync_aggregate
                                .ok_or(BlockProductionError::MissingSyncAggregate)?,
                            execution_payload: block_proposal_contents
                                .to_payload()
                                .try_into()
                                .map_err(|_| BlockProductionError::InvalidPayloadFork)?,
                        },
                    }),
                    None,
                    execution_payload_value,
                )
            }
            BeaconState::Capella(_) => {
                let block_proposal_contents =
                    block_contents.ok_or(BlockProductionError::MissingExecutionPayload)?;
                let execution_payload_value = block_proposal_contents.block_value().to_owned();

                (
                    BeaconBlock::Capella(BeaconBlockCapella {
                        slot,
                        proposer_index,
                        parent_root,
                        state_root: Hash256::zero(),
                        body: BeaconBlockBodyCapella {
                            randao_reveal,
                            eth1_data,
                            graffiti,
                            proposer_slashings: proposer_slashings.into(),
                            attester_slashings: attester_slashings.into(),
                            attestations: attestations.into(),
                            deposits: deposits.into(),
                            voluntary_exits: voluntary_exits.into(),
                            sync_aggregate: sync_aggregate
                                .ok_or(BlockProductionError::MissingSyncAggregate)?,
                            execution_payload: block_proposal_contents
                                .to_payload()
                                .try_into()
                                .map_err(|_| BlockProductionError::InvalidPayloadFork)?,
                            bls_to_execution_changes: bls_to_execution_changes.into(),
                        },
                    }),
                    None,
                    execution_payload_value,
                )
            }
            BeaconState::Deneb(_) => {
                let (payload, kzg_commitments, maybe_blobs_and_proofs, execution_payload_value) =
                    block_contents
                        .ok_or(BlockProductionError::MissingExecutionPayload)?
                        .deconstruct();

                (
                    BeaconBlock::Deneb(BeaconBlockDeneb {
                        slot,
                        proposer_index,
                        parent_root,
                        state_root: Hash256::zero(),
                        body: BeaconBlockBodyDeneb {
                            randao_reveal,
                            eth1_data,
                            graffiti,
                            proposer_slashings: proposer_slashings.into(),
                            attester_slashings: attester_slashings.into(),
                            attestations: attestations.into(),
                            deposits: deposits.into(),
                            voluntary_exits: voluntary_exits.into(),
                            sync_aggregate: sync_aggregate
                                .ok_or(BlockProductionError::MissingSyncAggregate)?,
                            execution_payload: payload
                                .try_into()
                                .map_err(|_| BlockProductionError::InvalidPayloadFork)?,
                            bls_to_execution_changes: bls_to_execution_changes.into(),
                            blob_kzg_commitments: kzg_commitments.ok_or(
                                BlockProductionError::MissingKzgCommitment(
                                    "Kzg commitments missing from block contents".to_string(),
                                ),
                            )?,
                        },
                    }),
                    maybe_blobs_and_proofs,
                    execution_payload_value,
                )
            }
            BeaconState::Electra(_) => {
                let (payload, kzg_commitments, maybe_blobs_and_proofs, execution_payload_value) =
                    block_contents
                        .ok_or(BlockProductionError::MissingExecutionPayload)?
                        .deconstruct();

                (
                    BeaconBlock::Electra(BeaconBlockElectra {
                        slot,
                        proposer_index,
                        parent_root,
                        state_root: Hash256::zero(),
                        body: BeaconBlockBodyElectra {
                            randao_reveal,
                            eth1_data,
                            graffiti,
                            proposer_slashings: proposer_slashings.into(),
                            attester_slashings: attester_slashings.into(),
                            attestations: attestations.into(),
                            deposits: deposits.into(),
                            voluntary_exits: voluntary_exits.into(),
                            sync_aggregate: sync_aggregate
                                .ok_or(BlockProductionError::MissingSyncAggregate)?,
                            execution_payload: payload
                                .try_into()
                                .map_err(|_| BlockProductionError::InvalidPayloadFork)?,
                            bls_to_execution_changes: bls_to_execution_changes.into(),
                            blob_kzg_commitments: kzg_commitments
                                .ok_or(BlockProductionError::InvalidPayloadFork)?,
                        },
                    }),
                    maybe_blobs_and_proofs,
                    execution_payload_value,
                )
            }
            BeaconState::Eip6110(_) => {
                let (payload, kzg_commitments, blobs, proofs) = block_contents
                    .ok_or(BlockProductionError::MissingExecutionPayload)?
                    .deconstruct();
                (
                    BeaconBlock::Eip6110(BeaconBlockEip6110 {
                        slot,
                        proposer_index,
                        parent_root,
                        state_root: Hash256::zero(),
                        body: BeaconBlockBodyEip6110 {
                            randao_reveal,
                            eth1_data,
                            graffiti,
                            proposer_slashings: proposer_slashings.into(),
                            attester_slashings: attester_slashings.into(),
                            attestations: attestations.into(),
                            deposits: deposits.into(),
                            voluntary_exits: voluntary_exits.into(),
                            sync_aggregate: sync_aggregate
                                .ok_or(BlockProductionError::MissingSyncAggregate)?,
                            execution_payload: payload
                                .try_into()
                                .map_err(|_| BlockProductionError::InvalidPayloadFork)?,
                            bls_to_execution_changes: bls_to_execution_changes.into(),
                            blob_kzg_commitments: kzg_commitments
                                .ok_or(BlockProductionError::InvalidPayloadFork)?,
                        },
                    }),
                    blobs,
                    proofs,
                )
            }
        };

        let block = SignedBeaconBlock::from_block(
            inner_block,
            // The block is not signed here, that is the task of a validator client.
            Signature::empty(),
        );

        let block_size = block.ssz_bytes_len();
        debug!(
            self.log,
            "Produced block on state";
            "block_size" => block_size,
        );

        metrics::observe(&metrics::BLOCK_SIZE, block_size as f64);

        if block_size > self.config.max_network_size {
            return Err(BlockProductionError::BlockTooLarge(block_size));
        }

        let process_timer = metrics::start_timer(&metrics::BLOCK_PRODUCTION_PROCESS_TIMES);
        let signature_strategy = match verification {
            ProduceBlockVerification::VerifyRandao => BlockSignatureStrategy::VerifyRandao,
            ProduceBlockVerification::NoVerification => BlockSignatureStrategy::NoVerification,
        };

        // Use a context without block root or proposer index so that both are checked.
        let mut ctxt = ConsensusContext::new(block.slot());

        let consensus_block_value = self
            .compute_beacon_block_reward(block.message(), Hash256::zero(), &mut state)
            .map(|reward| reward.total)
            .unwrap_or(0);

        per_block_processing(
            &mut state,
            &block,
            signature_strategy,
            StateProcessingStrategy::Accurate,
            VerifyBlockRoot::True,
            &mut ctxt,
            &self.spec,
        )?;
        drop(process_timer);

        let state_root_timer = metrics::start_timer(&metrics::BLOCK_PRODUCTION_STATE_ROOT_TIMES);
        let state_root = state.update_tree_hash_cache()?;
        drop(state_root_timer);

        let (mut block, _) = block.deconstruct();
        *block.state_root_mut() = state_root;

        let blobs_verification_timer =
            metrics::start_timer(&metrics::BLOCK_PRODUCTION_BLOBS_VERIFICATION_TIMES);
        let blob_items = match maybe_blobs_and_proofs {
            Some((blobs, proofs)) => {
                let expected_kzg_commitments =
                    block.body().blob_kzg_commitments().map_err(|_| {
                        BlockProductionError::InvalidBlockVariant(
                            "deneb block does not contain kzg commitments".to_string(),
                        )
                    })?;

                if expected_kzg_commitments.len() != blobs.len() {
                    return Err(BlockProductionError::MissingKzgCommitment(format!(
                        "Missing KZG commitment for slot {}. Expected {}, got: {}",
                        block.slot(),
                        blobs.len(),
                        expected_kzg_commitments.len()
                    )));
                }

                let kzg_proofs = Vec::from(proofs);

                let kzg = self
                    .kzg
                    .as_ref()
                    .ok_or(BlockProductionError::TrustedSetupNotInitialized)?;
                kzg_utils::validate_blobs::<T::EthSpec>(
                    kzg,
                    expected_kzg_commitments,
                    blobs.iter().collect(),
                    &kzg_proofs,
                )
                .map_err(BlockProductionError::KzgError)?;

                Some((kzg_proofs.into(), blobs))
            }
            None => None,
        };

        drop(blobs_verification_timer);

        metrics::inc_counter(&metrics::BLOCK_PRODUCTION_SUCCESSES);

        trace!(
            self.log,
            "Produced beacon block";
            "parent" => ?block.parent_root(),
            "attestations" => block.body().attestations().len(),
            "slot" => block.slot()
        );

        Ok(BeaconBlockResponse {
            block,
            state,
            blob_items,
            execution_payload_value,
            consensus_block_value,
        })
    }

    /// This method must be called whenever an execution engine indicates that a payload is
    /// invalid.
    ///
    /// Fork choice will be run after the invalidation. The client may be shut down if the `op`
    /// results in the justified checkpoint being invalidated.
    ///
    /// See the documentation of `InvalidationOperation` for information about defining `op`.
    pub async fn process_invalid_execution_payload(
        self: &Arc<Self>,
        op: &InvalidationOperation,
    ) -> Result<(), Error> {
        debug!(
            self.log,
            "Processing payload invalidation";
            "op" => ?op,
        );

        // Update the execution status in fork choice.
        //
        // Use a blocking task since it interacts with the `canonical_head` lock. Lock contention
        // on the core executor is bad.
        let chain = self.clone();
        let inner_op = op.clone();
        let fork_choice_result = self
            .spawn_blocking_handle(
                move || {
                    chain
                        .canonical_head
                        .fork_choice_write_lock()
                        .on_invalid_execution_payload(&inner_op)
                },
                "invalid_payload_fork_choice_update",
            )
            .await?;

        // Update fork choice.
        if let Err(e) = fork_choice_result {
            crit!(
                self.log,
                "Failed to process invalid payload";
                "error" => ?e,
                "latest_valid_ancestor" => ?op.latest_valid_ancestor(),
                "block_root" => ?op.block_root(),
            );
        }

        // Run fork choice since it's possible that the payload invalidation might result in a new
        // head.
        self.recompute_head_at_current_slot().await;

        // Obtain the justified root from fork choice.
        //
        // Use a blocking task since it interacts with the `canonical_head` lock. Lock contention
        // on the core executor is bad.
        let chain = self.clone();
        let justified_block = self
            .spawn_blocking_handle(
                move || {
                    chain
                        .canonical_head
                        .fork_choice_read_lock()
                        .get_justified_block()
                },
                "invalid_payload_fork_choice_get_justified",
            )
            .await??;

        if justified_block.execution_status.is_invalid() {
            crit!(
                self.log,
                "The justified checkpoint is invalid";
                "msg" => "ensure you are not connected to a malicious network. This error is not \
                recoverable, please reach out to the lighthouse developers for assistance."
            );

            let mut shutdown_sender = self.shutdown_sender();
            if let Err(e) = shutdown_sender.try_send(ShutdownReason::Failure(
                INVALID_JUSTIFIED_PAYLOAD_SHUTDOWN_REASON,
            )) {
                crit!(
                    self.log,
                    "Unable to trigger client shut down";
                    "msg" => "shut down may already be under way",
                    "error" => ?e
                );
            }

            // Return an error here to try and prevent progression by upstream functions.
            return Err(Error::JustifiedPayloadInvalid {
                justified_root: justified_block.root,
                execution_block_hash: justified_block.execution_status.block_hash(),
            });
        }

        Ok(())
    }

    pub fn block_is_known_to_fork_choice(&self, root: &Hash256) -> bool {
        self.canonical_head
            .fork_choice_read_lock()
            .contains_block(root)
    }

    /// Determines the beacon proposer for the next slot. If that proposer is registered in the
    /// `execution_layer`, provide the `execution_layer` with the necessary information to produce
    /// `PayloadAttributes` for future calls to fork choice.
    ///
    /// The `PayloadAttributes` are used by the EL to give it a look-ahead for preparing an optimal
    /// set of transactions for a new `ExecutionPayload`.
    ///
    /// This function will result in a call to `forkchoiceUpdated` on the EL if we're in the
    /// tail-end of the slot (as defined by `self.config.prepare_payload_lookahead`).
    ///
    /// Return `Ok(Some(head_block_root))` if this node prepared to propose at the next slot on
    /// top of `head_block_root`.
    pub async fn prepare_beacon_proposer(
        self: &Arc<Self>,
        current_slot: Slot,
    ) -> Result<Option<Hash256>, Error> {
        let prepare_slot = current_slot + 1;

        // There's no need to run the proposer preparation routine before the bellatrix fork.
        if self.slot_is_prior_to_bellatrix(prepare_slot) {
            return Ok(None);
        }

        let execution_layer = self
            .execution_layer
            .clone()
            .ok_or(Error::ExecutionLayerMissing)?;

        // Nothing to do if there are no proposers registered with the EL, exit early to avoid
        // wasting cycles.
        if !self.config.always_prepare_payload
            && !execution_layer.has_any_proposer_preparation_data().await
        {
            return Ok(None);
        }

        // Load the cached head and its forkchoice update parameters.
        //
        // Use a blocking task since blocking the core executor on the canonical head read lock can
        // block the core tokio executor.
        let chain = self.clone();
        let maybe_prep_data = self
            .spawn_blocking_handle(
                move || {
                    let cached_head = chain.canonical_head.cached_head();

                    // Don't bother with proposer prep if the head is more than
                    // `PREPARE_PROPOSER_HISTORIC_EPOCHS` prior to the current slot.
                    //
                    // This prevents the routine from running during sync.
                    let head_slot = cached_head.head_slot();
                    if head_slot + T::EthSpec::slots_per_epoch() * PREPARE_PROPOSER_HISTORIC_EPOCHS
                        < current_slot
                    {
                        debug!(
                            chain.log,
                            "Head too old for proposer prep";
                            "head_slot" => head_slot,
                            "current_slot" => current_slot,
                        );
                        return Ok(None);
                    }

                    let canonical_fcu_params = cached_head.forkchoice_update_parameters();
                    let fcu_params =
                        chain.overridden_forkchoice_update_params(canonical_fcu_params)?;
                    let pre_payload_attributes = chain.get_pre_payload_attributes(
                        prepare_slot,
                        fcu_params.head_root,
                        &cached_head,
                    )?;
                    Ok::<_, Error>(Some((fcu_params, pre_payload_attributes)))
                },
                "prepare_beacon_proposer_head_read",
            )
            .await??;

        let Some((forkchoice_update_params, Some(pre_payload_attributes))) = maybe_prep_data else {
            // Appropriate log messages have already been logged above and in
            // `get_pre_payload_attributes`.
            return Ok(None);
        };

        // If the execution layer doesn't have any proposer data for this validator then we assume
        // it's not connected to this BN and no action is required.
        let proposer = pre_payload_attributes.proposer_index;
        if !self.config.always_prepare_payload
            && !execution_layer
                .has_proposer_preparation_data(proposer)
                .await
        {
            return Ok(None);
        }

        // Fetch payload attributes from the execution layer's cache, or compute them from scratch
        // if no matching entry is found. This saves recomputing the withdrawals which can take
        // considerable time to compute if a state load is required.
        let head_root = forkchoice_update_params.head_root;
        let payload_attributes = if let Some(payload_attributes) = execution_layer
            .payload_attributes(prepare_slot, head_root)
            .await
        {
            payload_attributes
        } else {
            let prepare_slot_fork = self.spec.fork_name_at_slot::<T::EthSpec>(prepare_slot);
            let withdrawals = match prepare_slot_fork {
                ForkName::Base | ForkName::Altair | ForkName::Merge => None,
<<<<<<< HEAD
                ForkName::Capella | ForkName::Deneb | ForkName::Eip6110 => {
=======
                ForkName::Capella | ForkName::Deneb | ForkName::Electra => {
>>>>>>> b65daac9
                    let chain = self.clone();
                    self.spawn_blocking_handle(
                        move || {
                            chain.get_expected_withdrawals(&forkchoice_update_params, prepare_slot)
                        },
                        "prepare_beacon_proposer_withdrawals",
                    )
                    .await?
                    .map(Some)?
                }
            };

            let parent_beacon_block_root = match prepare_slot_fork {
                ForkName::Base | ForkName::Altair | ForkName::Merge | ForkName::Capella => None,
                ForkName::Deneb | ForkName::Electra => {
                    Some(pre_payload_attributes.parent_beacon_block_root)
                }
            };

            let payload_attributes = PayloadAttributes::new(
                self.slot_clock
                    .start_of(prepare_slot)
                    .ok_or(Error::InvalidSlot(prepare_slot))?
                    .as_secs(),
                pre_payload_attributes.prev_randao,
                execution_layer.get_suggested_fee_recipient(proposer).await,
                withdrawals.map(Into::into),
                parent_beacon_block_root,
            );

            execution_layer
                .insert_proposer(
                    prepare_slot,
                    head_root,
                    proposer,
                    payload_attributes.clone(),
                )
                .await;

            // Only push a log to the user if this is the first time we've seen this proposer for
            // this slot.
            info!(
                self.log,
                "Prepared beacon proposer";
                "prepare_slot" => prepare_slot,
                "validator" => proposer,
                "parent_root" => ?head_root,
            );
            payload_attributes
        };

        // Push a server-sent event (probably to a block builder or relay).
        if let Some(event_handler) = &self.event_handler {
            if event_handler.has_payload_attributes_subscribers() {
                event_handler.register(EventKind::PayloadAttributes(ForkVersionedResponse {
                    data: SseExtendedPayloadAttributes {
                        proposal_slot: prepare_slot,
                        proposer_index: proposer,
                        parent_block_root: head_root,
                        parent_block_number: pre_payload_attributes.parent_block_number,
                        parent_block_hash: forkchoice_update_params.head_hash.unwrap_or_default(),
                        payload_attributes: payload_attributes.into(),
                    },
                    metadata: Default::default(),
                    version: Some(self.spec.fork_name_at_slot::<T::EthSpec>(prepare_slot)),
                }));
            }
        }

        let Some(till_prepare_slot) = self.slot_clock.duration_to_slot(prepare_slot) else {
            // `SlotClock::duration_to_slot` will return `None` when we are past the start
            // of `prepare_slot`. Don't bother sending a `forkchoiceUpdated` in that case,
            // it's too late.
            //
            // This scenario might occur on an overloaded/under-resourced node.
            warn!(
                self.log,
                "Delayed proposer preparation";
                "prepare_slot" => prepare_slot,
                "validator" => proposer,
            );
            return Ok(None);
        };

        // If we are close enough to the proposal slot, send an fcU, which will have payload
        // attributes filled in by the execution layer cache we just primed.
        if self.config.always_prepare_payload
            || till_prepare_slot <= self.config.prepare_payload_lookahead
        {
            debug!(
                self.log,
                "Sending forkchoiceUpdate for proposer prep";
                "till_prepare_slot" => ?till_prepare_slot,
                "prepare_slot" => prepare_slot
            );

            self.update_execution_engine_forkchoice(
                current_slot,
                forkchoice_update_params,
                OverrideForkchoiceUpdate::AlreadyApplied,
            )
            .await?;
        }

        Ok(Some(head_root))
    }

    pub async fn update_execution_engine_forkchoice(
        self: &Arc<Self>,
        current_slot: Slot,
        input_params: ForkchoiceUpdateParameters,
        override_forkchoice_update: OverrideForkchoiceUpdate,
    ) -> Result<(), Error> {
        let next_slot = current_slot + 1;

        // There is no need to issue a `forkchoiceUpdated` (fcU) message unless the Bellatrix fork
        // has:
        //
        // 1. Already happened.
        // 2. Will happen in the next slot.
        //
        // The reason for a fcU message in the slot prior to the Bellatrix fork is in case the
        // terminal difficulty has already been reached and a payload preparation message needs to
        // be issued.
        if self.slot_is_prior_to_bellatrix(next_slot) {
            return Ok(());
        }

        let execution_layer = self
            .execution_layer
            .as_ref()
            .ok_or(Error::ExecutionLayerMissing)?;

        // Determine whether to override the forkchoiceUpdated message if we want to re-org
        // the current head at the next slot.
        let params = if override_forkchoice_update == OverrideForkchoiceUpdate::Yes {
            let chain = self.clone();
            self.spawn_blocking_handle(
                move || chain.overridden_forkchoice_update_params(input_params),
                "update_execution_engine_forkchoice_override",
            )
            .await??
        } else {
            input_params
        };

        // Take the global lock for updating the execution engine fork choice.
        //
        // Whilst holding this lock we must:
        //
        // 1. Read the canonical head.
        // 2. Issue a forkchoiceUpdated call to the execution engine.
        //
        // This will allow us to ensure that we provide the execution layer with an *ordered* view
        // of the head. I.e., we will never communicate a past head after communicating a later
        // one.
        //
        // There is a "deadlock warning" in this function. The downside of this nice ordering is the
        // potential for deadlock. I would advise against any other use of
        // `execution_engine_forkchoice_lock` apart from the one here.
        let forkchoice_lock = execution_layer.execution_engine_forkchoice_lock().await;

        let (head_block_root, head_hash, justified_hash, finalized_hash) = if let Some(head_hash) =
            params.head_hash
        {
            (
                params.head_root,
                head_hash,
                params
                    .justified_hash
                    .unwrap_or_else(ExecutionBlockHash::zero),
                params
                    .finalized_hash
                    .unwrap_or_else(ExecutionBlockHash::zero),
            )
        } else {
            // The head block does not have an execution block hash. We must check to see if we
            // happen to be the proposer of the transition block, in which case we still need to
            // send forkchoice_updated.
            match self.spec.fork_name_at_slot::<T::EthSpec>(next_slot) {
                // We are pre-bellatrix; no need to update the EL.
                ForkName::Base | ForkName::Altair => return Ok(()),
                _ => {
                    // We are post-bellatrix
                    if let Some(payload_attributes) = execution_layer
                        .payload_attributes(next_slot, params.head_root)
                        .await
                    {
                        // We are a proposer, check for terminal_pow_block_hash
                        if let Some(terminal_pow_block_hash) = execution_layer
                            .get_terminal_pow_block_hash(&self.spec, payload_attributes.timestamp())
                            .await
                            .map_err(Error::ForkchoiceUpdate)?
                        {
                            info!(
                                self.log,
                                "Prepared POS transition block proposer"; "slot" => next_slot
                            );
                            (
                                params.head_root,
                                terminal_pow_block_hash,
                                params
                                    .justified_hash
                                    .unwrap_or_else(ExecutionBlockHash::zero),
                                params
                                    .finalized_hash
                                    .unwrap_or_else(ExecutionBlockHash::zero),
                            )
                        } else {
                            // TTD hasn't been reached yet, no need to update the EL.
                            return Ok(());
                        }
                    } else {
                        // We are not a proposer, no need to update the EL.
                        return Ok(());
                    }
                }
            }
        };

        let forkchoice_updated_response = execution_layer
            .notify_forkchoice_updated(
                head_hash,
                justified_hash,
                finalized_hash,
                current_slot,
                head_block_root,
            )
            .await
            .map_err(Error::ExecutionForkChoiceUpdateFailed);

        // The head has been read and the execution layer has been updated. It is now valid to send
        // another fork choice update.
        drop(forkchoice_lock);

        match forkchoice_updated_response {
            Ok(status) => match status {
                PayloadStatus::Valid => {
                    // Ensure that fork choice knows that the block is no longer optimistic.
                    let chain = self.clone();
                    let fork_choice_update_result = self
                        .spawn_blocking_handle(
                            move || {
                                chain
                                    .canonical_head
                                    .fork_choice_write_lock()
                                    .on_valid_execution_payload(head_block_root)
                            },
                            "update_execution_engine_valid_payload",
                        )
                        .await?;
                    if let Err(e) = fork_choice_update_result {
                        error!(
                            self.log,
                            "Failed to validate payload";
                            "error" => ?e
                        )
                    };
                    Ok(())
                }
                // There's nothing to be done for a syncing response. If the block is already
                // `SYNCING` in fork choice, there's nothing to do. If already known to be `VALID`
                // or `INVALID` then we don't want to change it to syncing.
                PayloadStatus::Syncing => Ok(()),
                // The specification doesn't list `ACCEPTED` as a valid response to a fork choice
                // update. This response *seems* innocent enough, so we won't return early with an
                // error. However, we create a log to bring attention to the issue.
                PayloadStatus::Accepted => {
                    warn!(
                        self.log,
                        "Fork choice update received ACCEPTED";
                        "msg" => "execution engine provided an unexpected response to a fork \
                        choice update. although this is not a serious issue, please raise \
                        an issue."
                    );
                    Ok(())
                }
                PayloadStatus::Invalid {
                    latest_valid_hash,
                    ref validation_error,
                } => {
                    warn!(
                        self.log,
                        "Invalid execution payload";
                        "validation_error" => ?validation_error,
                        "latest_valid_hash" => ?latest_valid_hash,
                        "head_hash" => ?head_hash,
                        "head_block_root" => ?head_block_root,
                        "method" => "fcU",
                    );

                    match latest_valid_hash {
                        // The `latest_valid_hash` is set to `None` when the EE
                        // "cannot determine the ancestor of the invalid
                        // payload". In such a scenario we should only
                        // invalidate the head block and nothing else.
                        None => {
                            self.process_invalid_execution_payload(
                                &InvalidationOperation::InvalidateOne {
                                    block_root: head_block_root,
                                },
                            )
                            .await?;
                        }
                        // An all-zeros execution block hash implies that
                        // the terminal block was invalid. We are being
                        // explicit in invalidating only the head block in
                        // this case.
                        Some(hash) if hash == ExecutionBlockHash::zero() => {
                            self.process_invalid_execution_payload(
                                &InvalidationOperation::InvalidateOne {
                                    block_root: head_block_root,
                                },
                            )
                            .await?;
                        }
                        // The execution engine has stated that all blocks between the
                        // `head_execution_block_hash` and `latest_valid_hash` are invalid.
                        Some(latest_valid_hash) => {
                            self.process_invalid_execution_payload(
                                &InvalidationOperation::InvalidateMany {
                                    head_block_root,
                                    always_invalidate_head: true,
                                    latest_valid_ancestor: latest_valid_hash,
                                },
                            )
                            .await?;
                        }
                    }

                    Err(BeaconChainError::ExecutionForkChoiceUpdateInvalid { status })
                }
                PayloadStatus::InvalidBlockHash {
                    ref validation_error,
                } => {
                    warn!(
                        self.log,
                        "Invalid execution payload block hash";
                        "validation_error" => ?validation_error,
                        "head_hash" => ?head_hash,
                        "head_block_root" => ?head_block_root,
                        "method" => "fcU",
                    );
                    // The execution engine has stated that the head block is invalid, however it
                    // hasn't returned a latest valid ancestor.
                    //
                    // Using a `None` latest valid ancestor will result in only the head block
                    // being invalidated (no ancestors).
                    self.process_invalid_execution_payload(&InvalidationOperation::InvalidateOne {
                        block_root: head_block_root,
                    })
                    .await?;

                    Err(BeaconChainError::ExecutionForkChoiceUpdateInvalid { status })
                }
            },
            Err(e) => Err(e),
        }
    }

    /// Returns `true` if the given slot is prior to the `bellatrix_fork_epoch`.
    pub fn slot_is_prior_to_bellatrix(&self, slot: Slot) -> bool {
        self.spec.bellatrix_fork_epoch.map_or(true, |bellatrix| {
            slot.epoch(T::EthSpec::slots_per_epoch()) < bellatrix
        })
    }

    /// Returns the value of `execution_optimistic` for `block`.
    ///
    /// Returns `Ok(false)` if the block is pre-Bellatrix, or has `ExecutionStatus::Valid`.
    /// Returns `Ok(true)` if the block has `ExecutionStatus::Optimistic` or has
    /// `ExecutionStatus::Invalid`.
    pub fn is_optimistic_or_invalid_block<Payload: AbstractExecPayload<T::EthSpec>>(
        &self,
        block: &SignedBeaconBlock<T::EthSpec, Payload>,
    ) -> Result<bool, BeaconChainError> {
        // Check if the block is pre-Bellatrix.
        if self.slot_is_prior_to_bellatrix(block.slot()) {
            Ok(false)
        } else {
            self.canonical_head
                .fork_choice_read_lock()
                .is_optimistic_or_invalid_block(&block.canonical_root())
                .map_err(BeaconChainError::ForkChoiceError)
        }
    }

    /// Returns the value of `execution_optimistic` for `head_block`.
    ///
    /// Returns `Ok(false)` if the block is pre-Bellatrix, or has `ExecutionStatus::Valid`.
    /// Returns `Ok(true)` if the block has `ExecutionStatus::Optimistic` or `ExecutionStatus::Invalid`.
    ///
    /// This function will return an error if `head_block` is not present in the fork choice store
    /// and so should only be used on the head block or when the block *should* be present in the
    /// fork choice store.
    ///
    /// There is a potential race condition when syncing where the block_root of `head_block` could
    /// be pruned from the fork choice store before being read.
    pub fn is_optimistic_or_invalid_head_block<Payload: AbstractExecPayload<T::EthSpec>>(
        &self,
        head_block: &SignedBeaconBlock<T::EthSpec, Payload>,
    ) -> Result<bool, BeaconChainError> {
        // Check if the block is pre-Bellatrix.
        if self.slot_is_prior_to_bellatrix(head_block.slot()) {
            Ok(false)
        } else {
            self.canonical_head
                .fork_choice_read_lock()
                .is_optimistic_or_invalid_block_no_fallback(&head_block.canonical_root())
                .map_err(BeaconChainError::ForkChoiceError)
        }
    }

    /// Returns the value of `execution_optimistic` for the current head block.
    /// You can optionally provide `head_info` if it was computed previously.
    ///
    /// Returns `Ok(false)` if the head block is pre-Bellatrix, or has `ExecutionStatus::Valid`.
    /// Returns `Ok(true)` if the head block has `ExecutionStatus::Optimistic` or `ExecutionStatus::Invalid`.
    ///
    /// There is a potential race condition when syncing where the block root of `head_info` could
    /// be pruned from the fork choice store before being read.
    pub fn is_optimistic_or_invalid_head(&self) -> Result<bool, BeaconChainError> {
        self.canonical_head
            .head_execution_status()
            .map(|status| status.is_optimistic_or_invalid())
    }

    pub fn is_optimistic_or_invalid_block_root(
        &self,
        block_slot: Slot,
        block_root: &Hash256,
    ) -> Result<bool, BeaconChainError> {
        // Check if the block is pre-Bellatrix.
        if self.slot_is_prior_to_bellatrix(block_slot) {
            Ok(false)
        } else {
            self.canonical_head
                .fork_choice_read_lock()
                .is_optimistic_or_invalid_block_no_fallback(block_root)
                .map_err(BeaconChainError::ForkChoiceError)
        }
    }

    /// This function takes a configured weak subjectivity `Checkpoint` and the latest finalized `Checkpoint`.
    /// If the weak subjectivity checkpoint and finalized checkpoint share the same epoch, we compare
    /// roots. If we the weak subjectivity checkpoint is from an older epoch, we iterate back through
    /// roots in the canonical chain until we reach the finalized checkpoint from the correct epoch, and
    /// compare roots. This must called on startup and during verification of any block which causes a finality
    /// change affecting the weak subjectivity checkpoint.
    pub fn verify_weak_subjectivity_checkpoint(
        &self,
        wss_checkpoint: Checkpoint,
        beacon_block_root: Hash256,
        state: &BeaconState<T::EthSpec>,
    ) -> Result<(), BeaconChainError> {
        let finalized_checkpoint = state.finalized_checkpoint();
        info!(self.log, "Verifying the configured weak subjectivity checkpoint"; "weak_subjectivity_epoch" => wss_checkpoint.epoch, "weak_subjectivity_root" => ?wss_checkpoint.root);
        // If epochs match, simply compare roots.
        if wss_checkpoint.epoch == finalized_checkpoint.epoch
            && wss_checkpoint.root != finalized_checkpoint.root
        {
            crit!(
                self.log,
                 "Root found at the specified checkpoint differs";
                  "weak_subjectivity_root" => ?wss_checkpoint.root,
                  "finalized_checkpoint_root" => ?finalized_checkpoint.root
            );
            return Err(BeaconChainError::WeakSubjectivtyVerificationFailure);
        } else if wss_checkpoint.epoch < finalized_checkpoint.epoch {
            let slot = wss_checkpoint
                .epoch
                .start_slot(T::EthSpec::slots_per_epoch());

            // Iterate backwards through block roots from the given state. If first slot of the epoch is a skip-slot,
            // this will return the root of the closest prior non-skipped slot.
            match self.root_at_slot_from_state(slot, beacon_block_root, state)? {
                Some(root) => {
                    if root != wss_checkpoint.root {
                        crit!(
                            self.log,
                             "Root found at the specified checkpoint differs";
                              "weak_subjectivity_root" => ?wss_checkpoint.root,
                              "finalized_checkpoint_root" => ?finalized_checkpoint.root
                        );
                        return Err(BeaconChainError::WeakSubjectivtyVerificationFailure);
                    }
                }
                None => {
                    crit!(self.log, "The root at the start slot of the given epoch could not be found";
                    "wss_checkpoint_slot" => ?slot);
                    return Err(BeaconChainError::WeakSubjectivtyVerificationFailure);
                }
            }
        }
        Ok(())
    }

    /// Called by the timer on every slot.
    ///
    /// Note: this function **MUST** be called from a non-async context since
    /// it contains a call to `fork_choice` which may eventually call
    /// `tokio::runtime::block_on` in certain cases.
    pub async fn per_slot_task(self: &Arc<Self>) {
        if let Some(slot) = self.slot_clock.now() {
            debug!(
                self.log,
                "Running beacon chain per slot tasks";
                "slot" => ?slot
            );

            // Always run the light-weight pruning tasks (these structures should be empty during
            // sync anyway).
            self.naive_aggregation_pool.write().prune(slot);
            self.block_times_cache.write().prune(slot);

            // Don't run heavy-weight tasks during sync.
            if self.best_slot() + MAX_PER_SLOT_FORK_CHOICE_DISTANCE < slot {
                return;
            }

            // Run fork choice and signal to any waiting task that it has completed.
            self.recompute_head_at_current_slot().await;

            // Send the notification regardless of fork choice success, this is a "best effort"
            // notification and we don't want block production to hit the timeout in case of error.
            // Use a blocking task to avoid blocking the core executor whilst waiting for locks
            // in `ForkChoiceSignalTx`.
            let chain = self.clone();
            self.task_executor.clone().spawn_blocking(
                move || {
                    // Signal block proposal for the next slot (if it happens to be waiting).
                    if let Some(tx) = &chain.fork_choice_signal_tx {
                        if let Err(e) = tx.notify_fork_choice_complete(slot) {
                            warn!(
                                chain.log,
                                "Error signalling fork choice waiter";
                                "error" => ?e,
                                "slot" => slot,
                            );
                        }
                    }
                },
                "per_slot_task_fc_signal_tx",
            );
        }
    }

    /// Runs the `map_fn` with the committee cache for `shuffling_epoch` from the chain with head
    /// `head_block_root`. The `map_fn` will be supplied two values:
    ///
    /// - `&CommitteeCache`: the committee cache that serves the given parameters.
    /// - `Hash256`: the "shuffling decision root" which uniquely identifies the `CommitteeCache`.
    ///
    /// It's not necessary that `head_block_root` matches our current view of the chain, it can be
    /// any block that is:
    ///
    /// - Known to us.
    /// - The finalized block or a descendant of the finalized block.
    ///
    /// It would be quite common for attestation verification operations to use a `head_block_root`
    /// that differs from our view of the head.
    ///
    /// ## Important
    ///
    /// This function is **not** suitable for determining proposer duties (only attester duties).
    ///
    /// ## Notes
    ///
    /// This function exists in this odd "map" pattern because efficiently obtaining a committee
    /// can be complex. It might involve reading straight from the `beacon_chain.shuffling_cache`
    /// or it might involve reading it from a state from the DB. Due to the complexities of
    /// `RwLock`s on the shuffling cache, a simple `Cow` isn't suitable here.
    ///
    /// If the committee for `(head_block_root, shuffling_epoch)` isn't found in the
    /// `shuffling_cache`, we will read a state from disk and then update the `shuffling_cache`.
    pub fn with_committee_cache<F, R>(
        &self,
        head_block_root: Hash256,
        shuffling_epoch: Epoch,
        map_fn: F,
    ) -> Result<R, Error>
    where
        F: Fn(&CommitteeCache, Hash256) -> Result<R, Error>,
    {
        let head_block = self
            .canonical_head
            .fork_choice_read_lock()
            .get_block(&head_block_root)
            .ok_or(Error::MissingBeaconBlock(head_block_root))?;

        let shuffling_id = BlockShufflingIds {
            current: head_block.current_epoch_shuffling_id.clone(),
            next: head_block.next_epoch_shuffling_id.clone(),
            previous: None,
            block_root: head_block.root,
        }
        .id_for_epoch(shuffling_epoch)
        .ok_or_else(|| Error::InvalidShufflingId {
            shuffling_epoch,
            head_block_epoch: head_block.slot.epoch(T::EthSpec::slots_per_epoch()),
        })?;

        // Obtain the shuffling cache, timing how long we wait.
        let cache_wait_timer =
            metrics::start_timer(&metrics::ATTESTATION_PROCESSING_SHUFFLING_CACHE_WAIT_TIMES);

        let mut shuffling_cache = self
            .shuffling_cache
            .try_write_for(ATTESTATION_CACHE_LOCK_TIMEOUT)
            .ok_or(Error::AttestationCacheLockTimeout)?;

        metrics::stop_timer(cache_wait_timer);

        if let Some(cache_item) = shuffling_cache.get(&shuffling_id) {
            // The shuffling cache is no longer required, drop the write-lock to allow concurrent
            // access.
            drop(shuffling_cache);

            let committee_cache = cache_item.wait()?;
            map_fn(&committee_cache, shuffling_id.shuffling_decision_block)
        } else {
            // Create an entry in the cache that "promises" this value will eventually be computed.
            // This avoids the case where multiple threads attempt to produce the same value at the
            // same time.
            //
            // Creating the promise whilst we hold the `shuffling_cache` lock will prevent the same
            // promise from being created twice.
            let sender = shuffling_cache.create_promise(shuffling_id.clone())?;

            // Drop the shuffling cache to avoid holding the lock for any longer than
            // required.
            drop(shuffling_cache);

            debug!(
                self.log,
                "Committee cache miss";
                "shuffling_id" => ?shuffling_epoch,
                "head_block_root" => head_block_root.to_string(),
            );

            let state_read_timer =
                metrics::start_timer(&metrics::ATTESTATION_PROCESSING_STATE_READ_TIMES);

            // If the head of the chain can serve this request, use it.
            //
            // This code is a little awkward because we need to ensure that the head we read and
            // the head we copy is identical. Taking one lock to read the head values and another
            // to copy the head is liable to race-conditions.
            let head_state_opt = self.with_head(|head| {
                if head.beacon_block_root == head_block_root {
                    Ok(Some((
                        head.beacon_state
                            .clone_with(CloneConfig::committee_caches_only()),
                        head.beacon_state_root(),
                    )))
                } else {
                    Ok::<_, Error>(None)
                }
            })?;

            // If the head state is useful for this request, use it. Otherwise, read a state from
            // disk.
            let (mut state, state_root) = if let Some((state, state_root)) = head_state_opt {
                (state, state_root)
            } else {
                let block_state_root = head_block.state_root;
                let max_slot = shuffling_epoch.start_slot(T::EthSpec::slots_per_epoch());
                let (state_root, state) = self
                    .store
                    .get_inconsistent_state_for_attestation_verification_only(
                        &head_block_root,
                        max_slot,
                        block_state_root,
                    )?
                    .ok_or(Error::MissingBeaconState(block_state_root))?;
                (state, state_root)
            };

            /*
             * IMPORTANT
             *
             * Since it's possible that
             * `Store::get_inconsistent_state_for_attestation_verification_only` was used to obtain
             * the state, we cannot rely upon the following fields:
             *
             * - `state.state_roots`
             * - `state.block_roots`
             *
             * These fields should not be used for the rest of this function.
             */

            metrics::stop_timer(state_read_timer);
            let state_skip_timer =
                metrics::start_timer(&metrics::ATTESTATION_PROCESSING_STATE_SKIP_TIMES);

            // If the state is in an earlier epoch, advance it. If it's from a later epoch, reject
            // it.
            if state.current_epoch() + 1 < shuffling_epoch {
                // Since there's a one-epoch look-ahead on the attester shuffling, it suffices to
                // only advance into the slot prior to the `shuffling_epoch`.
                let target_slot = shuffling_epoch
                    .saturating_sub(1_u64)
                    .start_slot(T::EthSpec::slots_per_epoch());

                // Advance the state into the required slot, using the "partial" method since the state
                // roots are not relevant for the shuffling.
                partial_state_advance(&mut state, Some(state_root), target_slot, &self.spec)?;
            } else if state.current_epoch() > shuffling_epoch {
                return Err(Error::InvalidStateForShuffling {
                    state_epoch: state.current_epoch(),
                    shuffling_epoch,
                });
            }

            metrics::stop_timer(state_skip_timer);
            let committee_building_timer =
                metrics::start_timer(&metrics::ATTESTATION_PROCESSING_COMMITTEE_BUILDING_TIMES);

            let relative_epoch = RelativeEpoch::from_epoch(state.current_epoch(), shuffling_epoch)
                .map_err(Error::IncorrectStateForAttestation)?;

            state.build_committee_cache(relative_epoch, &self.spec)?;

            let committee_cache = state.take_committee_cache(relative_epoch)?;
            let committee_cache = Arc::new(committee_cache);
            let shuffling_decision_block = shuffling_id.shuffling_decision_block;

            self.shuffling_cache
                .try_write_for(ATTESTATION_CACHE_LOCK_TIMEOUT)
                .ok_or(Error::AttestationCacheLockTimeout)?
                .insert_committee_cache(shuffling_id, &committee_cache);

            metrics::stop_timer(committee_building_timer);

            sender.send(committee_cache.clone());

            map_fn(&committee_cache, shuffling_decision_block)
        }
    }

    /// Dumps the entire canonical chain, from the head to genesis to a vector for analysis.
    ///
    /// This could be a very expensive operation and should only be done in testing/analysis
    /// activities.
    #[allow(clippy::type_complexity)]
    pub fn chain_dump(
        &self,
    ) -> Result<Vec<BeaconSnapshot<T::EthSpec, BlindedPayload<T::EthSpec>>>, Error> {
        let mut dump = vec![];

        let mut last_slot = {
            let head = self.canonical_head.cached_head();
            BeaconSnapshot {
                beacon_block: Arc::new(head.snapshot.beacon_block.clone_as_blinded()),
                beacon_block_root: head.snapshot.beacon_block_root,
                beacon_state: head.snapshot.beacon_state.clone(),
            }
        };

        dump.push(last_slot.clone());

        loop {
            let beacon_block_root = last_slot.beacon_block.parent_root();

            if beacon_block_root == Hash256::zero() {
                break; // Genesis has been reached.
            }

            let beacon_block = self
                .store
                .get_blinded_block(&beacon_block_root)?
                .ok_or_else(|| {
                    Error::DBInconsistent(format!("Missing block {}", beacon_block_root))
                })?;
            let beacon_state_root = beacon_block.state_root();
            let beacon_state = self
                .store
                .get_state(&beacon_state_root, Some(beacon_block.slot()))?
                .ok_or_else(|| {
                    Error::DBInconsistent(format!("Missing state {:?}", beacon_state_root))
                })?;

            let slot = BeaconSnapshot {
                beacon_block: Arc::new(beacon_block),
                beacon_block_root,
                beacon_state,
            };

            dump.push(slot.clone());
            last_slot = slot;
        }

        dump.reverse();

        Ok(dump)
    }

    /// Gets the current `EnrForkId`.
    pub fn enr_fork_id(&self) -> EnrForkId {
        // If we are unable to read the slot clock we assume that it is prior to genesis and
        // therefore use the genesis slot.
        let slot = self.slot().unwrap_or(self.spec.genesis_slot);

        self.spec
            .enr_fork_id::<T::EthSpec>(slot, self.genesis_validators_root)
    }

    /// Calculates the `Duration` to the next fork if it exists and returns it
    /// with it's corresponding `ForkName`.
    pub fn duration_to_next_fork(&self) -> Option<(ForkName, Duration)> {
        // If we are unable to read the slot clock we assume that it is prior to genesis and
        // therefore use the genesis slot.
        let slot = self.slot().unwrap_or(self.spec.genesis_slot);

        let (fork_name, epoch) = self.spec.next_fork_epoch::<T::EthSpec>(slot)?;
        self.slot_clock
            .duration_to_slot(epoch.start_slot(T::EthSpec::slots_per_epoch()))
            .map(|duration| (fork_name, duration))
    }

    /// This method serves to get a sense of the current chain health. It is used in block proposal
    /// to determine whether we should outsource payload production duties.
    ///
    /// Since we are likely calling this during the slot we are going to propose in, don't take into
    /// account the current slot when accounting for skips.
    pub fn is_healthy(&self, parent_root: &Hash256) -> Result<ChainHealth, Error> {
        let cached_head = self.canonical_head.cached_head();
        // Check if the merge has been finalized.
        if let Some(finalized_hash) = cached_head.forkchoice_update_parameters().finalized_hash {
            if ExecutionBlockHash::zero() == finalized_hash {
                return Ok(ChainHealth::PreMerge);
            }
        } else {
            return Ok(ChainHealth::PreMerge);
        };

        // Check that the parent is NOT optimistic.
        if let Some(execution_status) = self
            .canonical_head
            .fork_choice_read_lock()
            .get_block_execution_status(parent_root)
        {
            if execution_status.is_strictly_optimistic() {
                return Ok(ChainHealth::Optimistic);
            }
        }

        if self.config.builder_fallback_disable_checks {
            return Ok(ChainHealth::Healthy);
        }

        let current_slot = self.slot()?;

        // Check slots at the head of the chain.
        let prev_slot = current_slot.saturating_sub(Slot::new(1));
        let head_skips = prev_slot.saturating_sub(cached_head.head_slot());
        let head_skips_check = head_skips.as_usize() <= self.config.builder_fallback_skips;

        // Check if finalization is advancing.
        let current_epoch = current_slot.epoch(T::EthSpec::slots_per_epoch());
        let epochs_since_finalization =
            current_epoch.saturating_sub(cached_head.finalized_checkpoint().epoch);
        let finalization_check = epochs_since_finalization.as_usize()
            <= self.config.builder_fallback_epochs_since_finalization;

        // Check skip slots in the last `SLOTS_PER_EPOCH`.
        let start_slot = current_slot.saturating_sub(T::EthSpec::slots_per_epoch());
        let mut epoch_skips = 0;
        for slot in start_slot.as_u64()..current_slot.as_u64() {
            if self
                .block_root_at_slot_skips_none(Slot::new(slot))?
                .is_none()
            {
                epoch_skips += 1;
            }
        }
        let epoch_skips_check = epoch_skips <= self.config.builder_fallback_skips_per_epoch;

        if !head_skips_check {
            Ok(ChainHealth::Unhealthy(FailedCondition::Skips))
        } else if !finalization_check {
            Ok(ChainHealth::Unhealthy(
                FailedCondition::EpochsSinceFinalization,
            ))
        } else if !epoch_skips_check {
            Ok(ChainHealth::Unhealthy(FailedCondition::SkipsPerEpoch))
        } else {
            Ok(ChainHealth::Healthy)
        }
    }

    pub fn dump_as_dot<W: Write>(&self, output: &mut W) {
        let canonical_head_hash = self.canonical_head.cached_head().head_block_root();
        let mut visited: HashSet<Hash256> = HashSet::new();
        let mut finalized_blocks: HashSet<Hash256> = HashSet::new();
        let mut justified_blocks: HashSet<Hash256> = HashSet::new();

        let genesis_block_hash = Hash256::zero();
        writeln!(output, "digraph beacon {{").unwrap();
        writeln!(output, "\t_{:?}[label=\"zero\"];", genesis_block_hash).unwrap();

        // Canonical head needs to be processed first as otherwise finalized blocks aren't detected
        // properly.
        let heads = {
            let mut heads = self.heads();
            let canonical_head_index = heads
                .iter()
                .position(|(block_hash, _)| *block_hash == canonical_head_hash)
                .unwrap();
            let (canonical_head_hash, canonical_head_slot) =
                heads.swap_remove(canonical_head_index);
            heads.insert(0, (canonical_head_hash, canonical_head_slot));
            heads
        };

        for (head_hash, _head_slot) in heads {
            for maybe_pair in ParentRootBlockIterator::new(&*self.store, head_hash) {
                let (block_hash, signed_beacon_block) = maybe_pair.unwrap();
                if visited.contains(&block_hash) {
                    break;
                }
                visited.insert(block_hash);

                if signed_beacon_block.slot() % T::EthSpec::slots_per_epoch() == 0 {
                    let block = self.get_blinded_block(&block_hash).unwrap().unwrap();
                    let state = self
                        .get_state(&block.state_root(), Some(block.slot()))
                        .unwrap()
                        .unwrap();
                    finalized_blocks.insert(state.finalized_checkpoint().root);
                    justified_blocks.insert(state.current_justified_checkpoint().root);
                    justified_blocks.insert(state.previous_justified_checkpoint().root);
                }

                if block_hash == canonical_head_hash {
                    writeln!(
                        output,
                        "\t_{:?}[label=\"{} ({})\" shape=box3d];",
                        block_hash,
                        block_hash,
                        signed_beacon_block.slot()
                    )
                    .unwrap();
                } else if finalized_blocks.contains(&block_hash) {
                    writeln!(
                        output,
                        "\t_{:?}[label=\"{} ({})\" shape=Msquare];",
                        block_hash,
                        block_hash,
                        signed_beacon_block.slot()
                    )
                    .unwrap();
                } else if justified_blocks.contains(&block_hash) {
                    writeln!(
                        output,
                        "\t_{:?}[label=\"{} ({})\" shape=cds];",
                        block_hash,
                        block_hash,
                        signed_beacon_block.slot()
                    )
                    .unwrap();
                } else {
                    writeln!(
                        output,
                        "\t_{:?}[label=\"{} ({})\" shape=box];",
                        block_hash,
                        block_hash,
                        signed_beacon_block.slot()
                    )
                    .unwrap();
                }
                writeln!(
                    output,
                    "\t_{:?} -> _{:?};",
                    block_hash,
                    signed_beacon_block.parent_root()
                )
                .unwrap();
            }
        }

        writeln!(output, "}}").unwrap();
    }

    /// Get a channel to request shutting down.
    pub fn shutdown_sender(&self) -> Sender<ShutdownReason> {
        self.shutdown_sender.clone()
    }

    // Used for debugging
    #[allow(dead_code)]
    pub fn dump_dot_file(&self, file_name: &str) {
        let mut file = std::fs::File::create(file_name).unwrap();
        self.dump_as_dot(&mut file);
    }

    /// Checks if attestations have been seen from the given `validator_index` at the
    /// given `epoch`.
    pub fn validator_seen_at_epoch(&self, validator_index: usize, epoch: Epoch) -> bool {
        // It's necessary to assign these checks to intermediate variables to avoid a deadlock.
        //
        // See: https://github.com/sigp/lighthouse/pull/2230#discussion_r620013993
        let gossip_attested = self
            .observed_gossip_attesters
            .read()
            .index_seen_at_epoch(validator_index, epoch);
        let block_attested = self
            .observed_block_attesters
            .read()
            .index_seen_at_epoch(validator_index, epoch);
        let aggregated = self
            .observed_aggregators
            .read()
            .index_seen_at_epoch(validator_index, epoch);
        let produced_block = self
            .observed_block_producers
            .read()
            .index_seen_at_epoch(validator_index as u64, epoch);

        gossip_attested || block_attested || aggregated || produced_block
    }

    /// The epoch at which we require a data availability check in block processing.
    /// `None` if the `Deneb` fork is disabled.
    pub fn data_availability_boundary(&self) -> Option<Epoch> {
        self.data_availability_checker.data_availability_boundary()
    }

    /// Gets the `LightClientBootstrap` object for a requested block root.
    ///
    /// Returns `None` when the state or block is not found in the database.
    #[allow(clippy::type_complexity)]
    pub fn get_light_client_bootstrap(
        &self,
        block_root: &Hash256,
    ) -> Result<Option<(LightClientBootstrap<T::EthSpec>, ForkName)>, Error> {
        let handle = self
            .task_executor
            .handle()
            .ok_or(BeaconChainError::RuntimeShutdown)?;

        let Some(block) = handle.block_on(async { self.get_block(block_root).await })? else {
            return Ok(None);
        };

        let (state_root, slot) = (block.state_root(), block.slot());

        let Some(mut state) = self.get_state(&state_root, Some(slot))? else {
            return Ok(None);
        };

        let fork_name = state
            .fork_name(&self.spec)
            .map_err(Error::InconsistentFork)?;

        match fork_name {
            ForkName::Altair
            | ForkName::Merge
            | ForkName::Capella
            | ForkName::Deneb
            | ForkName::Electra => {
                LightClientBootstrap::from_beacon_state(&mut state, &block, &self.spec)
                    .map(|bootstrap| Some((bootstrap, fork_name)))
                    .map_err(Error::LightClientError)
            }
            ForkName::Base => Err(Error::UnsupportedFork),
        }
    }
}

impl<T: BeaconChainTypes> Drop for BeaconChain<T> {
    fn drop(&mut self) {
        let drop = || -> Result<(), Error> {
            self.persist_head_and_fork_choice()?;
            self.persist_op_pool()?;
            self.persist_data_availability_checker()?;
            self.persist_eth1_cache()
        };

        if let Err(e) = drop() {
            error!(
                self.log,
                "Failed to persist on BeaconChain drop";
                "error" => ?e
            )
        } else {
            info!(
                self.log,
                "Saved beacon chain to disk";
            )
        }
    }
}

impl From<DBError> for Error {
    fn from(e: DBError) -> Error {
        Error::DBError(e)
    }
}

impl From<ForkChoiceError> for Error {
    fn from(e: ForkChoiceError) -> Error {
        Error::ForkChoiceError(e)
    }
}

impl From<BeaconStateError> for Error {
    fn from(e: BeaconStateError) -> Error {
        Error::BeaconStateError(e)
    }
}

impl<E: EthSpec> ChainSegmentResult<E> {
    pub fn into_block_error(self) -> Result<(), BlockError<E>> {
        match self {
            ChainSegmentResult::Failed { error, .. } => Err(error),
            ChainSegmentResult::Successful { .. } => Ok(()),
        }
    }
}<|MERGE_RESOLUTION|>--- conflicted
+++ resolved
@@ -4944,11 +4944,6 @@
             BeaconState::Merge(_)
             | BeaconState::Capella(_)
             | BeaconState::Deneb(_)
-<<<<<<< HEAD
-            | BeaconState::Eip6110(_) => {
-                let prepare_payload_handle =
-                    get_execution_payload(self.clone(), &state, proposer_index, builder_params)?;
-=======
             | BeaconState::Electra(_) => {
                 let prepare_payload_handle = get_execution_payload(
                     self.clone(),
@@ -4959,7 +4954,6 @@
                     builder_boost_factor,
                     block_production_version,
                 )?;
->>>>>>> b65daac9
                 Some(prepare_payload_handle)
             }
         };
@@ -5706,11 +5700,7 @@
             let prepare_slot_fork = self.spec.fork_name_at_slot::<T::EthSpec>(prepare_slot);
             let withdrawals = match prepare_slot_fork {
                 ForkName::Base | ForkName::Altair | ForkName::Merge => None,
-<<<<<<< HEAD
-                ForkName::Capella | ForkName::Deneb | ForkName::Eip6110 => {
-=======
                 ForkName::Capella | ForkName::Deneb | ForkName::Electra => {
->>>>>>> b65daac9
                     let chain = self.clone();
                     self.spawn_blocking_handle(
                         move || {
