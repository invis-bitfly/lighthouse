use crate::beacon_chain::{CanonicalHead, BEACON_CHAIN_DB_KEY, ETH1_CACHE_DB_KEY, OP_POOL_DB_KEY};
use crate::eth1_chain::{CachingEth1Backend, SszEth1};
use crate::fork_choice_signal::ForkChoiceSignalTx;
use crate::fork_revert::{reset_fork_choice_to_finalization, revert_to_fork_boundary};
use crate::head_tracker::HeadTracker;
use crate::migrate::{BackgroundMigrator, MigratorConfig};
use crate::persisted_beacon_chain::PersistedBeaconChain;
use crate::shuffling_cache::ShufflingCache;
use crate::timeout_rw_lock::TimeoutRwLock;
use crate::validator_monitor::ValidatorMonitor;
use crate::validator_pubkey_cache::ValidatorPubkeyCache;
use crate::ChainConfig;
use crate::{
    BeaconChain, BeaconChainTypes, BeaconForkChoiceStore, BeaconSnapshot, Eth1Chain,
    Eth1ChainBackend, ServerSentEventHandler,
};
use eth1::Config as Eth1Config;
use execution_layer::ExecutionLayer;
use fork_choice::{ForkChoice, ResetPayloadStatuses};
use futures::channel::mpsc::Sender;
use operation_pool::{OperationPool, PersistedOperationPool};
use parking_lot::RwLock;
use slasher::Slasher;
use slog::{crit, error, info, Logger};
use slot_clock::{SlotClock, TestingSlotClock};
use std::marker::PhantomData;
use std::sync::Arc;
use std::time::Duration;
use store::{Error as StoreError, HotColdDB, ItemStore, KeyValueStoreOp};
use task_executor::{ShutdownReason, TaskExecutor};
use types::{
    BeaconBlock, BeaconState, ChainSpec, Checkpoint, EthSpec, Graffiti, Hash256, PublicKeyBytes,
    Signature, SignedBeaconBlock, Slot,
};

/// An empty struct used to "witness" all the `BeaconChainTypes` traits. It has no user-facing
/// functionality and only exists to satisfy the type system.
pub struct Witness<TSlotClock, TEth1Backend, TEthSpec, THotStore, TColdStore>(
    PhantomData<(TSlotClock, TEth1Backend, TEthSpec, THotStore, TColdStore)>,
);

impl<TSlotClock, TEth1Backend, TEthSpec, THotStore, TColdStore> BeaconChainTypes
    for Witness<TSlotClock, TEth1Backend, TEthSpec, THotStore, TColdStore>
where
    THotStore: ItemStore<TEthSpec> + 'static,
    TColdStore: ItemStore<TEthSpec> + 'static,
    TSlotClock: SlotClock + 'static,
    TEth1Backend: Eth1ChainBackend<TEthSpec> + 'static,
    TEthSpec: EthSpec + 'static,
{
    type HotStore = THotStore;
    type ColdStore = TColdStore;
    type SlotClock = TSlotClock;
    type Eth1Chain = TEth1Backend;
    type EthSpec = TEthSpec;
}

/// Builds a `BeaconChain` by either creating anew from genesis, or, resuming from an existing chain
/// persisted to `store`.
///
/// Types may be elided and the compiler will infer them if all necessary builder methods have been
/// called. If type inference errors are being raised, it is likely that not all required methods
/// have been called.
///
/// See the tests for an example of a complete working example.
pub struct BeaconChainBuilder<T: BeaconChainTypes> {
    #[allow(clippy::type_complexity)]
    store: Option<Arc<HotColdDB<T::EthSpec, T::HotStore, T::ColdStore>>>,
    store_migrator_config: Option<MigratorConfig>,
    pub genesis_time: Option<u64>,
    genesis_block_root: Option<Hash256>,
    genesis_state_root: Option<Hash256>,
    #[allow(clippy::type_complexity)]
    fork_choice: Option<
        ForkChoice<BeaconForkChoiceStore<T::EthSpec, T::HotStore, T::ColdStore>, T::EthSpec>,
    >,
    op_pool: Option<OperationPool<T::EthSpec>>,
    eth1_chain: Option<Eth1Chain<T::Eth1Chain, T::EthSpec>>,
    execution_layer: Option<ExecutionLayer<T::EthSpec>>,
    event_handler: Option<ServerSentEventHandler<T::EthSpec>>,
    slot_clock: Option<T::SlotClock>,
    shutdown_sender: Option<Sender<ShutdownReason>>,
    head_tracker: Option<HeadTracker>,
    validator_pubkey_cache: Option<ValidatorPubkeyCache<T>>,
    spec: ChainSpec,
    chain_config: ChainConfig,
    log: Option<Logger>,
    graffiti: Graffiti,
    slasher: Option<Arc<Slasher<T::EthSpec>>>,
    validator_monitor: Option<ValidatorMonitor<T::EthSpec>>,
    // Pending I/O batch that is constructed during building and should be executed atomically
    // alongside `PersistedBeaconChain` storage when `BeaconChainBuilder::build` is called.
    pending_io_batch: Vec<KeyValueStoreOp>,
    task_executor: Option<TaskExecutor>,
}

impl<TSlotClock, TEth1Backend, TEthSpec, THotStore, TColdStore>
    BeaconChainBuilder<Witness<TSlotClock, TEth1Backend, TEthSpec, THotStore, TColdStore>>
where
    THotStore: ItemStore<TEthSpec> + 'static,
    TColdStore: ItemStore<TEthSpec> + 'static,
    TSlotClock: SlotClock + 'static,
    TEth1Backend: Eth1ChainBackend<TEthSpec> + 'static,
    TEthSpec: EthSpec + 'static,
{
    /// Returns a new builder.
    ///
    /// The `_eth_spec_instance` parameter is only supplied to make concrete the `TEthSpec` trait.
    /// This should generally be either the `MinimalEthSpec` or `MainnetEthSpec` types.
    pub fn new(_eth_spec_instance: TEthSpec) -> Self {
        Self {
            store: None,
            store_migrator_config: None,
            genesis_time: None,
            genesis_block_root: None,
            genesis_state_root: None,
            fork_choice: None,
            op_pool: None,
            eth1_chain: None,
            execution_layer: None,
            event_handler: None,
            slot_clock: None,
            shutdown_sender: None,
            head_tracker: None,
            validator_pubkey_cache: None,
            spec: TEthSpec::default_spec(),
            chain_config: ChainConfig::default(),
            log: None,
            graffiti: Graffiti::default(),
            slasher: None,
            validator_monitor: None,
            pending_io_batch: vec![],
            task_executor: None,
        }
    }

    /// Override the default spec (as defined by `TEthSpec`).
    ///
    /// This method should generally be called immediately after `Self::new` to ensure components
    /// are started with a consistent spec.
    pub fn custom_spec(mut self, spec: ChainSpec) -> Self {
        self.spec = spec;
        self
    }

    /// Get a reference to the builder's spec.
    pub fn get_spec(&self) -> &ChainSpec {
        &self.spec
    }

    /// Sets the maximum number of blocks that will be skipped when processing
    /// some consensus messages.
    ///
    /// Set to `None` for no limit.
    pub fn import_max_skip_slots(mut self, n: Option<u64>) -> Self {
        self.chain_config.import_max_skip_slots = n;
        self
    }

    /// Sets the store (database).
    ///
    /// Should generally be called early in the build chain.
    pub fn store(mut self, store: Arc<HotColdDB<TEthSpec, THotStore, TColdStore>>) -> Self {
        self.store = Some(store);
        self
    }

    /// Sets the store migrator config (optional).
    pub fn store_migrator_config(mut self, config: MigratorConfig) -> Self {
        self.store_migrator_config = Some(config);
        self
    }

    /// Sets the slasher.
    pub fn slasher(mut self, slasher: Arc<Slasher<TEthSpec>>) -> Self {
        self.slasher = Some(slasher);
        self
    }

    /// Sets the logger.
    ///
    /// Should generally be called early in the build chain.
    pub fn logger(mut self, log: Logger) -> Self {
        self.log = Some(log);
        self
    }

    /// Sets the task executor.
    pub fn task_executor(mut self, task_executor: TaskExecutor) -> Self {
        self.task_executor = Some(task_executor);
        self
    }

    /// Attempt to load an existing eth1 cache from the builder's `Store`.
    pub fn get_persisted_eth1_backend(&self) -> Result<Option<SszEth1>, String> {
        let store = self
            .store
            .clone()
            .ok_or("get_persisted_eth1_backend requires a store.")?;

        store
            .get_item::<SszEth1>(&ETH1_CACHE_DB_KEY)
            .map_err(|e| format!("DB error whilst reading eth1 cache: {:?}", e))
    }

    /// Returns true if `self.store` contains a persisted beacon chain.
    pub fn store_contains_beacon_chain(&self) -> Result<bool, String> {
        let store = self
            .store
            .clone()
            .ok_or("store_contains_beacon_chain requires a store.")?;

        Ok(store
            .get_item::<PersistedBeaconChain>(&BEACON_CHAIN_DB_KEY)
            .map_err(|e| format!("DB error when reading persisted beacon chain: {:?}", e))?
            .is_some())
    }

    /// Attempt to load an existing chain from the builder's `Store`.
    ///
    /// May initialize several components; including the op_pool and finalized checkpoints.
    pub fn resume_from_db(mut self) -> Result<Self, String> {
        let log = self.log.as_ref().ok_or("resume_from_db requires a log")?;

        info!(
            log,
            "Starting beacon chain";
            "method" => "resume"
        );

        let store = self
            .store
            .clone()
            .ok_or("resume_from_db requires a store.")?;

        let chain = store
            .get_item::<PersistedBeaconChain>(&BEACON_CHAIN_DB_KEY)
            .map_err(|e| format!("DB error when reading persisted beacon chain: {:?}", e))?
            .ok_or_else(|| {
                "No persisted beacon chain found in store. Try purging the beacon chain database."
                    .to_string()
            })?;

        let fork_choice =
            BeaconChain::<Witness<TSlotClock, TEth1Backend, _, _, _>>::load_fork_choice(
                store.clone(),
                ResetPayloadStatuses::always_reset_conditionally(
                    self.chain_config.always_reset_payload_statuses,
                ),
                self.chain_config.count_unrealized_full,
                &self.spec,
                log,
            )
            .map_err(|e| format!("Unable to load fork choice from disk: {:?}", e))?
            .ok_or("Fork choice not found in store")?;

        let genesis_block = store
            .get_blinded_block(&chain.genesis_block_root)
            .map_err(|e| descriptive_db_error("genesis block", &e))?
            .ok_or("Genesis block not found in store")?;
        let genesis_state = store
            .get_state(&genesis_block.state_root(), Some(genesis_block.slot()))
            .map_err(|e| descriptive_db_error("genesis state", &e))?
            .ok_or("Genesis block not found in store")?;

        self.genesis_time = Some(genesis_state.genesis_time());

        self.op_pool = Some(
            store
                .get_item::<PersistedOperationPool<TEthSpec>>(&OP_POOL_DB_KEY)
                .map_err(|e| format!("DB error whilst reading persisted op pool: {:?}", e))?
                .map(PersistedOperationPool::into_operation_pool)
                .transpose()
                .map_err(|e| {
                    format!(
                        "Error while creating the op pool from the persisted op pool: {:?}",
                        e
                    )
                })?
                .unwrap_or_else(OperationPool::new),
        );

        let pubkey_cache = ValidatorPubkeyCache::load_from_store(store)
            .map_err(|e| format!("Unable to open persisted pubkey cache: {:?}", e))?;

        self.genesis_block_root = Some(chain.genesis_block_root);
        self.genesis_state_root = Some(genesis_block.state_root());
        self.head_tracker = Some(
            HeadTracker::from_ssz_container(&chain.ssz_head_tracker)
                .map_err(|e| format!("Failed to decode head tracker for database: {:?}", e))?,
        );
        self.validator_pubkey_cache = Some(pubkey_cache);
        self.fork_choice = Some(fork_choice);

        Ok(self)
    }

    /// Store the genesis state & block in the DB.
    ///
    /// Do *not* initialize fork choice, or do anything that assumes starting from genesis.
    ///
    /// Return the `BeaconSnapshot` representing genesis as well as the mutated builder.
    fn set_genesis_state(
        mut self,
        mut beacon_state: BeaconState<TEthSpec>,
    ) -> Result<(BeaconSnapshot<TEthSpec>, Self), String> {
        let store = self
            .store
            .clone()
            .ok_or("set_genesis_state requires a store")?;

        let beacon_block = genesis_block(&mut beacon_state, &self.spec)?;

        beacon_state
            .build_all_caches(&self.spec)
            .map_err(|e| format!("Failed to build genesis state caches: {:?}", e))?;

        let beacon_state_root = beacon_block.message().state_root();
        let beacon_block_root = beacon_block.canonical_root();

        store
            .update_finalized_state(beacon_state_root, beacon_block_root, beacon_state.clone())
            .map_err(|e| format!("Failed to set genesis state as finalized state: {:?}", e))?;

        store
            .put_state(&beacon_state_root, &beacon_state)
            .map_err(|e| format!("Failed to store genesis state: {:?}", e))?;
        store
            .put_block(&beacon_block_root, beacon_block.clone())
            .map_err(|e| format!("Failed to store genesis block: {:?}", e))?;

        // Store the genesis block under the `ZERO_HASH` key.
        store
            .put_block(&Hash256::zero(), beacon_block.clone())
            .map_err(|e| {
                format!(
                    "Failed to store genesis block under 0x00..00 alias: {:?}",
                    e
                )
            })?;

        self.genesis_state_root = Some(beacon_state_root);
        self.genesis_block_root = Some(beacon_block_root);
        self.genesis_time = Some(beacon_state.genesis_time());

        Ok((
            BeaconSnapshot {
                beacon_block_root,
                beacon_block: Arc::new(beacon_block),
                beacon_state,
            },
            self,
        ))
    }

    /// Starts a new chain from a genesis state.
    pub fn genesis_state(mut self, beacon_state: BeaconState<TEthSpec>) -> Result<Self, String> {
        let store = self.store.clone().ok_or("genesis_state requires a store")?;

        let (genesis, updated_builder) = self.set_genesis_state(beacon_state)?;
        self = updated_builder;

        let fc_store = BeaconForkChoiceStore::get_forkchoice_store(store, &genesis);
        let current_slot = None;

        let fork_choice = ForkChoice::from_anchor(
            fc_store,
            genesis.beacon_block_root,
            &genesis.beacon_block,
            &genesis.beacon_state,
            current_slot,
            self.chain_config.count_unrealized_full,
            &self.spec,
        )
        .map_err(|e| format!("Unable to initialize ForkChoice: {:?}", e))?;

        self.fork_choice = Some(fork_choice);

        Ok(self.empty_op_pool())
    }

    /// Start the chain from a weak subjectivity state.
    pub fn weak_subjectivity_state(
        mut self,
        mut weak_subj_state: BeaconState<TEthSpec>,
        weak_subj_block: SignedBeaconBlock<TEthSpec>,
        genesis_state: BeaconState<TEthSpec>,
    ) -> Result<Self, String> {
        let store = self.store.clone().ok_or("genesis_state requires a store")?;

        let weak_subj_slot = weak_subj_state.slot();
        let weak_subj_block_root = weak_subj_block.canonical_root();
        let weak_subj_state_root = weak_subj_block.state_root();

        // Check that the given block lies on an epoch boundary. Due to the database only storing
        // full states on epoch boundaries and at restore points it would be difficult to support
        // starting from a mid-epoch state.
        if weak_subj_slot % TEthSpec::slots_per_epoch() != 0 {
            return Err(format!(
                "Checkpoint block at slot {} is not aligned to epoch start. \
                 Please supply an aligned checkpoint with block.slot % 32 == 0",
                weak_subj_block.slot(),
            ));
        }

        // Check that the block and state have consistent slots and state roots.
        if weak_subj_state.slot() != weak_subj_block.slot() {
            return Err(format!(
                "Slot of snapshot block ({}) does not match snapshot state ({})",
                weak_subj_block.slot(),
                weak_subj_state.slot(),
            ));
        }

        // Prime all caches before storing the state in the database and computing the tree hash
        // root.
        weak_subj_state
            .build_all_caches(&self.spec)
            .map_err(|e| format!("Error building caches on checkpoint state: {e:?}"))?;

        let computed_state_root = weak_subj_state
            .update_tree_hash_cache()
            .map_err(|e| format!("Error computing checkpoint state root: {:?}", e))?;

        if weak_subj_state_root != computed_state_root {
            return Err(format!(
                "Snapshot state root does not match block, expected: {:?}, got: {:?}",
                weak_subj_state_root, computed_state_root
            ));
        }

        // Check that the checkpoint state is for the same network as the genesis state.
        // This check doesn't do much for security but should prevent mistakes.
        if weak_subj_state.genesis_validators_root() != genesis_state.genesis_validators_root() {
            return Err(format!(
                "Snapshot state appears to be from the wrong network. Genesis validators root \
                 is {:?} but should be {:?}",
                weak_subj_state.genesis_validators_root(),
                genesis_state.genesis_validators_root()
            ));
        }

        // Set the store's split point *before* storing genesis so that genesis is stored
        // immediately in the freezer DB.
        store.set_split(weak_subj_slot, weak_subj_state_root);
        let (_, updated_builder) = self.set_genesis_state(genesis_state)?;
        self = updated_builder;

        // Build the committee caches before storing. The database assumes that states have
        // committee caches built before storing.
        weak_subj_state
            .build_all_committee_caches(&self.spec)
            .map_err(|e| format!("Error building caches on checkpoint state: {:?}", e))?;

        // Write the state and block non-atomically, it doesn't matter if they're forgotten
        // about on a crash restart.
        store
            .update_finalized_state(
                weak_subj_state_root,
                weak_subj_block_root,
                weak_subj_state.clone(),
            )
            .map_err(|e| format!("Failed to set checkpoint state as finalized state: {:?}", e))?;
        store
            .put_state(&weak_subj_state_root, &weak_subj_state)
            .map_err(|e| format!("Failed to store weak subjectivity state: {:?}", e))?;
        store
            .put_block(&weak_subj_block_root, weak_subj_block.clone())
            .map_err(|e| format!("Failed to store weak subjectivity block: {:?}", e))?;

        // Stage the database's metadata fields for atomic storage when `build` is called.
        // This prevents the database from restarting in an inconsistent state if the anchor
        // info or split point is written before the `PersistedBeaconChain`.
        self.pending_io_batch.push(
            store
                .store_split_in_batch()
                .map_err(|e| format!("Failed to store split: {:?}", e))?,
        );
        self.pending_io_batch.push(
            store
                .init_anchor_info(weak_subj_block.message())
                .map_err(|e| format!("Failed to initialize anchor info: {:?}", e))?,
        );

        // Store pruning checkpoint to prevent attempting to prune before the anchor state.
        self.pending_io_batch.push(
            store
                .pruning_checkpoint_store_op(Checkpoint {
                    root: weak_subj_block_root,
                    epoch: weak_subj_state.slot().epoch(TEthSpec::slots_per_epoch()),
                })
                .map_err(|e| format!("{:?}", e))?,
        );

        let snapshot = BeaconSnapshot {
            beacon_block_root: weak_subj_block_root,
            beacon_block: Arc::new(weak_subj_block),
            beacon_state: weak_subj_state,
        };

        let fc_store = BeaconForkChoiceStore::get_forkchoice_store(store, &snapshot);

        let current_slot = Some(snapshot.beacon_block.slot());
        let fork_choice = ForkChoice::from_anchor(
            fc_store,
            snapshot.beacon_block_root,
            &snapshot.beacon_block,
            &snapshot.beacon_state,
            current_slot,
            self.chain_config.count_unrealized_full,
            &self.spec,
        )
        .map_err(|e| format!("Unable to initialize ForkChoice: {:?}", e))?;

        self.fork_choice = Some(fork_choice);

        Ok(self.empty_op_pool())
    }

    /// Sets the `BeaconChain` eth1 backend.
    pub fn eth1_backend(mut self, backend: Option<TEth1Backend>) -> Self {
        self.eth1_chain = backend.map(Eth1Chain::new);
        self
    }

    /// Sets the `BeaconChain` execution layer.
    pub fn execution_layer(mut self, execution_layer: Option<ExecutionLayer<TEthSpec>>) -> Self {
        self.execution_layer = execution_layer;
        self
    }

    /// Sets the `BeaconChain` event handler backend.
    ///
    /// For example, provide `ServerSentEventHandler` as a `handler`.
    pub fn event_handler(mut self, handler: Option<ServerSentEventHandler<TEthSpec>>) -> Self {
        self.event_handler = handler;
        self
    }

    /// Sets the `BeaconChain` slot clock.
    ///
    /// For example, provide `SystemTimeSlotClock` as a `clock`.
    pub fn slot_clock(mut self, clock: TSlotClock) -> Self {
        self.slot_clock = Some(clock);
        self
    }

    /// Fetch a reference to the slot clock.
    ///
    /// Can be used for mutation during testing due to `SlotClock`'s internal mutability.
    pub fn get_slot_clock(&self) -> Option<&TSlotClock> {
        self.slot_clock.as_ref()
    }

    /// Sets a `Sender` to allow the beacon chain to send shutdown signals.
    pub fn shutdown_sender(mut self, sender: Sender<ShutdownReason>) -> Self {
        self.shutdown_sender = Some(sender);
        self
    }

    /// Creates a new, empty operation pool.
    fn empty_op_pool(mut self) -> Self {
        self.op_pool = Some(OperationPool::new());
        self
    }

    /// Sets the `graffiti` field.
    pub fn graffiti(mut self, graffiti: Graffiti) -> Self {
        self.graffiti = graffiti;
        self
    }

    /// Sets the `ChainConfig` that determines `BeaconChain` runtime behaviour.
    pub fn chain_config(mut self, config: ChainConfig) -> Self {
        self.chain_config = config;
        self
    }

    /// Register some validators for additional monitoring.
    ///
    /// `validators` is a comma-separated string of 0x-formatted BLS pubkeys.
    pub fn monitor_validators(
        mut self,
        auto_register: bool,
        validators: Vec<PublicKeyBytes>,
        log: Logger,
    ) -> Self {
        self.validator_monitor = Some(ValidatorMonitor::new(
            validators,
            auto_register,
            log.clone(),
        ));
        self
    }

    /// Consumes `self`, returning a `BeaconChain` if all required parameters have been supplied.
    ///
    /// An error will be returned at runtime if all required parameters have not been configured.
    ///
    /// Will also raise ambiguous type errors at compile time if some parameters have not been
    /// configured.
    #[allow(clippy::type_complexity)] // I think there's nothing to be gained here from a type alias.
    pub fn build(
        mut self,
    ) -> Result<
        BeaconChain<Witness<TSlotClock, TEth1Backend, TEthSpec, THotStore, TColdStore>>,
        String,
    > {
        let log = self.log.ok_or("Cannot build without a logger")?;
        let slot_clock = self
            .slot_clock
            .ok_or("Cannot build without a slot_clock.")?;
        let store = self.store.clone().ok_or("Cannot build without a store.")?;
        let mut fork_choice = self
            .fork_choice
            .ok_or("Cannot build without fork choice.")?;
        let genesis_block_root = self
            .genesis_block_root
            .ok_or("Cannot build without a genesis block root")?;
        let genesis_state_root = self
            .genesis_state_root
            .ok_or("Cannot build without a genesis state root")?;
        let mut validator_monitor = self
            .validator_monitor
            .ok_or("Cannot build without a validator monitor")?;
        let head_tracker = Arc::new(self.head_tracker.unwrap_or_default());

        let current_slot = if slot_clock
            .is_prior_to_genesis()
            .ok_or("Unable to read slot clock")?
        {
            self.spec.genesis_slot
        } else {
            slot_clock.now().ok_or("Unable to read slot")?
        };

        let initial_head_block_root = fork_choice
            .get_head(current_slot, &self.spec)
            .map_err(|e| format!("Unable to get fork choice head: {:?}", e))?;

        // Try to decode the head block according to the current fork, if that fails, try
        // to backtrack to before the most recent fork.
        let (head_block_root, head_block, head_reverted) =
            match store.get_full_block(&initial_head_block_root) {
                Ok(Some(block)) => (initial_head_block_root, block, false),
                Ok(None) => return Err("Head block not found in store".into()),
                Err(StoreError::SszDecodeError(_)) => {
                    error!(
                        log,
                        "Error decoding head block";
                        "message" => "This node has likely missed a hard fork. \
                                      It will try to revert the invalid blocks and keep running, \
                                      but any stray blocks and states will not be deleted. \
                                      Long-term you should consider re-syncing this node."
                    );
                    let (block_root, block) = revert_to_fork_boundary(
                        current_slot,
                        initial_head_block_root,
                        store.clone(),
                        &self.spec,
                        &log,
                    )?;

                    // Update head tracker.
                    head_tracker.register_block(block_root, block.parent_root(), block.slot());
                    (block_root, block, true)
                }
                Err(e) => return Err(descriptive_db_error("head block", &e)),
            };

        let head_state_root = head_block.state_root();
        let head_state = store
            .get_state(&head_state_root, Some(head_block.slot()))
            .map_err(|e| descriptive_db_error("head state", &e))?
            .ok_or("Head state not found in store")?;

        // If the head reverted then we need to reset fork choice using the new head's finalized
        // checkpoint.
        if head_reverted {
            fork_choice = reset_fork_choice_to_finalization(
                head_block_root,
                &head_state,
                store.clone(),
                Some(current_slot),
                &self.spec,
                self.chain_config.count_unrealized.into(),
                self.chain_config.count_unrealized_full,
            )?;
        }

        let mut head_snapshot = BeaconSnapshot {
            beacon_block_root: head_block_root,
            beacon_block: Arc::new(head_block),
            beacon_state: head_state,
        };

        head_snapshot
            .beacon_state
            .build_all_caches(&self.spec)
            .map_err(|e| format!("Failed to build state caches: {:?}", e))?;

        // Perform a check to ensure that the finalization points of the head and fork choice are
        // consistent.
        //
        // This is a sanity check to detect database corruption.
        let fc_finalized = fork_choice.finalized_checkpoint();
        let head_finalized = head_snapshot.beacon_state.finalized_checkpoint();
        if fc_finalized.epoch < head_finalized.epoch {
            return Err(format!(
                "Database corrupt: fork choice is finalized at {:?} whilst head is finalized at \
                    {:?}",
                fc_finalized, head_finalized
            ));
        }

        let validator_pubkey_cache = self.validator_pubkey_cache.map(Ok).unwrap_or_else(|| {
            ValidatorPubkeyCache::new(&head_snapshot.beacon_state, store.clone())
                .map_err(|e| format!("Unable to init validator pubkey cache: {:?}", e))
        })?;

        let migrator_config = self.store_migrator_config.unwrap_or_default();
        let store_migrator = BackgroundMigrator::new(
            store.clone(),
            migrator_config,
            genesis_block_root,
            log.clone(),
        );

        if let Some(slot) = slot_clock.now() {
            validator_monitor.process_valid_state(
                slot.epoch(TEthSpec::slots_per_epoch()),
                &head_snapshot.beacon_state,
            );
        }

        // If enabled, set up the fork choice signaller.
        let (fork_choice_signal_tx, fork_choice_signal_rx) =
            if self.chain_config.fork_choice_before_proposal_timeout_ms != 0 {
                let tx = ForkChoiceSignalTx::new();
                let rx = tx.get_receiver();
                (Some(tx), Some(rx))
            } else {
                (None, None)
            };

        // Store the `PersistedBeaconChain` in the database atomically with the metadata so that on
        // restart we can correctly detect the presence of an initialized database.
        //
        // This *must* be stored before constructing the `BeaconChain`, so that its `Drop` instance
        // doesn't write a `PersistedBeaconChain` without the rest of the batch.
        self.pending_io_batch.push(BeaconChain::<
            Witness<TSlotClock, TEth1Backend, TEthSpec, THotStore, TColdStore>,
        >::persist_head_in_batch_standalone(
            genesis_block_root, &head_tracker
        ).map_err(|e| format!("{:?}", e))?);
        self.pending_io_batch.push(BeaconChain::<
            Witness<TSlotClock, TEth1Backend, TEthSpec, THotStore, TColdStore>,
        >::persist_fork_choice_in_batch_standalone(
            &fork_choice
        ).map_err(|e| format!("{:?}", e))?);
        store
            .hot_db
            .do_atomically(self.pending_io_batch)
            .map_err(|e| format!("Error writing chain & metadata to disk: {:?}", e))?;

        let genesis_validators_root = head_snapshot.beacon_state.genesis_validators_root();
        let genesis_time = head_snapshot.beacon_state.genesis_time();
        let head_for_snapshot_cache = head_snapshot.clone();
        let canonical_head = CanonicalHead::new(fork_choice, Arc::new(head_snapshot));

        let beacon_chain = BeaconChain {
            spec: self.spec,
            config: self.chain_config,
            store,
            task_executor: self
                .task_executor
                .ok_or("Cannot build without task executor")?,
            store_migrator,
            slot_clock,
            op_pool: self.op_pool.ok_or("Cannot build without op pool")?,
            // TODO: allow for persisting and loading the pool from disk.
            naive_aggregation_pool: <_>::default(),
            // TODO: allow for persisting and loading the pool from disk.
            naive_sync_aggregation_pool: <_>::default(),
            // TODO: allow for persisting and loading the pool from disk.
            observed_attestations: <_>::default(),
            // TODO: allow for persisting and loading the pool from disk.
            observed_sync_contributions: <_>::default(),
            // TODO: allow for persisting and loading the pool from disk.
            observed_gossip_attesters: <_>::default(),
            // TODO: allow for persisting and loading the pool from disk.
            observed_block_attesters: <_>::default(),
            // TODO: allow for persisting and loading the pool from disk.
            observed_sync_contributors: <_>::default(),
            // TODO: allow for persisting and loading the pool from disk.
            observed_aggregators: <_>::default(),
            // TODO: allow for persisting and loading the pool from disk.
            observed_sync_aggregators: <_>::default(),
            // TODO: allow for persisting and loading the pool from disk.
            observed_block_producers: <_>::default(),
            // TODO: allow for persisting and loading the pool from disk.
            observed_voluntary_exits: <_>::default(),
            observed_proposer_slashings: <_>::default(),
            observed_attester_slashings: <_>::default(),
            eth1_chain: self.eth1_chain,
            execution_layer: self.execution_layer,
            genesis_validators_root,
            genesis_time,
            canonical_head,
            genesis_block_root,
            genesis_state_root,
            fork_choice_signal_tx,
            fork_choice_signal_rx,
            event_handler: self.event_handler,
            head_tracker,
<<<<<<< HEAD
=======
            snapshot_cache: TimeoutRwLock::new(SnapshotCache::new(
                DEFAULT_SNAPSHOT_CACHE_SIZE,
                head_for_snapshot_cache,
            )),
>>>>>>> 7d3948c8
            shuffling_cache: TimeoutRwLock::new(ShufflingCache::new()),
            beacon_proposer_cache: <_>::default(),
            block_times_cache: <_>::default(),
            pre_finalization_block_cache: <_>::default(),
            validator_pubkey_cache: TimeoutRwLock::new(validator_pubkey_cache),
            attester_cache: <_>::default(),
            early_attester_cache: <_>::default(),
            shutdown_sender: self
                .shutdown_sender
                .ok_or("Cannot build without a shutdown sender.")?,
            log: log.clone(),
            graffiti: self.graffiti,
            slasher: self.slasher.clone(),
            validator_monitor: RwLock::new(validator_monitor),
        };

        let head = beacon_chain.head_snapshot();

        // Prime the attester cache with the head state.
        beacon_chain
            .attester_cache
            .maybe_cache_state(
                &head.beacon_state,
                head.beacon_block_root,
                &beacon_chain.spec,
            )
            .map_err(|e| format!("Failed to prime attester cache: {:?}", e))?;

        // Only perform the check if it was configured.
        if let Some(wss_checkpoint) = beacon_chain.config.weak_subjectivity_checkpoint {
            if let Err(e) = beacon_chain.verify_weak_subjectivity_checkpoint(
                wss_checkpoint,
                head.beacon_block_root,
                &head.beacon_state,
            ) {
                crit!(
                    log,
                    "Weak subjectivity checkpoint verification failed on startup!";
                    "head_block_root" => format!("{}", head.beacon_block_root),
                    "head_slot" => format!("{}", head.beacon_block.slot()),
                    "finalized_epoch" => format!("{}", head.beacon_state.finalized_checkpoint().epoch),
                    "wss_checkpoint_epoch" => format!("{}", wss_checkpoint.epoch),
                    "error" => format!("{:?}", e),
                );
                crit!(log, "You must use the `--purge-db` flag to clear the database and restart sync. You may be on a hostile network.");
                return Err(format!("Weak subjectivity verification failed: {:?}", e));
            }
        }

        info!(
            log,
            "Beacon chain initialized";
            "head_state" => format!("{}", head.beacon_state_root()),
            "head_block" => format!("{}", head.beacon_block_root),
            "head_slot" => format!("{}", head.beacon_block.slot()),
        );

        // Check for states to reconstruct (in the background).
        if beacon_chain.config.reconstruct_historic_states {
            beacon_chain.store_migrator.process_reconstruction();
        }

        Ok(beacon_chain)
    }
}

impl<TSlotClock, TEthSpec, THotStore, TColdStore>
    BeaconChainBuilder<
        Witness<TSlotClock, CachingEth1Backend<TEthSpec>, TEthSpec, THotStore, TColdStore>,
    >
where
    THotStore: ItemStore<TEthSpec> + 'static,
    TColdStore: ItemStore<TEthSpec> + 'static,
    TSlotClock: SlotClock + 'static,
    TEthSpec: EthSpec + 'static,
{
    /// Do not use any eth1 backend. The client will not be able to produce beacon blocks.
    pub fn no_eth1_backend(self) -> Self {
        self.eth1_backend(None)
    }

    /// Sets the `BeaconChain` eth1 back-end to produce predictably junk data when producing blocks.
    pub fn dummy_eth1_backend(mut self) -> Result<Self, String> {
        let log = self
            .log
            .as_ref()
            .ok_or("dummy_eth1_backend requires a log")?;

        let backend =
            CachingEth1Backend::new(Eth1Config::default(), log.clone(), self.spec.clone());

        self.eth1_chain = Some(Eth1Chain::new_dummy(backend));

        Ok(self)
    }
}

impl<TEth1Backend, TEthSpec, THotStore, TColdStore>
    BeaconChainBuilder<Witness<TestingSlotClock, TEth1Backend, TEthSpec, THotStore, TColdStore>>
where
    THotStore: ItemStore<TEthSpec> + 'static,
    TColdStore: ItemStore<TEthSpec> + 'static,
    TEth1Backend: Eth1ChainBackend<TEthSpec> + 'static,
    TEthSpec: EthSpec + 'static,
{
    /// Sets the `BeaconChain` slot clock to `TestingSlotClock`.
    ///
    /// Requires the state to be initialized.
    pub fn testing_slot_clock(self, slot_duration: Duration) -> Result<Self, String> {
        let genesis_time = self
            .genesis_time
            .ok_or("testing_slot_clock requires an initialized state")?;

        let slot_clock = TestingSlotClock::new(
            Slot::new(0),
            Duration::from_secs(genesis_time),
            slot_duration,
        );

        Ok(self.slot_clock(slot_clock))
    }
}

fn genesis_block<T: EthSpec>(
    genesis_state: &mut BeaconState<T>,
    spec: &ChainSpec,
) -> Result<SignedBeaconBlock<T>, String> {
    let mut genesis_block = BeaconBlock::empty(spec);
    *genesis_block.state_root_mut() = genesis_state
        .update_tree_hash_cache()
        .map_err(|e| format!("Error hashing genesis state: {:?}", e))?;

    Ok(SignedBeaconBlock::from_block(
        genesis_block,
        // Empty signature, which should NEVER be read. This isn't to-spec, but makes the genesis
        // block consistent with every other block.
        Signature::empty(),
    ))
}

// Helper function to return more useful errors when reading from the database.
fn descriptive_db_error(item: &str, error: &StoreError) -> String {
    let additional_info = if let StoreError::SszDecodeError(_) = error {
        "Ensure the data directory is not initialized for a different network. The \
        --purge-db flag can be used to permanently delete the existing data directory."
    } else {
        "Database corruption may be present. If the issue persists, use \
        --purge-db to permanently delete the existing data directory."
    };
    format!(
        "DB error when reading {}: {:?}. {}",
        item, error, additional_info
    )
}

#[cfg(not(debug_assertions))]
#[cfg(test)]
mod test {
    use super::*;
    use eth2_hashing::hash;
    use genesis::{
        generate_deterministic_keypairs, interop_genesis_state, DEFAULT_ETH1_BLOCK_HASH,
    };
    use sloggers::{null::NullLoggerBuilder, Build};
    use ssz::Encode;
    use std::time::Duration;
    use store::config::StoreConfig;
    use store::{HotColdDB, MemoryStore};
    use task_executor::test_utils::TestRuntime;
    use types::{EthSpec, MinimalEthSpec, Slot};

    type TestEthSpec = MinimalEthSpec;

    fn get_logger() -> Logger {
        let builder = NullLoggerBuilder;
        builder.build().expect("should build logger")
    }

    #[test]
    fn recent_genesis() {
        let validator_count = 1;
        let genesis_time = 13_371_337;

        let log = get_logger();
        let store: HotColdDB<
            MinimalEthSpec,
            MemoryStore<MinimalEthSpec>,
            MemoryStore<MinimalEthSpec>,
        > = HotColdDB::open_ephemeral(StoreConfig::default(), ChainSpec::minimal(), log.clone())
            .unwrap();
        let spec = MinimalEthSpec::default_spec();

        let genesis_state = interop_genesis_state(
            &generate_deterministic_keypairs(validator_count),
            genesis_time,
            Hash256::from_slice(DEFAULT_ETH1_BLOCK_HASH),
            None,
            &spec,
        )
        .expect("should create interop genesis state");

        let (shutdown_tx, _) = futures::channel::mpsc::channel(1);
        let runtime = TestRuntime::default();

        let chain = BeaconChainBuilder::new(MinimalEthSpec)
            .logger(log.clone())
            .store(Arc::new(store))
            .task_executor(runtime.task_executor.clone())
            .genesis_state(genesis_state)
            .expect("should build state using recent genesis")
            .dummy_eth1_backend()
            .expect("should build the dummy eth1 backend")
            .testing_slot_clock(Duration::from_secs(1))
            .expect("should configure testing slot clock")
            .shutdown_sender(shutdown_tx)
            .monitor_validators(true, vec![], log.clone())
            .build()
            .expect("should build");

        let head = chain.head_snapshot();

        let state = &head.beacon_state;
        let block = &head.beacon_block;

        assert_eq!(state.slot(), Slot::new(0), "should start from genesis");
        assert_eq!(
            state.genesis_time(),
            13_371_337,
            "should have the correct genesis time"
        );
        assert_eq!(
            block.state_root(),
            state.canonical_root(),
            "block should have correct state root"
        );
        assert_eq!(
            chain
                .store
                .get_blinded_block(&Hash256::zero())
                .expect("should read db")
                .expect("should find genesis block"),
            block.clone_as_blinded(),
            "should store genesis block under zero hash alias"
        );
        assert_eq!(
            state.validators().len(),
            validator_count,
            "should have correct validator count"
        );
        assert_eq!(
            chain.genesis_block_root,
            block.canonical_root(),
            "should have correct genesis block root"
        );
    }

    #[test]
    fn interop_state() {
        let validator_count = 16;
        let genesis_time = 42;
        let spec = &TestEthSpec::default_spec();

        let keypairs = generate_deterministic_keypairs(validator_count);

        let state = interop_genesis_state::<TestEthSpec>(
            &keypairs,
            genesis_time,
            Hash256::from_slice(DEFAULT_ETH1_BLOCK_HASH),
            None,
            spec,
        )
        .expect("should build state");

        assert_eq!(
            state.eth1_data().block_hash,
            Hash256::from_slice(&[0x42; 32]),
            "eth1 block hash should be co-ordinated junk"
        );

        assert_eq!(
            state.genesis_time(),
            genesis_time,
            "genesis time should be as specified"
        );

        for b in state.balances() {
            assert_eq!(
                *b, spec.max_effective_balance,
                "validator balances should be max effective balance"
            );
        }

        for v in state.validators() {
            let creds = v.withdrawal_credentials();
            let creds = creds.as_bytes();
            assert_eq!(
                creds[0], spec.bls_withdrawal_prefix_byte,
                "first byte of withdrawal creds should be bls prefix"
            );
            assert_eq!(
                &creds[1..],
                &hash(&v.pubkey().as_ssz_bytes())[1..],
                "rest of withdrawal creds should be pubkey hash"
            )
        }

        assert_eq!(
            state.balances().len(),
            validator_count,
            "validator balances len should be correct"
        );

        assert_eq!(
            state.validators().len(),
            validator_count,
            "validator count should be correct"
        );
    }
}<|MERGE_RESOLUTION|>--- conflicted
+++ resolved
@@ -765,7 +765,6 @@
 
         let genesis_validators_root = head_snapshot.beacon_state.genesis_validators_root();
         let genesis_time = head_snapshot.beacon_state.genesis_time();
-        let head_for_snapshot_cache = head_snapshot.clone();
         let canonical_head = CanonicalHead::new(fork_choice, Arc::new(head_snapshot));
 
         let beacon_chain = BeaconChain {
@@ -813,13 +812,6 @@
             fork_choice_signal_rx,
             event_handler: self.event_handler,
             head_tracker,
-<<<<<<< HEAD
-=======
-            snapshot_cache: TimeoutRwLock::new(SnapshotCache::new(
-                DEFAULT_SNAPSHOT_CACHE_SIZE,
-                head_for_snapshot_cache,
-            )),
->>>>>>> 7d3948c8
             shuffling_cache: TimeoutRwLock::new(ShufflingCache::new()),
             beacon_proposer_cache: <_>::default(),
             block_times_cache: <_>::default(),
