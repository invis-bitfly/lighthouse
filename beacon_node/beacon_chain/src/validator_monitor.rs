//! Provides detailed logging and metrics for a set of registered validators.
//!
//! This component should not affect consensus.

use crate::metrics;
use parking_lot::RwLock;
use slog::{crit, debug, error, info, warn, Logger};
use slot_clock::SlotClock;
use state_processing::per_epoch_processing::{
    errors::EpochProcessingError, EpochProcessingSummary,
};
use std::collections::{HashMap, HashSet};
use std::convert::TryFrom;
use std::io;
use std::marker::PhantomData;
use std::str::Utf8Error;
use std::time::{Duration, SystemTime, UNIX_EPOCH};
use types::{
    AttesterSlashing, BeaconBlockRef, BeaconState, ChainSpec, Epoch, EthSpec, Hash256,
    IndexedAttestation, ProposerSlashing, PublicKeyBytes, SignedAggregateAndProof,
    SignedContributionAndProof, Slot, SyncCommitteeMessage, VoluntaryExit,
};

/// The validator monitor collects per-epoch data about each monitored validator. Historical data
/// will be kept around for `HISTORIC_EPOCHS` before it is pruned.
pub const HISTORIC_EPOCHS: usize = 4;

#[derive(Debug)]
pub enum Error {
    InvalidPubkey(String),
    FileError(io::Error),
    InvalidUtf8(Utf8Error),
}

/// Contains data pertaining to one validator for one epoch.
#[derive(Default)]
struct EpochSummary {
    /*
     * Attestations with a target in the current epoch.
     */
    /// The number of attestations seen.
    pub attestations: usize,
    /// The delay between when the attestation should have been produced and when it was observed.
    pub attestation_min_delay: Option<Duration>,
    /// The number of times a validators attestation was seen in an aggregate.
    pub attestation_aggregate_inclusions: usize,
    /// The number of times a validators attestation was seen in a block.
    pub attestation_block_inclusions: usize,
    /// The minimum observed inclusion distance for an attestation for this epoch..
    pub attestation_min_block_inclusion_distance: Option<Slot>,
    /*
     * Blocks with a slot in the current epoch.
     */
    /// The number of blocks observed.
    pub blocks: usize,
    /// The delay between when the block should have been produced and when it was observed.
    pub block_min_delay: Option<Duration>,
    /*
     * Aggregates with a target in the current epoch
     */
    /// The number of signed aggregate and proofs observed.
    pub aggregates: usize,
    /// The delay between when the aggregate should have been produced and when it was observed.
    pub aggregate_min_delay: Option<Duration>,

    /*
     * SyncCommitteeMessages in the current epoch
     */
    /// The number of sync committee messages seen.
    sync_committee_messages: usize,
    /// The delay between when the sync committee message should have been produced and when it was observed.
    sync_committee_message_min_delay: Option<Duration>,
    /// The number of times a validator's sync signature was included in the sync aggregate.
    sync_signature_block_inclusions: usize,
    /// The number of times a validator's sync signature was aggregated into a sync contribution.
    sync_signature_contribution_inclusions: usize,

    /*
     * SyncContributions in the current epoch
     */
    /// The number of SyncContributions observed in the current epoch.
    sync_contributions: usize,
    /// The delay between when the sync committee contribution should have been produced and when it was observed.
    sync_contribution_min_delay: Option<Duration>,

    /*
     * Others pertaining to this epoch.
     */
    /// The number of voluntary exists observed.
    pub exits: usize,
    /// The number of proposer slashings observed.
    pub proposer_slashings: usize,
    /// The number of attester slashings observed.
    pub attester_slashings: usize,
}

impl EpochSummary {
    /// Update `current` if:
    ///
    /// - It is `None`.
    /// - `new` is greater than its current value.
    fn update_if_lt<T: Ord>(current: &mut Option<T>, new: T) {
        if let Some(ref mut current) = current {
            if new < *current {
                *current = new
            }
        } else {
            *current = Some(new)
        }
    }

    pub fn register_block(&mut self, delay: Duration) {
        self.blocks += 1;
        Self::update_if_lt(&mut self.block_min_delay, delay);
    }

    pub fn register_unaggregated_attestation(&mut self, delay: Duration) {
        self.attestations += 1;
        Self::update_if_lt(&mut self.attestation_min_delay, delay);
    }

    pub fn register_sync_committee_message(&mut self, delay: Duration) {
        self.sync_committee_messages += 1;
        Self::update_if_lt(&mut self.sync_committee_message_min_delay, delay);
    }

    pub fn register_aggregated_attestation(&mut self, delay: Duration) {
        self.aggregates += 1;
        Self::update_if_lt(&mut self.aggregate_min_delay, delay);
    }

    pub fn register_sync_committee_contribution(&mut self, delay: Duration) {
        self.sync_contributions += 1;
        Self::update_if_lt(&mut self.sync_contribution_min_delay, delay);
    }

    pub fn register_aggregate_attestation_inclusion(&mut self) {
        self.attestation_aggregate_inclusions += 1;
    }

    pub fn register_sync_signature_contribution_inclusion(&mut self) {
        self.sync_signature_contribution_inclusions += 1;
    }

    pub fn register_attestation_block_inclusion(&mut self, inclusion_distance: Slot) {
        self.attestation_block_inclusions += 1;
        Self::update_if_lt(
            &mut self.attestation_min_block_inclusion_distance,
            inclusion_distance,
        );
    }

    pub fn register_sync_signature_block_inclusions(&mut self) {
        self.sync_signature_block_inclusions += 1;
    }

    pub fn register_exit(&mut self) {
        self.exits += 1;
    }

    pub fn register_proposer_slashing(&mut self) {
        self.proposer_slashings += 1;
    }

    pub fn register_attester_slashing(&mut self) {
        self.attester_slashings += 1;
    }
}

type SummaryMap = HashMap<Epoch, EpochSummary>;

/// A validator that is being monitored by the `ValidatorMonitor`.
struct MonitoredValidator {
    /// A human-readable identifier for the validator.
    pub id: String,
    /// The validator index in the state.
    pub index: Option<u64>,
    /// A history of the validator over time.
    pub summaries: RwLock<SummaryMap>,
}

impl MonitoredValidator {
    fn new(pubkey: PublicKeyBytes, index: Option<u64>) -> Self {
        Self {
            id: index
                .map(|i| i.to_string())
                .unwrap_or_else(|| pubkey.to_string()),
            index,
            summaries: <_>::default(),
        }
    }

    fn set_index(&mut self, validator_index: u64) {
        if self.index.is_none() {
            self.index = Some(validator_index);
            self.id = validator_index.to_string();
        }
    }

    /// Returns minimum inclusion distance for the given epoch as recorded by the validator monitor.
    ///
    /// Note: this value may be different from the one obtained from epoch summary
    /// as the value recorded by the validator monitor ignores skip slots.
    fn min_inclusion_distance(&self, epoch: &Epoch) -> Option<u64> {
        let summaries = self.summaries.read();
        summaries.get(epoch).and_then(|summary| {
            summary
                .attestation_min_block_inclusion_distance
                .map(Into::into)
        })
    }

    /// Maps `func` across the `self.summaries`.
    ///
    /// ## Warning
    ///
    /// It is possible to deadlock this function by trying to obtain a lock on
    /// `self.summary` inside `func`.
    ///
    /// ## Notes
    ///
    /// - If `epoch` doesn't exist in `self.summaries`, it is created.
    /// - `self.summaries` may be pruned after `func` is run.
    fn with_epoch_summary<F>(&self, epoch: Epoch, func: F)
    where
        F: Fn(&mut EpochSummary),
    {
        let mut summaries = self.summaries.write();

        func(summaries.entry(epoch).or_default());

        // Prune
        while summaries.len() > HISTORIC_EPOCHS {
            if let Some(key) = summaries.iter().map(|(epoch, _)| *epoch).min() {
                summaries.remove(&key);
            }
        }
    }

    /// Ensure epoch summary is added to the summaries map
    fn touch_epoch_summary(&self, epoch: Epoch) {
        self.with_epoch_summary(epoch, |_| {});
    }
}

/// Holds a collection of `MonitoredValidator` and is notified about a variety of events on the P2P
/// network, HTTP API and `BeaconChain`.
///
/// If any of the events pertain to a `MonitoredValidator`, additional logging and metrics will be
/// performed.
///
/// The intention of this struct is to provide users with more logging and Prometheus metrics around
/// validators that they are interested in.
pub struct ValidatorMonitor<T> {
    /// The validators that require additional monitoring.
    validators: HashMap<PublicKeyBytes, MonitoredValidator>,
    /// A map of validator index (state.validators) to a validator public key.
    indices: HashMap<u64, PublicKeyBytes>,
    /// If true, allow the automatic registration of validators.
    auto_register: bool,
    log: Logger,
    _phantom: PhantomData<T>,
}

impl<T: EthSpec> ValidatorMonitor<T> {
    pub fn new(pubkeys: Vec<PublicKeyBytes>, auto_register: bool, log: Logger) -> Self {
        let mut s = Self {
            validators: <_>::default(),
            indices: <_>::default(),
            auto_register,
            log,
            _phantom: PhantomData,
        };
        for pubkey in pubkeys {
            s.add_validator_pubkey(pubkey)
        }
        s
    }

    /// Add some validators to `self` for additional monitoring.
    fn add_validator_pubkey(&mut self, pubkey: PublicKeyBytes) {
        let index_opt = self
            .indices
            .iter()
            .find(|(_, candidate_pk)| **candidate_pk == pubkey)
            .map(|(index, _)| *index);

        let log = self.log.clone();
        self.validators.entry(pubkey).or_insert_with(|| {
            info!(
                log,
                "Started monitoring validator";
                "pubkey" => %pubkey,
            );
            MonitoredValidator::new(pubkey, index_opt)
        });
    }

    /// Reads information from the given `state`. The `state` *must* be valid (i.e, able to be
    /// imported).
    pub fn process_valid_state(&mut self, current_epoch: Epoch, state: &BeaconState<T>) {
        // Add any new validator indices.
        state
            .validators()
            .iter()
            .enumerate()
            .skip(self.indices.len())
            .for_each(|(i, validator)| {
                let i = i as u64;
                if let Some(validator) = self.validators.get_mut(validator.pubkey()) {
                    validator.set_index(i)
                }
                self.indices.insert(i, *validator.pubkey());
            });

        // Update metrics for individual validators.
        for monitored_validator in self.validators.values() {
            if let Some(i) = monitored_validator.index {
                monitored_validator.touch_epoch_summary(current_epoch);
                let i = i as usize;
                let id = &monitored_validator.id;

                if let Some(balance) = state.balances().get(i) {
                    metrics::set_int_gauge(
                        &metrics::VALIDATOR_MONITOR_BALANCE_GWEI,
                        &[id],
                        *balance as i64,
                    );
                }

                if let Some(validator) = state.validators().get(i) {
                    metrics::set_int_gauge(
                        &metrics::VALIDATOR_MONITOR_EFFECTIVE_BALANCE_GWEI,
                        &[id],
                        u64_to_i64(validator.effective_balance()),
                    );
                    metrics::set_int_gauge(
                        &metrics::VALIDATOR_MONITOR_SLASHED,
                        &[id],
<<<<<<< HEAD
                        if validator.slashed() { 1 } else { 0 },
=======
                        i64::from(validator.slashed),
>>>>>>> 3534c85e
                    );
                    metrics::set_int_gauge(
                        &metrics::VALIDATOR_MONITOR_ACTIVE,
                        &[id],
                        i64::from(validator.is_active_at(current_epoch)),
                    );
                    metrics::set_int_gauge(
                        &metrics::VALIDATOR_MONITOR_EXITED,
                        &[id],
                        i64::from(validator.is_exited_at(current_epoch)),
                    );
                    metrics::set_int_gauge(
                        &metrics::VALIDATOR_MONITOR_WITHDRAWABLE,
                        &[id],
                        i64::from(validator.is_withdrawable_at(current_epoch)),
                    );
                    metrics::set_int_gauge(
                        &metrics::VALIDATOR_ACTIVATION_ELIGIBILITY_EPOCH,
                        &[id],
                        u64_to_i64(validator.activation_eligibility_epoch()),
                    );
                    metrics::set_int_gauge(
                        &metrics::VALIDATOR_ACTIVATION_EPOCH,
                        &[id],
                        u64_to_i64(validator.activation_epoch()),
                    );
                    metrics::set_int_gauge(
                        &metrics::VALIDATOR_EXIT_EPOCH,
                        &[id],
                        u64_to_i64(validator.exit_epoch()),
                    );
                    metrics::set_int_gauge(
                        &metrics::VALIDATOR_WITHDRAWABLE_EPOCH,
                        &[id],
                        u64_to_i64(validator.withdrawable_epoch()),
                    );
                }
            }
        }
    }

    pub fn process_validator_statuses(
        &self,
        epoch: Epoch,
        summary: &EpochProcessingSummary<T>,
        spec: &ChainSpec,
    ) -> Result<(), EpochProcessingError> {
        let mut attestation_success = Vec::new();
        let mut attestation_miss = Vec::new();
        let mut head_miss = Vec::new();
        let mut target_miss = Vec::new();
        let mut suboptimal_inclusion = Vec::new();

        // We subtract two from the state of the epoch that generated these summaries.
        //
        // - One to account for it being the previous epoch.
        // - One to account for the state advancing an epoch whilst generating the validator
        //     statuses.
        let prev_epoch = epoch - 2;
        for (pubkey, monitored_validator) in self.validators.iter() {
            if let Some(i) = monitored_validator.index {
                let i = i as usize;
                let id = &monitored_validator.id;

                /*
                 * These metrics are reflected differently between Base and Altair.
                 *
                 * For Base, any attestation that is included on-chain will match the source.
                 *
                 * However, in Altair, only attestations that are "timely" are registered as
                 * matching the source.
                 */

                let previous_epoch_active = summary.is_active_unslashed_in_previous_epoch(i);
                let previous_epoch_matched_source = summary.is_previous_epoch_source_attester(i)?;
                let previous_epoch_matched_target = summary.is_previous_epoch_target_attester(i)?;
                let previous_epoch_matched_head = summary.is_previous_epoch_head_attester(i)?;
                let previous_epoch_matched_any = previous_epoch_matched_source
                    || previous_epoch_matched_target
                    || previous_epoch_matched_head;

                if !previous_epoch_active {
                    // Monitored validator is not active, due to awaiting activation
                    // or being exited/withdrawn. Do not attempt to report on its
                    // attestations.
                    continue;
                }

                // Indicates if any attestation made it on-chain.
                //
                // For Base states, this will be *any* attestation whatsoever. For Altair states,
                // this will be any attestation that matched a "timely" flag.
                if previous_epoch_matched_any {
                    metrics::inc_counter_vec(
                        &metrics::VALIDATOR_MONITOR_PREV_EPOCH_ON_CHAIN_ATTESTER_HIT,
                        &[id],
                    );
                    attestation_success.push(id);
                    debug!(
                        self.log,
                        "Previous epoch attestation success";
                        "matched_source" => previous_epoch_matched_source,
                        "matched_target" => previous_epoch_matched_target,
                        "matched_head" => previous_epoch_matched_head,
                        "epoch" => prev_epoch,
                        "validator" => id,
                    )
                } else {
                    metrics::inc_counter_vec(
                        &metrics::VALIDATOR_MONITOR_PREV_EPOCH_ON_CHAIN_ATTESTER_MISS,
                        &[id],
                    );
                    attestation_miss.push(id);
                    debug!(
                        self.log,
                        "Previous epoch attestation missing";
                        "epoch" => prev_epoch,
                        "validator" => id,
                    )
                }

                // Indicates if any on-chain attestation hit the head.
                if previous_epoch_matched_head {
                    metrics::inc_counter_vec(
                        &metrics::VALIDATOR_MONITOR_PREV_EPOCH_ON_CHAIN_HEAD_ATTESTER_HIT,
                        &[id],
                    );
                } else {
                    metrics::inc_counter_vec(
                        &metrics::VALIDATOR_MONITOR_PREV_EPOCH_ON_CHAIN_HEAD_ATTESTER_MISS,
                        &[id],
                    );
                    head_miss.push(id);
                    debug!(
                        self.log,
                        "Attestation failed to match head";
                        "epoch" => prev_epoch,
                        "validator" => id,
                    );
                }

                // Indicates if any on-chain attestation hit the target.
                if previous_epoch_matched_target {
                    metrics::inc_counter_vec(
                        &metrics::VALIDATOR_MONITOR_PREV_EPOCH_ON_CHAIN_TARGET_ATTESTER_HIT,
                        &[id],
                    );
                } else {
                    metrics::inc_counter_vec(
                        &metrics::VALIDATOR_MONITOR_PREV_EPOCH_ON_CHAIN_TARGET_ATTESTER_MISS,
                        &[id],
                    );
                    target_miss.push(id);
                    debug!(
                        self.log,
                        "Attestation failed to match target";
                        "epoch" => prev_epoch,
                        "validator" => id,
                    );
                }

                // Get the minimum value among the validator monitor observed inclusion distance
                // and the epoch summary inclusion distance.
                // The inclusion data is not retained in the epoch summary post Altair.
                let min_inclusion_distance = min_opt(
                    monitored_validator.min_inclusion_distance(&prev_epoch),
                    summary
                        .previous_epoch_inclusion_info(i)
                        .map(|info| info.delay),
                );
                if let Some(inclusion_delay) = min_inclusion_distance {
                    if inclusion_delay > spec.min_attestation_inclusion_delay {
                        suboptimal_inclusion.push(id);
                        debug!(
                            self.log,
                            "Potential sub-optimal inclusion delay";
                            "optimal" => spec.min_attestation_inclusion_delay,
                            "delay" => inclusion_delay,
                            "epoch" => prev_epoch,
                            "validator" => id,
                        );
                    }

                    metrics::set_int_gauge(
                        &metrics::VALIDATOR_MONITOR_PREV_EPOCH_ON_CHAIN_INCLUSION_DISTANCE,
                        &[id],
                        inclusion_delay as i64,
                    );
                }

                // Indicates the number of sync committee signatures that made it into
                // a sync aggregate in the current_epoch (state.epoch - 1).
                // Note: Unlike attestations, sync committee signatures must be included in the
                // immediate next slot. Hence, num included sync aggregates for `state.epoch - 1`
                // is available right after state transition to state.epoch.
                let current_epoch = epoch - 1;
                if let Some(sync_committee) = summary.sync_committee() {
                    if sync_committee.contains(pubkey) {
                        metrics::set_int_gauge(
                            &metrics::VALIDATOR_MONITOR_VALIDATOR_IN_CURRENT_SYNC_COMMITTEE,
                            &[id],
                            1,
                        );
                        let epoch_summary = monitored_validator.summaries.read();
                        if let Some(summary) = epoch_summary.get(&current_epoch) {
                            info!(
                                self.log,
                                "Current epoch sync signatures";
                                "included" => summary.sync_signature_block_inclusions,
                                "expected" => T::slots_per_epoch(),
                                "epoch" => current_epoch,
                                "validator" => id,
                            );
                        }
                    } else {
                        metrics::set_int_gauge(
                            &metrics::VALIDATOR_MONITOR_VALIDATOR_IN_CURRENT_SYNC_COMMITTEE,
                            &[id],
                            0,
                        );
                        debug!(
                            self.log,
                            "Validator isn't part of the current sync committee";
                            "epoch" => current_epoch,
                            "validator" => id,
                        );
                    }
                }
            }
        }

        // Aggregate logging for attestation success/failures over an epoch
        // for all validators managed by the validator monitor.
        if !attestation_success.is_empty() {
            info!(
                self.log,
                "Previous epoch attestation(s) success";
                "epoch" => prev_epoch,
                "validators" => ?attestation_success,
            );
        }
        if !attestation_miss.is_empty() {
            error!(
                self.log,
                "Previous epoch attestation(s) missing";
                "epoch" => prev_epoch,
                "validators" => ?attestation_miss,
            );
        }

        if !head_miss.is_empty() {
            warn!(
                self.log,
                "Previous epoch attestation(s) failed to match head";
                "epoch" => prev_epoch,
                "validators" => ?head_miss,
            );
        }

        if !target_miss.is_empty() {
            warn!(
                self.log,
                "Previous epoch attestation(s) failed to match target";
                "epoch" => prev_epoch,
                "validators" => ?target_miss,
            );
        }

        if !suboptimal_inclusion.is_empty() {
            warn!(
                self.log,
                "Previous epoch attestation(s) had sub-optimal inclusion delay";
                "epoch" => prev_epoch,
                "validators" => ?suboptimal_inclusion,
            );
        }

        Ok(())
    }

    fn get_validator(&self, validator_index: u64) -> Option<&MonitoredValidator> {
        self.indices
            .get(&validator_index)
            .and_then(|pubkey| self.validators.get(pubkey))
    }

    /// Returns the number of validators monitored by `self`.
    pub fn num_validators(&self) -> usize {
        self.validators.len()
    }

    /// If `self.auto_register == true`, add the `validator_index` to `self.monitored_validators`.
    /// Otherwise, do nothing.
    pub fn auto_register_local_validator(&mut self, validator_index: u64) {
        if !self.auto_register {
            return;
        }

        if let Some(pubkey) = self.indices.get(&validator_index) {
            if !self.validators.contains_key(pubkey) {
                info!(
                    self.log,
                    "Started monitoring validator";
                    "pubkey" => %pubkey,
                    "validator" => %validator_index,
                );

                self.validators.insert(
                    *pubkey,
                    MonitoredValidator::new(*pubkey, Some(validator_index)),
                );
            }
        }
    }

    /// Process a block received on gossip.
    pub fn register_gossip_block<S: SlotClock>(
        &self,
        seen_timestamp: Duration,
        block: BeaconBlockRef<'_, T>,
        block_root: Hash256,
        slot_clock: &S,
    ) {
        self.register_beacon_block("gossip", seen_timestamp, block, block_root, slot_clock)
    }

    /// Process a block received on the HTTP API from a local validator.
    pub fn register_api_block<S: SlotClock>(
        &self,
        seen_timestamp: Duration,
        block: BeaconBlockRef<'_, T>,
        block_root: Hash256,
        slot_clock: &S,
    ) {
        self.register_beacon_block("api", seen_timestamp, block, block_root, slot_clock)
    }

    fn register_beacon_block<S: SlotClock>(
        &self,
        src: &str,
        seen_timestamp: Duration,
        block: BeaconBlockRef<'_, T>,
        block_root: Hash256,
        slot_clock: &S,
    ) {
        let epoch = block.slot().epoch(T::slots_per_epoch());
        if let Some(validator) = self.get_validator(block.proposer_index()) {
            let id = &validator.id;
            let delay = get_block_delay_ms(seen_timestamp, block, slot_clock);

            metrics::inc_counter_vec(&metrics::VALIDATOR_MONITOR_BEACON_BLOCK_TOTAL, &[src, id]);
            metrics::observe_timer_vec(
                &metrics::VALIDATOR_MONITOR_BEACON_BLOCK_DELAY_SECONDS,
                &[src, id],
                delay,
            );

            info!(
                self.log,
                "Block from API";
                "root" => ?block_root,
                "delay" => %delay.as_millis(),
                "slot" => %block.slot(),
                "src" => src,
                "validator" => %id,
            );

            validator.with_epoch_summary(epoch, |summary| summary.register_block(delay));
        }
    }

    /// Register an attestation seen on the gossip network.
    pub fn register_gossip_unaggregated_attestation<S: SlotClock>(
        &self,
        seen_timestamp: Duration,
        indexed_attestation: &IndexedAttestation<T>,
        slot_clock: &S,
    ) {
        self.register_unaggregated_attestation(
            "gossip",
            seen_timestamp,
            indexed_attestation,
            slot_clock,
        )
    }

    /// Register an attestation seen on the HTTP API.
    pub fn register_api_unaggregated_attestation<S: SlotClock>(
        &self,
        seen_timestamp: Duration,
        indexed_attestation: &IndexedAttestation<T>,
        slot_clock: &S,
    ) {
        self.register_unaggregated_attestation(
            "api",
            seen_timestamp,
            indexed_attestation,
            slot_clock,
        )
    }

    fn register_unaggregated_attestation<S: SlotClock>(
        &self,
        src: &str,
        seen_timestamp: Duration,
        indexed_attestation: &IndexedAttestation<T>,
        slot_clock: &S,
    ) {
        let data = &indexed_attestation.data;
        let epoch = data.slot.epoch(T::slots_per_epoch());
        let delay = get_message_delay_ms(
            seen_timestamp,
            data.slot,
            slot_clock.unagg_attestation_production_delay(),
            slot_clock,
        );

        indexed_attestation.attesting_indices.iter().for_each(|i| {
            if let Some(validator) = self.get_validator(*i) {
                let id = &validator.id;

                metrics::inc_counter_vec(
                    &metrics::VALIDATOR_MONITOR_UNAGGREGATED_ATTESTATION_TOTAL,
                    &[src, id],
                );
                metrics::observe_timer_vec(
                    &metrics::VALIDATOR_MONITOR_UNAGGREGATED_ATTESTATION_DELAY_SECONDS,
                    &[src, id],
                    delay,
                );

                info!(
                    self.log,
                    "Unaggregated attestation";
                    "head" => ?data.beacon_block_root,
                    "index" => %data.index,
                    "delay_ms" => %delay.as_millis(),
                    "epoch" => %epoch,
                    "slot" => %data.slot,
                    "src" => src,
                    "validator" => %id,
                );

                validator.with_epoch_summary(epoch, |summary| {
                    summary.register_unaggregated_attestation(delay)
                });
            }
        })
    }

    /// Register a `signed_aggregate_and_proof` seen on the gossip network.
    pub fn register_gossip_aggregated_attestation<S: SlotClock>(
        &self,
        seen_timestamp: Duration,
        signed_aggregate_and_proof: &SignedAggregateAndProof<T>,
        indexed_attestation: &IndexedAttestation<T>,
        slot_clock: &S,
    ) {
        self.register_aggregated_attestation(
            "gossip",
            seen_timestamp,
            signed_aggregate_and_proof,
            indexed_attestation,
            slot_clock,
        )
    }

    /// Register a `signed_aggregate_and_proof` seen on the HTTP API.
    pub fn register_api_aggregated_attestation<S: SlotClock>(
        &self,
        seen_timestamp: Duration,
        signed_aggregate_and_proof: &SignedAggregateAndProof<T>,
        indexed_attestation: &IndexedAttestation<T>,
        slot_clock: &S,
    ) {
        self.register_aggregated_attestation(
            "api",
            seen_timestamp,
            signed_aggregate_and_proof,
            indexed_attestation,
            slot_clock,
        )
    }

    fn register_aggregated_attestation<S: SlotClock>(
        &self,
        src: &str,
        seen_timestamp: Duration,
        signed_aggregate_and_proof: &SignedAggregateAndProof<T>,
        indexed_attestation: &IndexedAttestation<T>,
        slot_clock: &S,
    ) {
        let data = &indexed_attestation.data;
        let epoch = data.slot.epoch(T::slots_per_epoch());
        let delay = get_message_delay_ms(
            seen_timestamp,
            data.slot,
            slot_clock.agg_attestation_production_delay(),
            slot_clock,
        );

        let aggregator_index = signed_aggregate_and_proof.message.aggregator_index;
        if let Some(validator) = self.get_validator(aggregator_index) {
            let id = &validator.id;

            metrics::inc_counter_vec(
                &metrics::VALIDATOR_MONITOR_AGGREGATED_ATTESTATION_TOTAL,
                &[src, id],
            );
            metrics::observe_timer_vec(
                &metrics::VALIDATOR_MONITOR_AGGREGATED_ATTESTATION_DELAY_SECONDS,
                &[src, id],
                delay,
            );

            info!(
                self.log,
                "Aggregated attestation";
                "head" => ?data.beacon_block_root,
                "index" => %data.index,
                "delay_ms" => %delay.as_millis(),
                "epoch" => %epoch,
                "slot" => %data.slot,
                "src" => src,
                "validator" => %id,
            );

            validator.with_epoch_summary(epoch, |summary| {
                summary.register_aggregated_attestation(delay)
            });
        }

        indexed_attestation.attesting_indices.iter().for_each(|i| {
            if let Some(validator) = self.get_validator(*i) {
                let id = &validator.id;

                metrics::inc_counter_vec(
                    &metrics::VALIDATOR_MONITOR_ATTESTATION_IN_AGGREGATE_TOTAL,
                    &[src, id],
                );
                metrics::observe_timer_vec(
                    &metrics::VALIDATOR_MONITOR_ATTESTATION_IN_AGGREGATE_DELAY_SECONDS,
                    &[src, id],
                    delay,
                );

                info!(
                    self.log,
                    "Attestation included in aggregate";
                    "head" => ?data.beacon_block_root,
                    "index" => %data.index,
                    "delay_ms" => %delay.as_millis(),
                    "epoch" => %epoch,
                    "slot" => %data.slot,
                    "src" => src,
                    "validator" => %id,
                );

                validator.with_epoch_summary(epoch, |summary| {
                    summary.register_aggregate_attestation_inclusion()
                });
            }
        })
    }

    /// Register that the `indexed_attestation` was included in a *valid* `BeaconBlock`.
    /// `parent_slot` is the slot corresponding to the parent of the beacon block in which
    /// the attestation was included.
    /// We use the parent slot instead of block slot to ignore skip slots when calculating inclusion distance.
    ///
    /// Note: Blocks that get orphaned will skew the inclusion distance calculation.
    pub fn register_attestation_in_block(
        &self,
        indexed_attestation: &IndexedAttestation<T>,
        parent_slot: Slot,
        spec: &ChainSpec,
    ) {
        let data = &indexed_attestation.data;
        // Best effort inclusion distance which ignores skip slots between the parent
        // and the current block. Skipped slots between the attestation slot and the parent
        // slot are still counted for simplicity's sake.
        let inclusion_distance = parent_slot.saturating_sub(data.slot) + 1;

        let delay = inclusion_distance - spec.min_attestation_inclusion_delay;
        let epoch = data.slot.epoch(T::slots_per_epoch());

        indexed_attestation.attesting_indices.iter().for_each(|i| {
            if let Some(validator) = self.get_validator(*i) {
                let id = &validator.id;

                metrics::inc_counter_vec(
                    &metrics::VALIDATOR_MONITOR_ATTESTATION_IN_BLOCK_TOTAL,
                    &["block", id],
                );
                metrics::set_int_gauge(
                    &metrics::VALIDATOR_MONITOR_ATTESTATION_IN_BLOCK_DELAY_SLOTS,
                    &["block", id],
                    delay.as_u64() as i64,
                );

                info!(
                    self.log,
                    "Attestation included in block";
                    "head" => ?data.beacon_block_root,
                    "index" => %data.index,
                    "inclusion_lag" => format!("{} slot(s)", delay),
                    "epoch" => %epoch,
                    "slot" => %data.slot,
                    "validator" => %id,
                );

                validator.with_epoch_summary(epoch, |summary| {
                    summary.register_attestation_block_inclusion(inclusion_distance)
                });
            }
        })
    }

    /// Register a sync committee message received over gossip.
    pub fn register_gossip_sync_committee_message<S: SlotClock>(
        &self,
        seen_timestamp: Duration,
        sync_committee_message: &SyncCommitteeMessage,
        slot_clock: &S,
    ) {
        self.register_sync_committee_message(
            "gossip",
            seen_timestamp,
            sync_committee_message,
            slot_clock,
        )
    }

    /// Register a sync committee message received over the http api.
    pub fn register_api_sync_committee_message<S: SlotClock>(
        &self,
        seen_timestamp: Duration,
        sync_committee_message: &SyncCommitteeMessage,
        slot_clock: &S,
    ) {
        self.register_sync_committee_message(
            "api",
            seen_timestamp,
            sync_committee_message,
            slot_clock,
        )
    }

    /// Register a sync committee message.
    fn register_sync_committee_message<S: SlotClock>(
        &self,
        src: &str,
        seen_timestamp: Duration,
        sync_committee_message: &SyncCommitteeMessage,
        slot_clock: &S,
    ) {
        if let Some(validator) = self.get_validator(sync_committee_message.validator_index) {
            let id = &validator.id;

            let epoch = sync_committee_message.slot.epoch(T::slots_per_epoch());
            let delay = get_message_delay_ms(
                seen_timestamp,
                sync_committee_message.slot,
                slot_clock.sync_committee_message_production_delay(),
                slot_clock,
            );

            metrics::inc_counter_vec(
                &metrics::VALIDATOR_MONITOR_SYNC_COMMITTEE_MESSAGES_TOTAL,
                &[src, id],
            );
            metrics::observe_timer_vec(
                &metrics::VALIDATOR_MONITOR_SYNC_COMMITTEE_MESSAGES_DELAY_SECONDS,
                &[src, id],
                delay,
            );

            info!(
                self.log,
                "Sync committee message";
                "head" => %sync_committee_message.beacon_block_root,
                "delay_ms" => %delay.as_millis(),
                "epoch" => %epoch,
                "slot" => %sync_committee_message.slot,
                "src" => src,
                "validator" => %id,
            );

            validator.with_epoch_summary(epoch, |summary| {
                summary.register_sync_committee_message(delay)
            });
        }
    }

    /// Register a sync committee contribution received over gossip.
    pub fn register_gossip_sync_committee_contribution<S: SlotClock>(
        &self,
        seen_timestamp: Duration,
        sync_contribution: &SignedContributionAndProof<T>,
        participant_pubkeys: &[PublicKeyBytes],
        slot_clock: &S,
    ) {
        self.register_sync_committee_contribution(
            "gossip",
            seen_timestamp,
            sync_contribution,
            participant_pubkeys,
            slot_clock,
        )
    }

    /// Register a sync committee contribution received over the http api.
    pub fn register_api_sync_committee_contribution<S: SlotClock>(
        &self,
        seen_timestamp: Duration,
        sync_contribution: &SignedContributionAndProof<T>,
        participant_pubkeys: &[PublicKeyBytes],
        slot_clock: &S,
    ) {
        self.register_sync_committee_contribution(
            "api",
            seen_timestamp,
            sync_contribution,
            participant_pubkeys,
            slot_clock,
        )
    }

    /// Register a sync committee contribution.
    fn register_sync_committee_contribution<S: SlotClock>(
        &self,
        src: &str,
        seen_timestamp: Duration,
        sync_contribution: &SignedContributionAndProof<T>,
        participant_pubkeys: &[PublicKeyBytes],
        slot_clock: &S,
    ) {
        let slot = sync_contribution.message.contribution.slot;
        let epoch = slot.epoch(T::slots_per_epoch());
        let beacon_block_root = sync_contribution.message.contribution.beacon_block_root;
        let delay = get_message_delay_ms(
            seen_timestamp,
            slot,
            slot_clock.sync_committee_contribution_production_delay(),
            slot_clock,
        );

        let aggregator_index = sync_contribution.message.aggregator_index;
        if let Some(validator) = self.get_validator(aggregator_index) {
            let id = &validator.id;

            metrics::inc_counter_vec(
                &metrics::VALIDATOR_MONITOR_SYNC_CONTRIBUTIONS_TOTAL,
                &[src, id],
            );
            metrics::observe_timer_vec(
                &metrics::VALIDATOR_MONITOR_SYNC_CONTRIBUTIONS_DELAY_SECONDS,
                &[src, id],
                delay,
            );

            info!(
                self.log,
                "Sync contribution";
                "head" => %beacon_block_root,
                "delay_ms" => %delay.as_millis(),
                "epoch" => %epoch,
                "slot" => %slot,
                "src" => src,
                "validator" => %id,
            );

            validator.with_epoch_summary(epoch, |summary| {
                summary.register_sync_committee_contribution(delay)
            });
        }

        for validator_pubkey in participant_pubkeys.iter() {
            if let Some(validator) = self.validators.get(validator_pubkey) {
                let id = &validator.id;

                metrics::inc_counter_vec(
                    &metrics::VALIDATOR_MONITOR_SYNC_COMMITTEE_MESSAGE_IN_CONTRIBUTION_TOTAL,
                    &[src, id],
                );

                info!(
                    self.log,
                    "Sync signature included in contribution";
                    "head" => %beacon_block_root,
                    "delay_ms" => %delay.as_millis(),
                    "epoch" => %epoch,
                    "slot" => %slot,
                    "src" => src,
                    "validator" => %id,
                );

                validator.with_epoch_summary(epoch, |summary| {
                    summary.register_sync_signature_contribution_inclusion()
                });
            }
        }
    }

    /// Register that the `sync_aggregate` was included in a *valid* `BeaconBlock`.
    pub fn register_sync_aggregate_in_block(
        &self,
        slot: Slot,
        beacon_block_root: Hash256,
        participant_pubkeys: Vec<&PublicKeyBytes>,
    ) {
        let epoch = slot.epoch(T::slots_per_epoch());

        for validator_pubkey in participant_pubkeys {
            if let Some(validator) = self.validators.get(validator_pubkey) {
                let id = &validator.id;

                metrics::inc_counter_vec(
                    &metrics::VALIDATOR_MONITOR_SYNC_COMMITTEE_MESSAGE_IN_BLOCK_TOTAL,
                    &["block", id],
                );

                info!(
                    self.log,
                    "Sync signature included in block";
                    "head" => %beacon_block_root,
                    "epoch" => %epoch,
                    "slot" => %slot,
                    "validator" => %id,
                );

                validator.with_epoch_summary(epoch, |summary| {
                    summary.register_sync_signature_block_inclusions();
                });
            }
        }
    }

    /// Register an exit from the gossip network.
    pub fn register_gossip_voluntary_exit(&self, exit: &VoluntaryExit) {
        self.register_voluntary_exit("gossip", exit)
    }

    /// Register an exit from the HTTP API.
    pub fn register_api_voluntary_exit(&self, exit: &VoluntaryExit) {
        self.register_voluntary_exit("api", exit)
    }

    /// Register an exit included in a *valid* beacon block.
    pub fn register_block_voluntary_exit(&self, exit: &VoluntaryExit) {
        self.register_voluntary_exit("block", exit)
    }

    fn register_voluntary_exit(&self, src: &str, exit: &VoluntaryExit) {
        if let Some(validator) = self.get_validator(exit.validator_index) {
            let id = &validator.id;
            let epoch = exit.epoch;

            metrics::inc_counter_vec(&metrics::VALIDATOR_MONITOR_EXIT_TOTAL, &[src, id]);

            info!(
                self.log,
                "Voluntary exit";
                "epoch" => %epoch,
                "validator" => %id,
                "src" => src,
            );

            validator.with_epoch_summary(epoch, |summary| summary.register_exit());
        }
    }

    /// Register a proposer slashing from the gossip network.
    pub fn register_gossip_proposer_slashing(&self, slashing: &ProposerSlashing) {
        self.register_proposer_slashing("gossip", slashing)
    }

    /// Register a proposer slashing from the HTTP API.
    pub fn register_api_proposer_slashing(&self, slashing: &ProposerSlashing) {
        self.register_proposer_slashing("api", slashing)
    }

    /// Register a proposer slashing included in a *valid* `BeaconBlock`.
    pub fn register_block_proposer_slashing(&self, slashing: &ProposerSlashing) {
        self.register_proposer_slashing("block", slashing)
    }

    fn register_proposer_slashing(&self, src: &str, slashing: &ProposerSlashing) {
        let proposer = slashing.signed_header_1.message.proposer_index;
        let slot = slashing.signed_header_1.message.slot;
        let epoch = slot.epoch(T::slots_per_epoch());
        let root_1 = slashing.signed_header_1.message.canonical_root();
        let root_2 = slashing.signed_header_2.message.canonical_root();

        if let Some(validator) = self.get_validator(proposer) {
            let id = &validator.id;

            metrics::inc_counter_vec(
                &metrics::VALIDATOR_MONITOR_PROPOSER_SLASHING_TOTAL,
                &[src, id],
            );

            crit!(
                self.log,
                "Proposer slashing";
                "root_2" => %root_2,
                "root_1" => %root_1,
                "slot" => %slot,
                "validator" => %id,
                "src" => src,
            );

            validator.with_epoch_summary(epoch, |summary| summary.register_proposer_slashing());
        }
    }

    /// Register an attester slashing from the gossip network.
    pub fn register_gossip_attester_slashing(&self, slashing: &AttesterSlashing<T>) {
        self.register_attester_slashing("gossip", slashing)
    }

    /// Register an attester slashing from the HTTP API.
    pub fn register_api_attester_slashing(&self, slashing: &AttesterSlashing<T>) {
        self.register_attester_slashing("api", slashing)
    }

    /// Register an attester slashing included in a *valid* `BeaconBlock`.
    pub fn register_block_attester_slashing(&self, slashing: &AttesterSlashing<T>) {
        self.register_attester_slashing("block", slashing)
    }

    fn register_attester_slashing(&self, src: &str, slashing: &AttesterSlashing<T>) {
        let data = &slashing.attestation_1.data;
        let attestation_1_indices: HashSet<u64> = slashing
            .attestation_1
            .attesting_indices
            .iter()
            .copied()
            .collect();

        slashing
            .attestation_2
            .attesting_indices
            .iter()
            .filter(|index| attestation_1_indices.contains(index))
            .filter_map(|index| self.get_validator(*index))
            .for_each(|validator| {
                let id = &validator.id;
                let epoch = data.slot.epoch(T::slots_per_epoch());

                metrics::inc_counter_vec(
                    &metrics::VALIDATOR_MONITOR_ATTESTER_SLASHING_TOTAL,
                    &[src, id],
                );

                crit!(
                    self.log,
                    "Attester slashing";
                    "epoch" => %epoch,
                    "slot" => %data.slot,
                    "validator" => %id,
                    "src" => src,
                );

                validator.with_epoch_summary(epoch, |summary| summary.register_attester_slashing());
            })
    }

    /// Scrape `self` for metrics.
    ///
    /// Should be called whenever Prometheus is scraping Lighthouse.
    pub fn scrape_metrics<S: SlotClock>(&self, slot_clock: &S, spec: &ChainSpec) {
        metrics::set_gauge(
            &metrics::VALIDATOR_MONITOR_VALIDATORS_TOTAL,
            self.num_validators() as i64,
        );

        if let Some(slot) = slot_clock.now() {
            let epoch = slot.epoch(T::slots_per_epoch());
            let slot_in_epoch = slot % T::slots_per_epoch();

            // Only start to report on the current epoch once we've progressed past the point where
            // all attestation should be included in a block.
            //
            // This allows us to set alarms on Grafana to detect when an attestation has been
            // missed. If we didn't delay beyond the attestation inclusion period then we could
            // expect some occasional false-positives on attestation misses.
            //
            // I have chosen 3 as an arbitrary number where we *probably* shouldn't see that many
            // skip slots on mainnet.
            let previous_epoch = if slot_in_epoch > spec.min_attestation_inclusion_delay + 3 {
                epoch - 1
            } else {
                epoch - 2
            };

            for (_, validator) in self.validators.iter() {
                let id = &validator.id;
                let summaries = validator.summaries.read();

                if let Some(summary) = summaries.get(&previous_epoch) {
                    /*
                     * Attestations
                     */
                    metrics::set_gauge_vec(
                        &metrics::VALIDATOR_MONITOR_PREV_EPOCH_ATTESTATIONS_TOTAL,
                        &[id],
                        summary.attestations as i64,
                    );
                    if let Some(delay) = summary.attestation_min_delay {
                        metrics::observe_timer_vec(
                            &metrics::VALIDATOR_MONITOR_PREV_EPOCH_ATTESTATIONS_MIN_DELAY_SECONDS,
                            &[id],
                            delay,
                        );
                    }
                    metrics::set_gauge_vec(
                        &metrics::VALIDATOR_MONITOR_PREV_EPOCH_ATTESTATION_AGGREGATE_INCLUSIONS,
                        &[id],
                        summary.attestation_aggregate_inclusions as i64,
                    );
                    metrics::set_gauge_vec(
                        &metrics::VALIDATOR_MONITOR_PREV_EPOCH_ATTESTATION_BLOCK_INCLUSIONS,
                        &[id],
                        summary.attestation_block_inclusions as i64,
                    );
                    if let Some(distance) = summary.attestation_min_block_inclusion_distance {
                        metrics::set_gauge_vec(
                            &metrics::VALIDATOR_MONITOR_PREV_EPOCH_ATTESTATION_BLOCK_MIN_INCLUSION_DISTANCE,
                            &[id],
                            distance.as_u64() as i64,
                        );
                    }
                    /*
                     * Sync committee messages
                     */
                    metrics::set_gauge_vec(
                        &metrics::VALIDATOR_MONITOR_PREV_EPOCH_SYNC_COMMITTEE_MESSAGES_TOTAL,
                        &[id],
                        summary.sync_committee_messages as i64,
                    );
                    if let Some(delay) = summary.sync_committee_message_min_delay {
                        metrics::observe_timer_vec(
                            &metrics::VALIDATOR_MONITOR_PREV_EPOCH_SYNC_COMMITTEE_MESSAGES_MIN_DELAY_SECONDS,
                            &[id],
                            delay,
                        );
                    }
                    metrics::set_gauge_vec(
                        &metrics::VALIDATOR_MONITOR_PREV_EPOCH_SYNC_CONTRIBUTION_INCLUSIONS,
                        &[id],
                        summary.sync_signature_contribution_inclusions as i64,
                    );
                    metrics::set_gauge_vec(
                        &metrics::VALIDATOR_MONITOR_PREV_EPOCH_SYNC_SIGNATURE_BLOCK_INCLUSIONS,
                        &[id],
                        summary.sync_signature_block_inclusions as i64,
                    );

                    /*
                     * Sync contributions
                     */
                    metrics::set_gauge_vec(
                        &metrics::VALIDATOR_MONITOR_PREV_EPOCH_SYNC_CONTRIBUTIONS_TOTAL,
                        &[id],
                        summary.sync_contributions as i64,
                    );
                    if let Some(delay) = summary.sync_contribution_min_delay {
                        metrics::observe_timer_vec(
                            &metrics::VALIDATOR_MONITOR_PREV_EPOCH_SYNC_CONTRIBUTION_MIN_DELAY_SECONDS,
                            &[id],
                            delay,
                        );
                    }

                    /*
                     * Blocks
                     */
                    metrics::set_gauge_vec(
                        &metrics::VALIDATOR_MONITOR_PREV_EPOCH_BEACON_BLOCKS_TOTAL,
                        &[id],
                        summary.blocks as i64,
                    );
                    if let Some(delay) = summary.block_min_delay {
                        metrics::observe_timer_vec(
                            &metrics::VALIDATOR_MONITOR_PREV_EPOCH_BEACON_BLOCKS_MIN_DELAY_SECONDS,
                            &[id],
                            delay,
                        );
                    }
                    /*
                     * Aggregates
                     */
                    metrics::set_gauge_vec(
                        &metrics::VALIDATOR_MONITOR_PREV_EPOCH_AGGREGATES_TOTAL,
                        &[id],
                        summary.aggregates as i64,
                    );
                    if let Some(delay) = summary.aggregate_min_delay {
                        metrics::observe_timer_vec(
                            &metrics::VALIDATOR_MONITOR_PREV_EPOCH_AGGREGATES_MIN_DELAY_SECONDS,
                            &[id],
                            delay,
                        );
                    }
                    /*
                     * Other
                     */
                    metrics::set_gauge_vec(
                        &metrics::VALIDATOR_MONITOR_PREV_EPOCH_EXITS_TOTAL,
                        &[id],
                        summary.exits as i64,
                    );
                    metrics::set_gauge_vec(
                        &metrics::VALIDATOR_MONITOR_PREV_EPOCH_PROPOSER_SLASHINGS_TOTAL,
                        &[id],
                        summary.proposer_slashings as i64,
                    );
                    metrics::set_gauge_vec(
                        &metrics::VALIDATOR_MONITOR_PREV_EPOCH_ATTESTER_SLASHINGS_TOTAL,
                        &[id],
                        summary.attester_slashings as i64,
                    );
                }
            }
        }
    }
}

/// Returns the duration since the unix epoch.
pub fn timestamp_now() -> Duration {
    SystemTime::now()
        .duration_since(UNIX_EPOCH)
        .unwrap_or_else(|_| Duration::from_secs(0))
}

fn u64_to_i64(n: impl Into<u64>) -> i64 {
    i64::try_from(n.into()).unwrap_or(i64::max_value())
}

/// Returns the delay between the start of `block.slot` and `seen_timestamp`.
pub fn get_block_delay_ms<T: EthSpec, S: SlotClock>(
    seen_timestamp: Duration,
    block: BeaconBlockRef<'_, T>,
    slot_clock: &S,
) -> Duration {
    get_slot_delay_ms::<S>(seen_timestamp, block.slot(), slot_clock)
}

/// Returns the delay between the start of `slot` and `seen_timestamp`.
pub fn get_slot_delay_ms<S: SlotClock>(
    seen_timestamp: Duration,
    slot: Slot,
    slot_clock: &S,
) -> Duration {
    slot_clock
        .start_of(slot)
        .and_then(|slot_start| seen_timestamp.checked_sub(slot_start))
        .unwrap_or_else(|| Duration::from_secs(0))
}

/// Returns the duration between when any message could be produced and the `seen_timestamp`.
///
/// `message_production_delay` is the duration from the beginning of the slot when the message
/// should be produced.
/// e.g. for unagg attestations, `message_production_delay = slot_duration / 3`.
///
/// `slot` is the slot for which the message was produced.
fn get_message_delay_ms<S: SlotClock>(
    seen_timestamp: Duration,
    slot: Slot,
    message_production_delay: Duration,
    slot_clock: &S,
) -> Duration {
    slot_clock
        .start_of(slot)
        .and_then(|slot_start| seen_timestamp.checked_sub(slot_start))
        .and_then(|gross_delay| gross_delay.checked_sub(message_production_delay))
        .unwrap_or_else(|| Duration::from_secs(0))
}

/// Returns minimum value from the two options if both are `Some` or the
/// value contained if only one of them is Some. Returns `None` if both options are `None`
fn min_opt<T: Ord>(a: Option<T>, b: Option<T>) -> Option<T> {
    match (a, b) {
        (Some(x), Some(y)) => Some(std::cmp::min(x, y)),
        (Some(x), None) => Some(x),
        (None, Some(y)) => Some(y),
        _ => None,
    }
}<|MERGE_RESOLUTION|>--- conflicted
+++ resolved
@@ -337,11 +337,7 @@
                     metrics::set_int_gauge(
                         &metrics::VALIDATOR_MONITOR_SLASHED,
                         &[id],
-<<<<<<< HEAD
-                        if validator.slashed() { 1 } else { 0 },
-=======
-                        i64::from(validator.slashed),
->>>>>>> 3534c85e
+                        i64::from(validator.slashed()),
                     );
                     metrics::set_int_gauge(
                         &metrics::VALIDATOR_MONITOR_ACTIVE,
