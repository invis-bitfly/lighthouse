--- conflicted
+++ resolved
@@ -312,11 +312,8 @@
             block_root,
             block,
             blobs: Some(verified_blobs),
-<<<<<<< HEAD
+            blobs_available_timestamp,
             data_columns: Some(verified_data_columns),
-=======
-            blobs_available_timestamp,
->>>>>>> 4cad1fcb
         };
         Ok(Availability::Available(Box::new(
             AvailableExecutedBlock::new(available_block, import_data, payload_verification_outcome),
