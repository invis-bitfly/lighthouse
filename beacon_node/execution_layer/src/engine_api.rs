use crate::engines::ForkchoiceState;
use crate::http::{
    ENGINE_EXCHANGE_TRANSITION_CONFIGURATION_V1, ENGINE_FORKCHOICE_UPDATED_V1,
<<<<<<< HEAD
    ENGINE_FORKCHOICE_UPDATED_V2, ENGINE_GET_PAYLOAD_V1, ENGINE_GET_PAYLOAD_V2,
    ENGINE_GET_PAYLOAD_V3, ENGINE_NEW_PAYLOAD_V1, ENGINE_NEW_PAYLOAD_V2, ENGINE_NEW_PAYLOAD_V3,
=======
    ENGINE_FORKCHOICE_UPDATED_V2, ENGINE_GET_PAYLOAD_BODIES_BY_HASH_V1,
    ENGINE_GET_PAYLOAD_BODIES_BY_RANGE_V1, ENGINE_GET_PAYLOAD_V1, ENGINE_GET_PAYLOAD_V2,
    ENGINE_NEW_PAYLOAD_V1, ENGINE_NEW_PAYLOAD_V2,
>>>>>>> 65a5eb82
};
use crate::BlobTxConversionError;
use eth2::types::{SsePayloadAttributes, SsePayloadAttributesV1, SsePayloadAttributesV2};
pub use ethers_core::types::Transaction;
use ethers_core::utils::rlp::{self, Decodable, Rlp};
use http::deposit_methods::RpcError;
pub use json_structures::{JsonWithdrawal, TransitionConfigurationV1};
use reqwest::StatusCode;
use serde::{Deserialize, Serialize};
use std::convert::TryFrom;
use strum::IntoStaticStr;
use superstruct::superstruct;
pub use types::{
    Address, EthSpec, ExecutionBlockHash, ExecutionPayload, ExecutionPayloadHeader,
    ExecutionPayloadRef, FixedVector, ForkName, Hash256, Transactions, Uint256, VariableList,
    Withdrawal, Withdrawals,
};
use types::{ExecutionPayloadCapella, ExecutionPayloadEip4844, ExecutionPayloadMerge};

pub mod auth;
pub mod http;
pub mod json_structures;

pub const LATEST_TAG: &str = "latest";

pub type PayloadId = [u8; 8];

#[derive(Debug)]
pub enum Error {
    Reqwest(reqwest::Error),
    Auth(auth::Error),
    BadResponse(String),
    RequestFailed(String),
    InvalidExecutePayloadResponse(&'static str),
    JsonRpc(RpcError),
    Json(serde_json::Error),
    ServerMessage { code: i64, message: String },
    Eip155Failure,
    IsSyncing,
    ExecutionBlockNotFound(ExecutionBlockHash),
    ExecutionHeadBlockNotFound,
    ParentHashEqualsBlockHash(ExecutionBlockHash),
    PayloadIdUnavailable,
    TransitionConfigurationMismatch,
    PayloadConversionLogicFlaw,
    SszError(ssz_types::Error),
    DeserializeWithdrawals(ssz_types::Error),
    BuilderApi(builder_client::Error),
    IncorrectStateVariant,
    RequiredMethodUnsupported(&'static str),
    UnsupportedForkVariant(String),
    BadConversion(String),
    RlpDecoderError(rlp::DecoderError),
    BlobTxConversionError(BlobTxConversionError),
}

impl From<reqwest::Error> for Error {
    fn from(e: reqwest::Error) -> Self {
        if matches!(
            e.status(),
            Some(StatusCode::UNAUTHORIZED) | Some(StatusCode::FORBIDDEN)
        ) {
            Error::Auth(auth::Error::InvalidToken)
        } else {
            Error::Reqwest(e)
        }
    }
}

impl From<serde_json::Error> for Error {
    fn from(e: serde_json::Error) -> Self {
        Error::Json(e)
    }
}

impl From<auth::Error> for Error {
    fn from(e: auth::Error) -> Self {
        Error::Auth(e)
    }
}

impl From<builder_client::Error> for Error {
    fn from(e: builder_client::Error) -> Self {
        Error::BuilderApi(e)
    }
}

impl From<rlp::DecoderError> for Error {
    fn from(e: rlp::DecoderError) -> Self {
        Error::RlpDecoderError(e)
    }
}

impl From<ssz_types::Error> for Error {
    fn from(e: ssz_types::Error) -> Self {
        Error::SszError(e)
    }
}

impl From<BlobTxConversionError> for Error {
    fn from(e: BlobTxConversionError) -> Self {
        Error::BlobTxConversionError(e)
    }
}

#[derive(Clone, Copy, Debug, PartialEq, IntoStaticStr)]
#[strum(serialize_all = "snake_case")]
pub enum PayloadStatusV1Status {
    Valid,
    Invalid,
    Syncing,
    Accepted,
    InvalidBlockHash,
}

#[derive(Clone, Debug, PartialEq)]
pub struct PayloadStatusV1 {
    pub status: PayloadStatusV1Status,
    pub latest_valid_hash: Option<ExecutionBlockHash>,
    pub validation_error: Option<String>,
}

#[derive(Clone, Copy, Debug, PartialEq, Serialize)]
#[serde(untagged)]
pub enum BlockByNumberQuery<'a> {
    Tag(&'a str),
}

/// Representation of an exection block with enough detail to determine the terminal PoW block.
///
/// See `get_pow_block_hash_at_total_difficulty`.
#[derive(Clone, Copy, Debug, PartialEq, Serialize, Deserialize)]
#[serde(rename_all = "camelCase")]
pub struct ExecutionBlock {
    #[serde(rename = "hash")]
    pub block_hash: ExecutionBlockHash,
    #[serde(rename = "number", with = "eth2_serde_utils::u64_hex_be")]
    pub block_number: u64,
    pub parent_hash: ExecutionBlockHash,
    pub total_difficulty: Uint256,
    #[serde(with = "eth2_serde_utils::u64_hex_be")]
    pub timestamp: u64,
}

/// Representation of an execution block with enough detail to reconstruct a payload.
#[superstruct(
    variants(Merge, Capella, Eip4844),
    variant_attributes(
        derive(Clone, Debug, PartialEq, Serialize, Deserialize,),
        serde(bound = "T: EthSpec", rename_all = "camelCase"),
    ),
    cast_error(ty = "Error", expr = "Error::IncorrectStateVariant"),
    partial_getter_error(ty = "Error", expr = "Error::IncorrectStateVariant")
)]
#[derive(Clone, Debug, PartialEq, Serialize, Deserialize)]
#[serde(bound = "T: EthSpec", rename_all = "camelCase", untagged)]
pub struct ExecutionBlockWithTransactions<T: EthSpec> {
    pub parent_hash: ExecutionBlockHash,
    #[serde(alias = "miner")]
    pub fee_recipient: Address,
    pub state_root: Hash256,
    pub receipts_root: Hash256,
    #[serde(with = "ssz_types::serde_utils::hex_fixed_vec")]
    pub logs_bloom: FixedVector<u8, T::BytesPerLogsBloom>,
    #[serde(alias = "mixHash")]
    pub prev_randao: Hash256,
    #[serde(rename = "number", with = "eth2_serde_utils::u64_hex_be")]
    pub block_number: u64,
    #[serde(with = "eth2_serde_utils::u64_hex_be")]
    pub gas_limit: u64,
    #[serde(with = "eth2_serde_utils::u64_hex_be")]
    pub gas_used: u64,
    #[serde(with = "eth2_serde_utils::u64_hex_be")]
    pub timestamp: u64,
    #[serde(with = "ssz_types::serde_utils::hex_var_list")]
    pub extra_data: VariableList<u8, T::MaxExtraDataBytes>,
    pub base_fee_per_gas: Uint256,
    #[superstruct(only(Eip4844))]
    #[serde(with = "eth2_serde_utils::u256_hex_be")]
    pub excess_data_gas: Uint256,
    #[serde(rename = "hash")]
    pub block_hash: ExecutionBlockHash,
    pub transactions: Vec<Transaction>,
    #[superstruct(only(Capella, Eip4844))]
    pub withdrawals: Vec<JsonWithdrawal>,
}

impl<T: EthSpec> TryFrom<ExecutionPayload<T>> for ExecutionBlockWithTransactions<T> {
    type Error = Error;

    fn try_from(payload: ExecutionPayload<T>) -> Result<Self, Error> {
        let json_payload = match payload {
            ExecutionPayload::Merge(block) => Self::Merge(ExecutionBlockWithTransactionsMerge {
                parent_hash: block.parent_hash,
                fee_recipient: block.fee_recipient,
                state_root: block.state_root,
                receipts_root: block.receipts_root,
                logs_bloom: block.logs_bloom,
                prev_randao: block.prev_randao,
                block_number: block.block_number,
                gas_limit: block.gas_limit,
                gas_used: block.gas_used,
                timestamp: block.timestamp,
                extra_data: block.extra_data,
                base_fee_per_gas: block.base_fee_per_gas,
                block_hash: block.block_hash,
                transactions: block
                    .transactions
                    .iter()
                    .map(|tx| Transaction::decode(&Rlp::new(tx)))
                    .collect::<Result<Vec<_>, _>>()?,
            }),
            ExecutionPayload::Capella(block) => {
                Self::Capella(ExecutionBlockWithTransactionsCapella {
                    parent_hash: block.parent_hash,
                    fee_recipient: block.fee_recipient,
                    state_root: block.state_root,
                    receipts_root: block.receipts_root,
                    logs_bloom: block.logs_bloom,
                    prev_randao: block.prev_randao,
                    block_number: block.block_number,
                    gas_limit: block.gas_limit,
                    gas_used: block.gas_used,
                    timestamp: block.timestamp,
                    extra_data: block.extra_data,
                    base_fee_per_gas: block.base_fee_per_gas,
                    block_hash: block.block_hash,
                    transactions: block
                        .transactions
                        .iter()
                        .map(|tx| Transaction::decode(&Rlp::new(tx)))
                        .collect::<Result<Vec<_>, _>>()?,
                    withdrawals: Vec::from(block.withdrawals)
                        .into_iter()
                        .map(|withdrawal| withdrawal.into())
                        .collect(),
                })
            }
            ExecutionPayload::Eip4844(block) => {
                Self::Eip4844(ExecutionBlockWithTransactionsEip4844 {
                    parent_hash: block.parent_hash,
                    fee_recipient: block.fee_recipient,
                    state_root: block.state_root,
                    receipts_root: block.receipts_root,
                    logs_bloom: block.logs_bloom,
                    prev_randao: block.prev_randao,
                    block_number: block.block_number,
                    gas_limit: block.gas_limit,
                    gas_used: block.gas_used,
                    timestamp: block.timestamp,
                    extra_data: block.extra_data,
                    base_fee_per_gas: block.base_fee_per_gas,
                    excess_data_gas: block.excess_data_gas,
                    block_hash: block.block_hash,
                    transactions: block
                        .transactions
                        .iter()
                        .map(|tx| Transaction::decode(&Rlp::new(tx)))
                        .collect::<Result<Vec<_>, _>>()?,
                    withdrawals: Vec::from(block.withdrawals)
                        .into_iter()
                        .map(|withdrawal| withdrawal.into())
                        .collect(),
                })
            }
        };
        Ok(json_payload)
    }
}

#[superstruct(
    variants(V1, V2),
    variant_attributes(derive(Clone, Debug, Eq, Hash, PartialEq),),
    cast_error(ty = "Error", expr = "Error::IncorrectStateVariant"),
    partial_getter_error(ty = "Error", expr = "Error::IncorrectStateVariant")
)]
#[derive(Clone, Debug, Eq, Hash, PartialEq)]
pub struct PayloadAttributes {
    #[superstruct(getter(copy))]
    pub timestamp: u64,
    #[superstruct(getter(copy))]
    pub prev_randao: Hash256,
    #[superstruct(getter(copy))]
    pub suggested_fee_recipient: Address,
    #[superstruct(only(V2))]
    pub withdrawals: Vec<Withdrawal>,
}

impl PayloadAttributes {
    pub fn new(
        timestamp: u64,
        prev_randao: Hash256,
        suggested_fee_recipient: Address,
        withdrawals: Option<Vec<Withdrawal>>,
    ) -> Self {
        match withdrawals {
            Some(withdrawals) => PayloadAttributes::V2(PayloadAttributesV2 {
                timestamp,
                prev_randao,
                suggested_fee_recipient,
                withdrawals,
            }),
            None => PayloadAttributes::V1(PayloadAttributesV1 {
                timestamp,
                prev_randao,
                suggested_fee_recipient,
            }),
        }
    }
}

impl From<PayloadAttributes> for SsePayloadAttributes {
    fn from(pa: PayloadAttributes) -> Self {
        match pa {
            PayloadAttributes::V1(PayloadAttributesV1 {
                timestamp,
                prev_randao,
                suggested_fee_recipient,
            }) => Self::V1(SsePayloadAttributesV1 {
                timestamp,
                prev_randao,
                suggested_fee_recipient,
            }),
            PayloadAttributes::V2(PayloadAttributesV2 {
                timestamp,
                prev_randao,
                suggested_fee_recipient,
                withdrawals,
            }) => Self::V2(SsePayloadAttributesV2 {
                timestamp,
                prev_randao,
                suggested_fee_recipient,
                withdrawals,
            }),
        }
    }
}

#[derive(Clone, Debug, PartialEq)]
pub struct ForkchoiceUpdatedResponse {
    pub payload_status: PayloadStatusV1,
    pub payload_id: Option<PayloadId>,
}

#[derive(Clone, Copy, Debug, PartialEq)]
pub enum ProposeBlindedBlockResponseStatus {
    Valid,
    Invalid,
    Syncing,
}

#[derive(Clone, Debug, PartialEq)]
pub struct ProposeBlindedBlockResponse {
    pub status: ProposeBlindedBlockResponseStatus,
    pub latest_valid_hash: Option<Hash256>,
    pub validation_error: Option<String>,
}

#[superstruct(
    variants(Merge, Capella, Eip4844),
    variant_attributes(derive(Clone, Debug, PartialEq),),
    map_into(ExecutionPayload),
    map_ref_into(ExecutionPayloadRef),
    cast_error(ty = "Error", expr = "Error::IncorrectStateVariant"),
    partial_getter_error(ty = "Error", expr = "Error::IncorrectStateVariant")
)]
#[derive(Clone, Debug, PartialEq)]
pub struct GetPayloadResponse<T: EthSpec> {
    #[superstruct(only(Merge), partial_getter(rename = "execution_payload_merge"))]
    pub execution_payload: ExecutionPayloadMerge<T>,
    #[superstruct(only(Capella), partial_getter(rename = "execution_payload_capella"))]
    pub execution_payload: ExecutionPayloadCapella<T>,
    #[superstruct(only(Eip4844), partial_getter(rename = "execution_payload_eip4844"))]
    pub execution_payload: ExecutionPayloadEip4844<T>,
    pub block_value: Uint256,
}

impl<'a, T: EthSpec> From<GetPayloadResponseRef<'a, T>> for ExecutionPayloadRef<'a, T> {
    fn from(response: GetPayloadResponseRef<'a, T>) -> Self {
        map_get_payload_response_ref_into_execution_payload_ref!(&'a _, response, |inner, cons| {
            cons(&inner.execution_payload)
        })
    }
}

impl<T: EthSpec> From<GetPayloadResponse<T>> for ExecutionPayload<T> {
    fn from(response: GetPayloadResponse<T>) -> Self {
        map_get_payload_response_into_execution_payload!(response, |inner, cons| {
            cons(inner.execution_payload)
        })
    }
}

impl<T: EthSpec> From<GetPayloadResponse<T>> for (ExecutionPayload<T>, Uint256) {
    fn from(response: GetPayloadResponse<T>) -> Self {
        match response {
            GetPayloadResponse::Merge(inner) => (
                ExecutionPayload::Merge(inner.execution_payload),
                inner.block_value,
            ),
            GetPayloadResponse::Capella(inner) => (
                ExecutionPayload::Capella(inner.execution_payload),
                inner.block_value,
            ),
            GetPayloadResponse::Eip4844(inner) => (
                ExecutionPayload::Eip4844(inner.execution_payload),
                inner.block_value,
            ),
        }
    }
}

impl<T: EthSpec> GetPayloadResponse<T> {
    pub fn execution_payload_ref(&self) -> ExecutionPayloadRef<T> {
        self.to_ref().into()
    }
}

#[derive(Clone, Debug)]
pub struct ExecutionPayloadBodyV1<E: EthSpec> {
    pub transactions: Transactions<E>,
    pub withdrawals: Option<Withdrawals<E>>,
}

impl<E: EthSpec> ExecutionPayloadBodyV1<E> {
    pub fn to_payload(
        self,
        header: ExecutionPayloadHeader<E>,
    ) -> Result<ExecutionPayload<E>, String> {
        match header {
            ExecutionPayloadHeader::Merge(header) => {
                if self.withdrawals.is_some() {
                    return Err(format!(
                        "block {} is merge but payload body has withdrawals",
                        header.block_hash
                    ));
                }
                Ok(ExecutionPayload::Merge(ExecutionPayloadMerge {
                    parent_hash: header.parent_hash,
                    fee_recipient: header.fee_recipient,
                    state_root: header.state_root,
                    receipts_root: header.receipts_root,
                    logs_bloom: header.logs_bloom,
                    prev_randao: header.prev_randao,
                    block_number: header.block_number,
                    gas_limit: header.gas_limit,
                    gas_used: header.gas_used,
                    timestamp: header.timestamp,
                    extra_data: header.extra_data,
                    base_fee_per_gas: header.base_fee_per_gas,
                    block_hash: header.block_hash,
                    transactions: self.transactions,
                }))
            }
            ExecutionPayloadHeader::Capella(header) => {
                if let Some(withdrawals) = self.withdrawals {
                    Ok(ExecutionPayload::Capella(ExecutionPayloadCapella {
                        parent_hash: header.parent_hash,
                        fee_recipient: header.fee_recipient,
                        state_root: header.state_root,
                        receipts_root: header.receipts_root,
                        logs_bloom: header.logs_bloom,
                        prev_randao: header.prev_randao,
                        block_number: header.block_number,
                        gas_limit: header.gas_limit,
                        gas_used: header.gas_used,
                        timestamp: header.timestamp,
                        extra_data: header.extra_data,
                        base_fee_per_gas: header.base_fee_per_gas,
                        block_hash: header.block_hash,
                        transactions: self.transactions,
                        withdrawals,
                    }))
                } else {
                    Err(format!(
                        "block {} is capella but payload body doesn't have withdrawals",
                        header.block_hash
                    ))
                }
            }
        }
    }
}

#[derive(Clone, Copy, Debug)]
pub struct EngineCapabilities {
    pub new_payload_v1: bool,
    pub new_payload_v2: bool,
    pub new_payload_v3: bool,
    pub forkchoice_updated_v1: bool,
    pub forkchoice_updated_v2: bool,
    pub get_payload_bodies_by_hash_v1: bool,
    pub get_payload_bodies_by_range_v1: bool,
    pub get_payload_v1: bool,
    pub get_payload_v2: bool,
    pub get_payload_v3: bool,
    pub exchange_transition_configuration_v1: bool,
}

impl EngineCapabilities {
    pub fn to_response(&self) -> Vec<&str> {
        let mut response = Vec::new();
        if self.new_payload_v1 {
            response.push(ENGINE_NEW_PAYLOAD_V1);
        }
        if self.new_payload_v2 {
            response.push(ENGINE_NEW_PAYLOAD_V2);
        }
        if self.new_payload_v3 {
            response.push(ENGINE_NEW_PAYLOAD_V3);
        }
        if self.forkchoice_updated_v1 {
            response.push(ENGINE_FORKCHOICE_UPDATED_V1);
        }
        if self.forkchoice_updated_v2 {
            response.push(ENGINE_FORKCHOICE_UPDATED_V2);
        }
        if self.get_payload_bodies_by_hash_v1 {
            response.push(ENGINE_GET_PAYLOAD_BODIES_BY_HASH_V1);
        }
        if self.get_payload_bodies_by_range_v1 {
            response.push(ENGINE_GET_PAYLOAD_BODIES_BY_RANGE_V1);
        }
        if self.get_payload_v1 {
            response.push(ENGINE_GET_PAYLOAD_V1);
        }
        if self.get_payload_v2 {
            response.push(ENGINE_GET_PAYLOAD_V2);
        }
        if self.get_payload_v3 {
            response.push(ENGINE_GET_PAYLOAD_V3);
        }
        if self.exchange_transition_configuration_v1 {
            response.push(ENGINE_EXCHANGE_TRANSITION_CONFIGURATION_V1);
        }

        response
    }
}<|MERGE_RESOLUTION|>--- conflicted
+++ resolved
@@ -1,14 +1,9 @@
 use crate::engines::ForkchoiceState;
 use crate::http::{
     ENGINE_EXCHANGE_TRANSITION_CONFIGURATION_V1, ENGINE_FORKCHOICE_UPDATED_V1,
-<<<<<<< HEAD
-    ENGINE_FORKCHOICE_UPDATED_V2, ENGINE_GET_PAYLOAD_V1, ENGINE_GET_PAYLOAD_V2,
-    ENGINE_GET_PAYLOAD_V3, ENGINE_NEW_PAYLOAD_V1, ENGINE_NEW_PAYLOAD_V2, ENGINE_NEW_PAYLOAD_V3,
-=======
     ENGINE_FORKCHOICE_UPDATED_V2, ENGINE_GET_PAYLOAD_BODIES_BY_HASH_V1,
     ENGINE_GET_PAYLOAD_BODIES_BY_RANGE_V1, ENGINE_GET_PAYLOAD_V1, ENGINE_GET_PAYLOAD_V2,
-    ENGINE_NEW_PAYLOAD_V1, ENGINE_NEW_PAYLOAD_V2,
->>>>>>> 65a5eb82
+    ENGINE_GET_PAYLOAD_V3, ENGINE_NEW_PAYLOAD_V1, ENGINE_NEW_PAYLOAD_V2, ENGINE_NEW_PAYLOAD_V3,
 };
 use crate::BlobTxConversionError;
 use eth2::types::{SsePayloadAttributes, SsePayloadAttributesV1, SsePayloadAttributesV2};
@@ -489,6 +484,33 @@
                     ))
                 }
             }
+            ExecutionPayloadHeader::Eip4844(header) => {
+                if let Some(withdrawals) = self.withdrawals {
+                    Ok(ExecutionPayload::Eip4844(ExecutionPayloadEip4844 {
+                        parent_hash: header.parent_hash,
+                        fee_recipient: header.fee_recipient,
+                        state_root: header.state_root,
+                        receipts_root: header.receipts_root,
+                        logs_bloom: header.logs_bloom,
+                        prev_randao: header.prev_randao,
+                        block_number: header.block_number,
+                        gas_limit: header.gas_limit,
+                        gas_used: header.gas_used,
+                        timestamp: header.timestamp,
+                        extra_data: header.extra_data,
+                        base_fee_per_gas: header.base_fee_per_gas,
+                        excess_data_gas: header.excess_data_gas,
+                        block_hash: header.block_hash,
+                        transactions: self.transactions,
+                        withdrawals,
+                    }))
+                } else {
+                    Err(format!(
+                        "block {} is post capella but payload body doesn't have withdrawals",
+                        header.block_hash
+                    ))
+                }
+            }
         }
     }
 }
