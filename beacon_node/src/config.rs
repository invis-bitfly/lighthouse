--- conflicted
+++ resolved
@@ -402,16 +402,6 @@
         client_config.blobs_db_path = Some(PathBuf::from(blobs_db_dir));
     }
 
-<<<<<<< HEAD
-=======
-    let (sprp, sprp_explicit) = get_slots_per_restore_point::<E>(clap_utils::parse_optional(
-        cli_args,
-        "slots-per-restore-point",
-    )?)?;
-    client_config.store.slots_per_restore_point = sprp;
-    client_config.store.slots_per_restore_point_set_explicitly = sprp_explicit;
-
->>>>>>> 6856134d
     if let Some(block_cache_size) = cli_args.get_one::<String>("block-cache-size") {
         client_config.store.block_cache_size = block_cache_size
             .parse()
@@ -1481,26 +1471,6 @@
         .unwrap_or_else(|| PathBuf::from("."))
 }
 
-<<<<<<< HEAD
-=======
-/// Get the `slots_per_restore_point` value to use for the database.
-///
-/// Return `(sprp, set_explicitly)` where `set_explicitly` is `true` if the user provided the value.
-pub fn get_slots_per_restore_point<E: EthSpec>(
-    slots_per_restore_point: Option<u64>,
-) -> Result<(u64, bool), String> {
-    if let Some(slots_per_restore_point) = slots_per_restore_point {
-        Ok((slots_per_restore_point, true))
-    } else {
-        let default = std::cmp::min(
-            E::slots_per_historical_root() as u64,
-            store::config::DEFAULT_SLOTS_PER_RESTORE_POINT,
-        );
-        Ok((default, false))
-    }
-}
-
->>>>>>> 6856134d
 /// Parses the `cli_value` as a comma-separated string of values to be parsed with `parser`.
 ///
 /// If there is more than one value, log a warning. If there are no values, return an error.
