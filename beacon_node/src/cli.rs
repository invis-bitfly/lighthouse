use clap::{App, Arg, ArgGroup};
use strum::VariantNames;

pub fn cli_app<'a, 'b>() -> App<'a, 'b> {
    App::new("beacon_node")
        .visible_aliases(&["b", "bn", "beacon"])
        .version(crate_version!())
        .author("Sigma Prime <contact@sigmaprime.io>")
        .setting(clap::AppSettings::ColoredHelp)
        .about("The primary component which connects to the Ethereum 2.0 P2P network and \
                downloads, verifies and stores blocks. Provides a HTTP API for querying \
                the beacon chain and publishing messages to the network.")
        /*
         * Configuration directory locations.
         */
        .arg(
            Arg::with_name("network-dir")
                .long("network-dir")
                .value_name("DIR")
                .help("Data directory for network keys. Defaults to network/ inside the beacon node \
                       dir.")
                .takes_value(true)
        )
        .arg(
            Arg::with_name("freezer-dir")
                .long("freezer-dir")
                .value_name("DIR")
                .help("Data directory for the freezer database.")
                .takes_value(true)
        )
        .arg(
            Arg::with_name("blobs-dir")
                .long("blobs-dir")
                .value_name("DIR")
                .help("Data directory for the blobs database.")
                .takes_value(true)
        )
        /*
         * Network parameters.
         */
        .arg(
            Arg::with_name("subscribe-all-subnets")
                .long("subscribe-all-subnets")
                .help("Subscribe to all subnets regardless of validator count. \
                       This will also advertise the beacon node as being long-lived subscribed to all subnets.")
                .takes_value(false),
        )
        .arg(
            Arg::with_name("import-all-attestations")
                .long("import-all-attestations")
                .help("Import and aggregate all attestations, regardless of validator subscriptions. \
                       This will only import attestations from already-subscribed subnets, use with \
                       --subscribe-all-subnets to ensure all attestations are received for import.")
                .takes_value(false),
        )
        .arg(
            Arg::with_name("disable-packet-filter")
                .long("disable-packet-filter")
                .help("Disables the discovery packet filter. Useful for testing in smaller networks")
                .takes_value(false),
        )
        .arg(
            Arg::with_name("shutdown-after-sync")
                .long("shutdown-after-sync")
                .help("Shutdown beacon node as soon as sync is completed. Backfill sync will \
                       not be performed before shutdown.")
                .takes_value(false),
        )
        .arg(
            Arg::with_name("zero-ports")
                .long("zero-ports")
                .short("z")
                .help("Sets all listening TCP/UDP ports to 0, allowing the OS to choose some \
                       arbitrary free ports.")
                .takes_value(false),
        )
        .arg(
            Arg::with_name("listen-address")
                .long("listen-address")
                .value_name("ADDRESS")
                .help("The address lighthouse will listen for UDP and TCP connections. To listen \
                      over IpV4 and IpV6 set this flag twice with the different values.\n\
                      Examples:\n\
                      - --listen-address '0.0.0.0' will listen over IPv4.\n\
                      - --listen-address '::' will listen over IPv6.\n\
                      - --listen-address '0.0.0.0' --listen-address '::' will listen over both \
                      IPv4 and IPv6. The order of the given addresses is not relevant. However, \
                      multiple IPv4, or multiple IPv6 addresses will not be accepted.")
                .multiple(true)
                .max_values(2)
                .default_value("0.0.0.0")
                .takes_value(true)
        )
        .arg(
            Arg::with_name("port")
                .long("port")
                .value_name("PORT")
                .help("The TCP/UDP ports to listen on. There are two UDP ports. \
                      The discovery UDP port will be set to this value and the Quic UDP port will be set to this value + 1. The discovery port can be modified by the \
                      --discovery-port flag and the quic port can be modified by the --quic-port flag. If listening over both IPv4 and IPv6 the --port flag \
                      will apply to the IPv4 address and --port6 to the IPv6 address.")
                .default_value("9000")
                .takes_value(true),
        )
        .arg(
            Arg::with_name("port6")
                .long("port6")
                .value_name("PORT")
                .help("The TCP/UDP ports to listen on over IPv6 when listening over both IPv4 and \
                      IPv6. Defaults to 9090 when required. The Quic UDP port will be set to this value + 1.")
                .default_value("9090")
                .takes_value(true),
        )
        .arg(
            Arg::with_name("discovery-port")
                .long("discovery-port")
                .value_name("PORT")
                .help("The UDP port that discovery will listen on. Defaults to `port`")
                .takes_value(true),
        )
        .arg(
            Arg::with_name("quic-port")
                .long("quic-port")
                .value_name("PORT")
                .help("The UDP port that quic will listen on. Defaults to `port` + 1")
                .takes_value(true),
        )
        .arg(
            Arg::with_name("discovery-port6")
                .long("discovery-port6")
                .value_name("PORT")
                .help("The UDP port that discovery will listen on over IPv6 if listening over \
                      both IPv4 and IPv6. Defaults to `port6`")
                .takes_value(true),
        )
        .arg(
            Arg::with_name("quic-port6")
                .long("quic-port6")
                .value_name("PORT")
                .help("The UDP port that quic will listen on over IPv6 if listening over \
                      both IPv4 and IPv6. Defaults to `port6` + 1")
                .takes_value(true),
        )
        .arg(
            Arg::with_name("target-peers")
                .long("target-peers")
                .help("The target number of peers.")
                .takes_value(true),
        )
        .arg(
            Arg::with_name("boot-nodes")
                .long("boot-nodes")
                .allow_hyphen_values(true)
                .value_name("ENR/MULTIADDR LIST")
                .help("One or more comma-delimited base64-encoded ENR's to bootstrap the p2p network. Multiaddr is also supported.")
                .takes_value(true),
        )
        .arg(
            Arg::with_name("network-load")
                .long("network-load")
                .value_name("INTEGER")
                .help("Lighthouse's network can be tuned for bandwidth/performance. Setting this to a high value, will increase the bandwidth lighthouse uses, increasing the likelihood of redundant information in exchange for faster communication. This can increase profit of validators marginally by receiving messages faster on the network. Lower values decrease bandwidth usage, but makes communication slower which can lead to validator performance reduction. Values are in the range [1,5].")
                .default_value("3")
                .set(clap::ArgSettings::Hidden)
                .takes_value(true),
        )
        .arg(
            Arg::with_name("disable-upnp")
                .long("disable-upnp")
                .help("Disables UPnP support. Setting this will prevent Lighthouse from attempting to automatically establish external port mappings.")
                .takes_value(false),
        )
        .arg(
            Arg::with_name("private")
                .long("private")
                .help("Prevents sending various client identification information.")
                .takes_value(false),
        )
        .arg(
            Arg::with_name("enr-udp-port")
                .long("enr-udp-port")
                .value_name("PORT")
                .help("The UDP4 port of the local ENR. Set this only if you are sure other nodes \
                      can connect to your local node on this port over IPv4.")
                .takes_value(true),
        )
        .arg(
            Arg::with_name("enr-quic-port")
                .long("enr-quic-port")
                .value_name("PORT")
                .help("The quic UDP4 port that will be set on the local ENR. Set this only if you are sure other nodes \
                      can connect to your local node on this port over IPv4.")
                .takes_value(true),
        )
        .arg(
            Arg::with_name("enr-udp6-port")
                .long("enr-udp6-port")
                .value_name("PORT")
                .help("The UDP6 port of the local ENR. Set this only if you are sure other nodes \
                      can connect to your local node on this port over IPv6.")
                .takes_value(true),
        )
        .arg(
            Arg::with_name("enr-quic6-port")
                .long("enr-quic6-port")
                .value_name("PORT")
                .help("The quic UDP6 port that will be set on the local ENR. Set this only if you are sure other nodes \
                      can connect to your local node on this port over IPv6.")
                .takes_value(true),
        )
        .arg(
            Arg::with_name("enr-tcp-port")
                .long("enr-tcp-port")
                .value_name("PORT")
                .help("The TCP4 port of the local ENR. Set this only if you are sure other nodes \
                      can connect to your local node on this port over IPv4. The --port flag is \
                      used if this is not set.")
                .takes_value(true),
        )
        .arg(
            Arg::with_name("enr-tcp6-port")
                .long("enr-tcp6-port")
                .value_name("PORT")
                .help("The TCP6 port of the local ENR. Set this only if you are sure other nodes \
                      can connect to your local node on this port over IPv6. The --port6 flag is \
                      used if this is not set.")
                .takes_value(true),
        )
        .arg(
            Arg::with_name("enr-address")
                .long("enr-address")
                .value_name("ADDRESS")
                .help("The IP address/ DNS address to broadcast to other peers on how to reach \
                      this node. If a DNS address is provided, the enr-address is set to the IP \
                      address it resolves to and does not auto-update based on PONG responses in \
                      discovery. Set this only if you are sure other nodes can connect to your \
                      local node on this address. This will update the `ip4` or `ip6` ENR fields \
                      accordingly. To update both, set this flag twice with the different values.")
                .multiple(true)
                .max_values(2)
                .takes_value(true),
        )
        .arg(
            Arg::with_name("enr-match")
                .short("e")
                .long("enr-match")
                .help("Sets the local ENR IP address and port to match those set for lighthouse. \
                      Specifically, the IP address will be the value of --listen-address and the \
                      UDP port will be --discovery-port.")
        )
        .arg(
            Arg::with_name("disable-enr-auto-update")
                .short("x")
                .long("disable-enr-auto-update")
                .help("Discovery automatically updates the nodes local ENR with an external IP address and port as seen by other peers on the network. \
                This disables this feature, fixing the ENR's IP/PORT to those specified on boot."),
        )
        .arg(
            Arg::with_name("libp2p-addresses")
                .long("libp2p-addresses")
                .value_name("MULTIADDR")
                .help("One or more comma-delimited multiaddrs to manually connect to a libp2p peer \
                       without an ENR.")
                .takes_value(true),
        )
        // NOTE: This is hidden because it is primarily a developer feature for testnets and
        // debugging. We remove it from the list to avoid clutter.
        .arg(
            Arg::with_name("disable-discovery")
                .long("disable-discovery")
                .help("Disables the discv5 discovery protocol. The node will not search for new peers or participate in the discovery protocol.")
                .hidden(true)
        )
        .arg(
            Arg::with_name("disable-quic")
                .long("disable-quic")
                .help("Disables the quic transport. The node will rely solely on the TCP transport for libp2p connections.")
        )
        .arg(
            Arg::with_name("disable-peer-scoring")
                .long("disable-peer-scoring")
                .help("Disables peer scoring in lighthouse. WARNING: This is a dev only flag is only meant to be used in local testing scenarios \
                        Using this flag on a real network may cause your node to become eclipsed and see a different view of the network")
                .takes_value(false)
                .hidden(true),
        )
        .arg(
            Arg::with_name("trusted-peers")
                .long("trusted-peers")
                .value_name("TRUSTED_PEERS")
                .help("One or more comma-delimited trusted peer ids which always have the highest score according to the peer scoring system.")
                .takes_value(true),
        )
        .arg(
            Arg::with_name("genesis-backfill")
                .long("genesis-backfill")
                .help("Attempts to download blocks all the way back to genesis when checkpoint syncing.")
                .takes_value(false),
        )
        .arg(
            Arg::with_name("enable-private-discovery")
                .long("enable-private-discovery")
                .help("Lighthouse by default does not discover private IP addresses. Set this flag to enable connection attempts to local addresses.")
                .takes_value(false),
        )
        .arg(
            Arg::with_name("self-limiter")
            .long("self-limiter")
            .help(
                "Enables the outbound rate limiter (requests made by this node).\
                \
                Rate limit quotas per protocol can be set in the form of \
                <protocol_name>:<tokens>/<time_in_seconds>. To set quotas for multiple protocols, \
                separate them by ';'. If the self rate limiter is enabled and a protocol is not \
                present in the configuration, the quotas used for the inbound rate limiter will be \
                used."
            )
            .min_values(0)
            .hidden(true)
        )
        .arg(
            Arg::with_name("proposer-only")
                .long("proposer-only")
                .help("Sets this beacon node at be a block proposer only node. \
                       This will run the beacon node in a minimal configuration that is sufficient for block publishing only. This flag should be used \
                       for a beacon node being referenced by validator client using the --proposer-node flag. This configuration is for enabling more secure setups.")
                .takes_value(false),
        )
        .arg(
            Arg::with_name("inbound-rate-limiter")
            .long("inbound-rate-limiter")
            .help(
                "Configures the inbound rate limiter (requests received by this node).\
                \
                Rate limit quotas per protocol can be set in the form of \
                <protocol_name>:<tokens>/<time_in_seconds>. To set quotas for multiple protocols, \
                separate them by ';'. If the inbound rate limiter is enabled and a protocol is not \
                present in the configuration, the default quotas will be used. \
                \
                This is enabled by default, using default quotas. To disable rate limiting pass \
                `disabled` to this option instead."
            )
            .takes_value(true)
            .hidden(true)
        )
        .arg(
            Arg::with_name("disable-backfill-rate-limiting")
                .long("disable-backfill-rate-limiting")
                .help("Disable the backfill sync rate-limiting. This allow users to just sync the entire chain as fast \
                    as possible, however it can result in resource contention which degrades staking performance. Stakers \
                    should generally choose to avoid this flag since backfill sync is not required for staking.")
                .takes_value(false),
        )
        /* REST API related arguments */
        .arg(
            Arg::with_name("http")
                .long("http")
                .help("Enable the RESTful HTTP API server. Disabled by default.")
                .takes_value(false),
        )
        .arg(
            Arg::with_name("http-address")
                .long("http-address")
                .requires("enable_http")
                .value_name("ADDRESS")
                .help("Set the listen address for the RESTful HTTP API server.")
                .default_value_if("enable_http", None, "127.0.0.1")
                .takes_value(true),
        )
        .arg(
            Arg::with_name("http-port")
                .long("http-port")
                .requires("enable_http")
                .value_name("PORT")
                .help("Set the listen TCP port for the RESTful HTTP API server.")
                .default_value_if("enable_http", None, "5052")
                .takes_value(true),
        )
        .arg(
            Arg::with_name("http-allow-origin")
                .long("http-allow-origin")
                .requires("enable_http")
                .value_name("ORIGIN")
                .help("Set the value of the Access-Control-Allow-Origin response HTTP header. \
                    Use * to allow any origin (not recommended in production). \
                    If no value is supplied, the CORS allowed origin is set to the listen \
                    address of this server (e.g., http://localhost:5052).")
                .takes_value(true),
        )
        .arg(
            Arg::with_name("http-spec-fork")
                .long("http-spec-fork")
                .requires("enable_http")
                .value_name("FORK")
                .help("Serve the spec for a specific hard fork on /eth/v1/config/spec. It should \
                       not be necessary to set this flag.")
                .takes_value(true)
        )
        .arg(
            Arg::with_name("http-enable-tls")
                .long("http-enable-tls")
                .help("Serves the RESTful HTTP API server over TLS. This feature is currently \
                    experimental.")
                .takes_value(false)
                .requires("http-tls-cert")
                .requires("http-tls-key")
        )
        .arg(
            Arg::with_name("http-tls-cert")
                .long("http-tls-cert")
                .requires("enable_http")
                .help("The path of the certificate to be used when serving the HTTP API server \
                    over TLS.")
                .takes_value(true)
        )
        .arg(
            Arg::with_name("http-tls-key")
                .long("http-tls-key")
                .requires("enable_http")
                .help("The path of the private key to be used when serving the HTTP API server \
                    over TLS. Must not be password-protected.")
                .takes_value(true)
        )
        .arg(
            Arg::with_name("http-allow-sync-stalled")
                .long("http-allow-sync-stalled")
                .requires("enable_http")
                .help("Forces the HTTP to indicate that the node is synced when sync is actually \
                    stalled. This is useful for very small testnets. TESTING ONLY. DO NOT USE ON \
                    MAINNET.")
        )
        .arg(
            Arg::with_name("http-sse-capacity-multiplier")
                .long("http-sse-capacity-multiplier")
                .requires("enable_http")
                .takes_value(true)
                .default_value_if("enable_http", None, "1")
                .value_name("N")
                .help("Multiplier to apply to the length of HTTP server-sent-event (SSE) channels. \
                       Increasing this value can prevent messages from being dropped.")
        )
        .arg(
            Arg::with_name("http-duplicate-block-status")
                .long("http-duplicate-block-status")
                .requires("enable_http")
                .takes_value(true)
                .default_value_if("enable_http", None, "202")
                .value_name("STATUS_CODE")
                .help("Status code to send when a block that is already known is POSTed to the \
                       HTTP API.")
        )
        .arg(
            Arg::with_name("http-enable-beacon-processor")
                .long("http-enable-beacon-processor")
                .requires("enable_http")
                .value_name("BOOLEAN")
                .help("The beacon processor is a scheduler which provides quality-of-service and \
                    DoS protection. When set to \"true\", HTTP API requests will be queued and scheduled \
                    alongside other tasks. When set to \"false\", HTTP API responses will be executed \
                    immediately.")
                .takes_value(true)
                .default_value_if("enable_http", None, "true")
        )
        /* Prometheus metrics HTTP server related arguments */
        .arg(
            Arg::with_name("metrics")
                .long("metrics")
                .help("Enable the Prometheus metrics HTTP server. Disabled by default.")
                .takes_value(false),
        )
        .arg(
            Arg::with_name("metrics-address")
                .long("metrics-address")
                .value_name("ADDRESS")
                .requires("metrics")
                .help("Set the listen address for the Prometheus metrics HTTP server.")
                .default_value_if("metrics", None, "127.0.0.1")
                .takes_value(true),
        )
        .arg(
            Arg::with_name("metrics-port")
                .long("metrics-port")
                .requires("metrics")
                .value_name("PORT")
                .help("Set the listen TCP port for the Prometheus metrics HTTP server.")
                .default_value_if("metrics", None, "5054")
                .takes_value(true),
        )
        .arg(
            Arg::with_name("metrics-allow-origin")
                .long("metrics-allow-origin")
                .value_name("ORIGIN")
                .requires("metrics")
                .help("Set the value of the Access-Control-Allow-Origin response HTTP header. \
                    Use * to allow any origin (not recommended in production). \
                    If no value is supplied, the CORS allowed origin is set to the listen \
                    address of this server (e.g., http://localhost:5054).")
                .takes_value(true),
        )
        .arg(
            Arg::with_name("shuffling-cache-size")
            .long("shuffling-cache-size")
            .help("Some HTTP API requests can be optimised by caching the shufflings at each epoch. \
            This flag allows the user to set the shuffling cache size in epochs. \
            Shufflings are dependent on validator count and setting this value to a large number can consume a large amount of memory.")
            .takes_value(true)
        )

        /*
         * Monitoring metrics
         */

        .arg(
            Arg::with_name("monitoring-endpoint")
                .long("monitoring-endpoint")
                .value_name("ADDRESS")
                .help("Enables the monitoring service for sending system metrics to a remote endpoint. \
                This can be used to monitor your setup on certain services (e.g. beaconcha.in). \
                This flag sets the endpoint where the beacon node metrics will be sent. \
                Note: This will send information to a remote sever which may identify and associate your \
                validators, IP address and other personal information. Always use a HTTPS connection \
                and never provide an untrusted URL.")
                .takes_value(true),
        )
        .arg(
            Arg::with_name("monitoring-endpoint-period")
                .long("monitoring-endpoint-period")
                .value_name("SECONDS")
                .help("Defines how many seconds to wait between each message sent to \
                       the monitoring-endpoint. Default: 60s")
                .requires("monitoring-endpoint")
                .takes_value(true),
        )

        /*
         * Standard staking flags
         */

        .arg(
            Arg::with_name("staking")
                .long("staking")
                .help("Standard option for a staking beacon node. This will enable the HTTP server \
                       on localhost:5052 and import deposit logs from the execution node. This is \
                       equivalent to `--http` on merge-ready networks, or `--http --eth1` pre-merge")
                .takes_value(false)
        )

        /*
         * Eth1 Integration
         */
        .arg(
            Arg::with_name("eth1")
                .long("eth1")
                .help("If present the node will connect to an eth1 node. This is required for \
                       block production, you must use this flag if you wish to serve a validator.")
                .takes_value(false),
        )
        .arg(
            Arg::with_name("dummy-eth1")
                .long("dummy-eth1")
                .conflicts_with("eth1")
                .help("If present, uses an eth1 backend that generates static dummy data.\
                      Identical to the method used at the 2019 Canada interop.")
        )
        .arg(
            Arg::with_name("eth1-purge-cache")
                .long("eth1-purge-cache")
                .value_name("PURGE-CACHE")
                .help("Purges the eth1 block and deposit caches")
                .takes_value(false)
        )
        .arg(
            Arg::with_name("eth1-blocks-per-log-query")
                .long("eth1-blocks-per-log-query")
                .value_name("BLOCKS")
                .help("Specifies the number of blocks that a deposit log query should span. \
                    This will reduce the size of responses from the Eth1 endpoint.")
                .default_value("1000")
                .takes_value(true)
        )
        .arg(
            Arg::with_name("eth1-cache-follow-distance")
                .long("eth1-cache-follow-distance")
                .value_name("BLOCKS")
                .help("Specifies the distance between the Eth1 chain head and the last block which \
                       should be imported into the cache. Setting this value lower can help \
                       compensate for irregular Proof-of-Work block times, but setting it too low \
                       can make the node vulnerable to re-orgs.")
                .takes_value(true)
        )
        .arg(
            Arg::with_name("slots-per-restore-point")
                .long("slots-per-restore-point")
                .value_name("SLOT_COUNT")
                .help("Deprecated.")
                .takes_value(true)
        )
        .arg(
            Arg::with_name("hierarchy-exponents")
                .long("hierarchy-exponents")
                .value_name("EXPONENTS")
                .help("Specifies the frequency for storing full state snapshots and hierarchical \
                        diffs in the freezer DB. Accepts a comma-separated list of ascending \
                        exponents. Each exponent defines an interval for storing diffs to the layer \
                        above. The last exponent defines the interval for full snapshots. \
                        For example, a config of '4,8,12' would store a full snapshot every \
                        4096 (2^12) slots, first-level diffs every 256 (2^8) slots, and second-level \
                        diffs every 16 (2^4) slots. \
                        Cannot be changed after initialization. \
                        [default: 5,9,11,13,16,18,21]")
                .takes_value(true)
        )
        .arg(
            Arg::with_name("epochs-per-migration")
                .long("epochs-per-migration")
                .value_name("N")
                .help("The number of epochs to wait between running the migration of data from the \
                       hot DB to the cold DB. Less frequent runs can be useful for minimizing disk \
                       writes")
                .default_value("1")
                .takes_value(true)
        )
        .arg(
            Arg::with_name("block-cache-size")
                .long("block-cache-size")
                .value_name("SIZE")
                .help("Specifies how many blocks the database should cache in memory [default: 5]")
                .takes_value(true)
        )
        .arg(
            Arg::with_name("historic-state-cache-size")
                .long("historic-state-cache-size")
                .value_name("SIZE")
                .help("Specifies how many states from the freezer database should cache in memory [default: 1]")
                .takes_value(true)
        )
        .arg(
            Arg::with_name("state-cache-size")
                .long("state-cache-size")
                .value_name("STATE_CACHE_SIZE")
                .help("Specifies the size of the snapshot cache [default: 3]")
                .takes_value(true)
        )
        /*
         * Execution Layer Integration
         */
        .arg(
            Arg::with_name("execution-endpoint")
                .long("execution-endpoint")
                .value_name("EXECUTION-ENDPOINT")
                .alias("execution-endpoints")
                .help("Server endpoint for an execution layer JWT-authenticated HTTP \
                       JSON-RPC connection. Uses the same endpoint to populate the \
                       deposit cache.")
                .takes_value(true)
        )
        .arg(
            Arg::with_name("execution-jwt")
                .long("execution-jwt")
                .value_name("EXECUTION-JWT")
                .alias("jwt-secrets")
                .help("File path which contains the hex-encoded JWT secret for the \
                       execution endpoint provided in the --execution-endpoint flag.")
                .requires("execution-endpoint")
                .takes_value(true)
        )
        .arg(
            Arg::with_name("execution-jwt-secret-key")
                .long("execution-jwt-secret-key")
                .value_name("EXECUTION-JWT-SECRET-KEY")
                .alias("jwt-secret-key")
                .help("Hex-encoded JWT secret for the \
                       execution endpoint provided in the --execution-endpoint flag.")
                .requires("execution-endpoint")
                .conflicts_with("execution-jwt")
                .takes_value(true)
        )
        .arg(
            Arg::with_name("execution-jwt-id")
                .long("execution-jwt-id")
                .value_name("EXECUTION-JWT-ID")
                .alias("jwt-id")
                .help("Used by the beacon node to communicate a unique identifier to execution nodes \
                       during JWT authentication. It corresponds to the 'id' field in the JWT claims object.\
                       Set to empty by default")
                .requires("execution-jwt")
                .takes_value(true)
        )
        .arg(
            Arg::with_name("execution-jwt-version")
                .long("execution-jwt-version")
                .value_name("EXECUTION-JWT-VERSION")
                .alias("jwt-version")
                .help("Used by the beacon node to communicate a client version to execution nodes \
                       during JWT authentication. It corresponds to the 'clv' field in the JWT claims object.\
                       Set to empty by default")
                .requires("execution-jwt")
                .takes_value(true)
        )
        .arg(
            Arg::with_name("suggested-fee-recipient")
                .long("suggested-fee-recipient")
                .value_name("SUGGESTED-FEE-RECIPIENT")
                .help("Emergency fallback fee recipient for use in case the validator client does \
                       not have one configured. You should set this flag on the validator \
                       client instead of (or in addition to) setting it here.")
                .requires("execution-endpoint")
                .takes_value(true)
        )
        .arg(
            Arg::with_name("builder")
                .long("builder")
                .alias("payload-builder")
                .alias("payload-builders")
                .help("The URL of a service compatible with the MEV-boost API.")
                .requires("execution-endpoint")
                .takes_value(true)
        )
        .arg(
            Arg::with_name("execution-timeout-multiplier")
                .long("execution-timeout-multiplier")
                .value_name("NUM")
                .help("Unsigned integer to multiply the default execution timeouts by.")
                .default_value("1")
                .takes_value(true)
        )
        /* Deneb settings */
        .arg(
            Arg::with_name("trusted-setup-file-override")
                .long("trusted-setup-file-override")
                .value_name("FILE")
                .help("Path to a json file containing the trusted setup params. \
                      NOTE: This will override the trusted setup that is generated \
                      from the mainnet kzg ceremony. Use with caution")
                .takes_value(true)
        )
        /*
         * Database.
         */
        .arg(
            Arg::with_name("purge-db")
                .long("purge-db")
                .help("If present, the chain database will be deleted. Use with caution.")
        )
        .arg(
            Arg::with_name("compact-db")
                .long("compact-db")
                .help("If present, apply compaction to the database on start-up. Use with caution. \
                       It is generally not recommended unless auto-compaction is disabled.")
        )
        .arg(
            Arg::with_name("auto-compact-db")
                .long("auto-compact-db")
                .help("Enable or disable automatic compaction of the database on finalization.")
                .takes_value(true)
                .default_value("true")
        )
        .arg(
            Arg::with_name("state-cache-size")
                .long("state-cache-size")
                .value_name("SIZE")
                .help("Specifies how many states the database should cache in memory [default: 128]")
                .takes_value(true)
        )
        .arg(
            Arg::with_name("diff-buffer-cache-size")
                .long("diff-buffer-cache-size")
                .value_name("SIZE")
                .help("The maximum number of diff buffers to hold in memory. This cache is used \
                       when fetching historic states [default: 16]")
                .takes_value(true)
        )
        .arg(
            Arg::with_name("compression-level")
                .long("compression-level")
                .value_name("LEVEL")
                .help("Compression level (-99 to 22) for zstd compression applied to states on disk \
                       [default: 1]. You may change the compression level freely without re-syncing.")
                .takes_value(true)
        )
        .arg(
            Arg::with_name("prune-payloads")
                .long("prune-payloads")
                .help("Prune execution payloads from Lighthouse's database. This saves space but \
                       imposes load on the execution client, as payloads need to be \
                       reconstructed and sent to syncing peers.")
                .takes_value(true)
                .default_value("true")
        )
        .arg(
            Arg::with_name("epochs-per-state-diff")
                .long("epochs-per-state-diff")
                .value_name("EPOCHS")
                .help("Number of epochs between state diffs stored in the database. Lower values \
                       result in more writes and more data stored, while higher values result in \
                       more block replaying and longer load times in case of cache miss.")
                .default_value("16")
                .takes_value(true)
        )
        .arg(
            Arg::with_name("prune-blobs")
                .long("prune-blobs")
                .value_name("BOOLEAN")
                .help("Prune blobs from Lighthouse's database when they are older than the data \
                       data availability boundary relative to the current epoch.")
                .takes_value(true)
                .default_value("true")
        )
        .arg(
            Arg::with_name("epochs-per-blob-prune")
                .long("epochs-per-blob-prune")
                .value_name("EPOCHS")
                .help("The epoch interval with which to prune blobs from Lighthouse's \
                       database when they are older than the data availability boundary \
                       relative to the current epoch.")
                .takes_value(true)
                .default_value("1")
        )
        .arg(
            Arg::with_name("blob-prune-margin-epochs")
                .long("blob-prune-margin-epochs")
                .value_name("EPOCHS")
                .help("The margin for blob pruning in epochs. The oldest blobs are pruned \
                       up until data_availability_boundary - blob_prune_margin_epochs.")
                .takes_value(true)
                .default_value("0")
        )
        .arg(
            Arg::with_name("parallel-state-cache-size")
                .long("parallel-state-cache-size")
                .value_name("N")
                .help("Set the size of the cache used to de-duplicate requests for the same \
                       state. This cache is additional to other state caches within Lighthouse \
                       and should be kept small unless a large number of parallel requests for \
                       different states are anticipated.")
                .takes_value(true)
                .default_value("2")
        )

        /*
         * Misc.
         */
        .arg(
            Arg::with_name("graffiti")
                .long("graffiti")
                .help(
                    "Specify your custom graffiti to be included in blocks. \
                    Defaults to the current version and commit, truncated to fit in 32 bytes. "
                )
                .value_name("GRAFFITI")
                .takes_value(true)
        )
        .arg(
            Arg::with_name("max-skip-slots")
                .long("max-skip-slots")
                .help(
                    "Refuse to skip more than this many slots when processing an attestation. \
                    This prevents nodes on minority forks from wasting our time and disk space, \
                    but could also cause unnecessary consensus failures, so is disabled by default."
                )
                .value_name("NUM_SLOTS")
                .takes_value(true)
        )
        /*
         * Slasher.
         */
        .arg(
            Arg::with_name("slasher")
                .long("slasher")
                .help(
                    "Run a slasher alongside the beacon node. It is currently only recommended for \
                     expert users because of the immaturity of the slasher UX and the extra \
                     resources required."
                )
                .takes_value(false)
        )
        .arg(
            Arg::with_name("slasher-dir")
                .long("slasher-dir")
                .help(
                    "Set the slasher's database directory."
                )
                .value_name("PATH")
                .takes_value(true)
                .requires("slasher")
        )
        .arg(
            Arg::with_name("slasher-update-period")
                .long("slasher-update-period")
                .help(
                    "Configure how often the slasher runs batch processing."
                )
                .value_name("SECONDS")
                .requires("slasher")
                .takes_value(true)
        )
        .arg(
            Arg::with_name("slasher-slot-offset")
                .long("slasher-slot-offset")
                .help(
                    "Set the delay from the start of the slot at which the slasher should ingest \
                     attestations. Only effective if the slasher-update-period is a multiple of the \
                     slot duration."
                )
                .value_name("SECONDS")
                .requires("slasher")
                .takes_value(true)
        )
        .arg(
            Arg::with_name("slasher-history-length")
                .long("slasher-history-length")
                .help(
                    "Configure how many epochs of history the slasher keeps. Immutable after \
                     initialization."
                )
                .value_name("EPOCHS")
                .requires("slasher")
                .takes_value(true)
        )
        .arg(
            Arg::with_name("slasher-max-db-size")
                .long("slasher-max-db-size")
                .help(
                    "Maximum size of the MDBX database used by the slasher."
                )
                .value_name("GIGABYTES")
                .requires("slasher")
                .takes_value(true)
        )
        .arg(
            Arg::with_name("slasher-att-cache-size")
                .long("slasher-att-cache-size")
                .help("Set the maximum number of attestation roots for the slasher to cache")
                .value_name("COUNT")
                .requires("slasher")
                .takes_value(true)
        )
        .arg(
            Arg::with_name("slasher-chunk-size")
                .long("slasher-chunk-size")
                .help(
                    "Number of epochs per validator per chunk stored on disk."
                )
                .value_name("EPOCHS")
                .requires("slasher")
                .takes_value(true)
        )
        .arg(
            Arg::with_name("slasher-validator-chunk-size")
                .long("slasher-validator-chunk-size")
                .help(
                    "Number of validators per chunk stored on disk."
                )
                .value_name("NUM_VALIDATORS")
                .requires("slasher")
                .takes_value(true)
        )
        .arg(
            Arg::with_name("slasher-broadcast")
                .long("slasher-broadcast")
                .help("Broadcast slashings found by the slasher to the rest of the network \
                       [Enabled by default].")
                .takes_value(true)
                .default_value("true")
        )
        .arg(
            Arg::with_name("slasher-backend")
                .long("slasher-backend")
                .value_name("DATABASE")
                .help("Set the database backend to be used by the slasher.")
                .takes_value(true)
                .possible_values(slasher::DatabaseBackend::VARIANTS)
                .requires("slasher")
        )
        .arg(
            Arg::with_name("wss-checkpoint")
                .long("wss-checkpoint")
                .help(
                    "Specify a weak subjectivity checkpoint in `block_root:epoch` format to verify \
                     the node's sync against. The block root should be 0x-prefixed. Note that this \
                     flag is for verification only, to perform a checkpoint sync from a recent \
                     state use --checkpoint-sync-url."
                )
                .value_name("WSS_CHECKPOINT")
                .takes_value(true)
        )
        .arg(
            Arg::with_name("checkpoint-state")
                .long("checkpoint-state")
                .help("Set a checkpoint state to start syncing from. Must be aligned and match \
                       --checkpoint-block. Using --checkpoint-sync-url instead is recommended.")
                .value_name("STATE_SSZ")
                .takes_value(true)
                .requires("checkpoint-block")
        )
        .arg(
            Arg::with_name("checkpoint-block")
                .long("checkpoint-block")
                .help("Set a checkpoint block to start syncing from. Must be aligned and match \
                       --checkpoint-state. Using --checkpoint-sync-url instead is recommended.")
                .value_name("BLOCK_SSZ")
                .takes_value(true)
                .requires("checkpoint-state")
        )
        .arg(
            Arg::with_name("checkpoint-blobs")
                .long("checkpoint-blobs")
                .help("Set the checkpoint blobs to start syncing from. Must be aligned and match \
                       --checkpoint-block. Using --checkpoint-sync-url instead is recommended.")
                .value_name("BLOBS_SSZ")
                .takes_value(true)
                .requires("checkpoint-block")
        )
        .arg(
            Arg::with_name("checkpoint-sync-url")
                .long("checkpoint-sync-url")
                .help("Set the remote beacon node HTTP endpoint to use for checkpoint sync.")
                .value_name("BEACON_NODE")
                .takes_value(true)
                .conflicts_with("checkpoint-state")
        )
        .arg(
            Arg::with_name("checkpoint-sync-url-timeout")
                .long("checkpoint-sync-url-timeout")
                .help("Set the timeout for checkpoint sync calls to remote beacon node HTTP endpoint.")
                .value_name("SECONDS")
                .takes_value(true)
                .default_value("180")
        )
        .arg(
            Arg::with_name("allow-insecure-genesis-sync")
                .long("allow-insecure-genesis-sync")
                .help("Enable syncing from genesis, which is generally insecure and incompatible with data availability checks. \
                    Checkpoint syncing is the preferred method for syncing a node. \
                    Only use this flag when testing. DO NOT use on mainnet!")
                .conflicts_with("checkpoint-sync-url")
                .conflicts_with("checkpoint-state")
                .takes_value(false)
        )
        .arg(
            Arg::with_name("reconstruct-historic-states")
                .long("reconstruct-historic-states")
                .help("After a checkpoint sync, reconstruct historic states in the database. This requires syncing all the way back to genesis.")
                .takes_value(false)
        )
        .arg(
            Arg::with_name("validator-monitor-auto")
                .long("validator-monitor-auto")
                .help("Enables the automatic detection and monitoring of validators connected to the \
                    HTTP API and using the subnet subscription endpoint. This generally has the \
                    effect of providing additional logging and metrics for locally controlled \
                    validators.")
        )
        .arg(
            Arg::with_name("validator-monitor-pubkeys")
                .long("validator-monitor-pubkeys")
                .help("A comma-separated list of 0x-prefixed validator public keys. \
                        These validators will receive special monitoring and additional \
                        logging.")
                .value_name("PUBKEYS")
                .takes_value(true)
        )
        .arg(
            Arg::with_name("validator-monitor-file")
                .long("validator-monitor-file")
                .help("As per --validator-monitor-pubkeys, but the comma-separated list is \
                    contained within a file at the given path.")
                .value_name("PATH")
                .takes_value(true)
        )
        .arg(
            Arg::with_name("validator-monitor-individual-tracking-threshold")
                .long("validator-monitor-individual-tracking-threshold")
                .help("Once the validator monitor reaches this number of local validators \
                    it will stop collecting per-validator Prometheus metrics and issuing \
                    per-validator logs. Instead, it will provide aggregate metrics and logs. \
                    This avoids infeasibly high cardinality in the Prometheus database and \
                    high log volume when using many validators. Defaults to 64.")
                .value_name("INTEGER")
                .takes_value(true)
        )
        .arg(
            Arg::with_name("disable-lock-timeouts")
                .long("disable-lock-timeouts")
                .help("Disable the timeouts applied to some internal locks by default. This can \
                       lead to less spurious failures on slow hardware but is considered \
                       experimental as it may obscure performance issues.")
                .takes_value(false)
        )
        .arg(
            Arg::with_name("disable-proposer-reorgs")
                .long("disable-proposer-reorgs")
                .help("Do not attempt to reorg late blocks from other validators when proposing.")
                .takes_value(false)
        )
        .arg(
            Arg::with_name("proposer-reorg-threshold")
                .long("proposer-reorg-threshold")
                .value_name("PERCENT")
                .help("Percentage of head vote weight below which to attempt a proposer reorg. \
                       Default: 20%")
                .conflicts_with("disable-proposer-reorgs")
        )
        .arg(
            Arg::with_name("proposer-reorg-parent-threshold")
                .long("proposer-reorg-parent-threshold")
                .value_name("PERCENT")
                .help("Percentage of parent vote weight above which to attempt a proposer reorg. \
                       Default: 160%")
                .conflicts_with("disable-proposer-reorgs")
        )
        .arg(
            Arg::with_name("proposer-reorg-epochs-since-finalization")
                .long("proposer-reorg-epochs-since-finalization")
                .value_name("EPOCHS")
                .help("Maximum number of epochs since finalization at which proposer reorgs are \
                       allowed. Default: 2")
                .conflicts_with("disable-proposer-reorgs")
        )
        .arg(
            Arg::with_name("proposer-reorg-cutoff")
                .long("proposer-reorg-cutoff")
                .value_name("MILLISECONDS")
                .help("Maximum delay after the start of the slot at which to propose a reorging \
                       block. Lower values can prevent failed reorgs by ensuring the block has \
                       ample time to propagate and be processed by the network. The default is \
                       1/12th of a slot (1 second on mainnet)")
                .conflicts_with("disable-proposer-reorgs")
        )
        .arg(
            Arg::with_name("proposer-reorg-disallowed-offsets")
                .long("proposer-reorg-disallowed-offsets")
                .value_name("N1,N2,...")
                .help("Comma-separated list of integer offsets which can be used to avoid \
                       proposing reorging blocks at certain slots. An offset of N means that \
                       reorging proposals will not be attempted at any slot such that \
                       `slot % SLOTS_PER_EPOCH == N`. By default only re-orgs at offset 0 will be \
                       avoided. Any offsets supplied with this flag will impose additional \
                       restrictions.")
                .conflicts_with("disable-proposer-reorgs")
        )
        .arg(
            Arg::with_name("prepare-payload-lookahead")
                .long("prepare-payload-lookahead")
                .value_name("MILLISECONDS")
                .help("The time before the start of a proposal slot at which payload attributes \
                       should be sent. Low values are useful for execution nodes which don't \
                       improve their payload after the first call, and high values are useful \
                       for ensuring the EL is given ample notice. Default: 1/3 of a slot.")
                .takes_value(true)
        )
        .arg(
            Arg::with_name("always-prepare-payload")
                .long("always-prepare-payload")
                .help("Send payload attributes with every fork choice update. This is intended for \
                       use by block builders, relays and developers. You should set a fee \
                       recipient on this BN and also consider adjusting the \
                       --prepare-payload-lookahead flag.")
                .takes_value(false)
        )
        .arg(
            Arg::with_name("fork-choice-before-proposal-timeout")
                .long("fork-choice-before-proposal-timeout")
                .help("Set the maximum number of milliseconds to wait for fork choice before \
                       proposing a block. You can prevent waiting at all by setting the timeout \
                       to 0, however you risk proposing atop the wrong parent block.")
                .default_value("250")
                .takes_value(true)
        )
        .arg(
            Arg::with_name("paranoid-block-proposal")
                .long("paranoid-block-proposal")
                .help("Paranoid enough to be reading the source? Nice. This flag reverts some \
                       block proposal optimisations and forces the node to check every attestation \
                       it includes super thoroughly. This may be useful in an emergency, but not \
                       otherwise.")
                .hidden(true)
                .takes_value(false)
        )
        .arg(
            Arg::with_name("builder-fallback-skips")
                .long("builder-fallback-skips")
                .help("If this node is proposing a block and has seen this number of skip slots \
                        on the canonical chain in a row, it will NOT query any connected builders, \
                        and will use the local execution engine for payload construction.")
                .default_value("3")
                .takes_value(true)
        )
        .arg(
            Arg::with_name("builder-fallback-skips-per-epoch")
                .long("builder-fallback-skips-per-epoch")
                .help("If this node is proposing a block and has seen this number of skip slots \
                        on the canonical chain in the past `SLOTS_PER_EPOCH`, it will NOT query \
                        any connected builders, and will use the local execution engine for \
                        payload construction.")
                .default_value("8")
                .takes_value(true)
        )
        .arg(
            Arg::with_name("builder-fallback-epochs-since-finalization")
                .long("builder-fallback-epochs-since-finalization")
                .help("If this node is proposing a block and the chain has not finalized within \
                        this number of epochs, it will NOT query any connected builders, \
                        and will use the local execution engine for payload construction. Setting \
                        this value to anything less than 2 will cause the node to NEVER query \
                        connected builders. Setting it to 2 will cause this condition to be hit \
                        if there are skips slots at the start of an epoch, right before this node \
                        is set to propose.")
                .default_value("3")
                .takes_value(true)
        )
        .arg(
            Arg::with_name("builder-fallback-disable-checks")
                .long("builder-fallback-disable-checks")
                .help("This flag disables all checks related to chain health. This means the builder \
                        API will always be used for payload construction, regardless of recent chain \
                        conditions.")
                .takes_value(false)
        )
        .arg(
            Arg::with_name("builder-profit-threshold")
                .long("builder-profit-threshold")
                .value_name("WEI_VALUE")
                .help("This flag is deprecated and has no effect.")
                .takes_value(true)
        )
        .arg(
            Arg::with_name("builder-user-agent")
                .long("builder-user-agent")
                .value_name("STRING")
                .help("The HTTP user agent to send alongside requests to the builder URL. The \
                       default is Lighthouse's version string.")
                .requires("builder")
                .takes_value(true)
        )
        .arg(
            Arg::with_name("reset-payload-statuses")
                .long("reset-payload-statuses")
                .help("When present, Lighthouse will forget the payload statuses of any \
                       already-imported blocks. This can assist in the recovery from a consensus \
                       failure caused by the execution layer.")
                .takes_value(false)
        )
        .arg(
            Arg::with_name("disable-deposit-contract-sync")
                .long("disable-deposit-contract-sync")
                .help("Explicitly disables syncing of deposit logs from the execution node. \
                      This overrides any previous option that depends on it. \
                      Useful if you intend to run a non-validating beacon node.")
                .takes_value(false)
        )
        .arg(
            Arg::with_name("disable-optimistic-finalized-sync")
                .long("disable-optimistic-finalized-sync")
                .help("Force Lighthouse to verify every execution block hash with the execution \
                       client during finalized sync. By default block hashes will be checked in \
                       Lighthouse and only passed to the EL if initial verification fails.")
        )
        .arg(
            Arg::with_name("light-client-server")
                .long("light-client-server")
                .help("Act as a full node supporting light clients on the p2p network \
                       [experimental]")
                .takes_value(false)
        )
        .arg(
            Arg::with_name("gui")
                .long("gui")
                .help("Enable the graphical user interface and all its requirements. \
                      This enables --http and --validator-monitor-auto and enables SSE logging.")
                .takes_value(false)
        )
        .arg(
            Arg::with_name("always-prefer-builder-payload")
            .long("always-prefer-builder-payload")
            .help("This flag is deprecated and has no effect.")
        )
        .arg(
            Arg::with_name("invalid-gossip-verified-blocks-path")
            .long("invalid-gossip-verified-blocks-path")
            .value_name("PATH")
            .help("If a block succeeds gossip validation whilst failing full validation, store \
                    the block SSZ as a file at this path. This feature is only recommended for \
                    developers. This directory is not pruned, users should be careful to avoid \
                    filling up their disks.")
        )
        .arg(
            Arg::with_name("progressive-balances")
                .long("progressive-balances")
                .value_name("MODE")
                .help("Deprecated. This optimisation is now the default and cannot be disabled.")
                .takes_value(true)
                .possible_values(&["fast", "disabled", "checked", "strict"])
<<<<<<< HEAD
        )
        .arg(
            Arg::with_name("unsafe-and-dangerous-mode")
            .long("unsafe-and-dangerous-mode")
            .help("Don't use this flag unless you know what you're doing. Go back and download a \
                   stable Lighthouse release")
=======
>>>>>>> b65daac9
        )
        .arg(
            Arg::with_name("beacon-processor-max-workers")
                .long("beacon-processor-max-workers")
                .value_name("INTEGER")
                .help("Specifies the maximum concurrent tasks for the task scheduler. Increasing \
                        this value may increase resource consumption. Reducing the value \
                        may result in decreased resource usage and diminished performance. The \
                        default value is the number of logical CPU cores on the host.")
                .hidden(true)
                .takes_value(true)
        )
        .arg(
            Arg::with_name("beacon-processor-work-queue-len")
                .long("beacon-processor-work-queue-len")
                .value_name("INTEGER")
                .help("Specifies the length of the inbound event queue. \
                        Higher values may prevent messages from being dropped while lower values \
                        may help protect the node from becoming overwhelmed.")
                .default_value("16384")
                .hidden(true)
                .takes_value(true)
        )
        .arg(
            Arg::with_name("beacon-processor-reprocess-queue-len")
                .long("beacon-processor-reprocess-queue-len")
                .value_name("INTEGER")
                .help("Specifies the length of the queue for messages requiring delayed processing. \
                        Higher values may prevent messages from being dropped while lower values \
                        may help protect the node from becoming overwhelmed.")
                .hidden(true)
                .default_value("12288")
                .takes_value(true)
        )
        .arg(
            Arg::with_name("beacon-processor-attestation-batch-size")
                .long("beacon-processor-attestation-batch-size")
                .value_name("INTEGER")
                .help("Specifies the number of gossip attestations in a signature verification batch. \
                       Higher values may reduce CPU usage in a healthy network whilst lower values may \
                       increase CPU usage in an unhealthy or hostile network.")
                .hidden(true)
                .default_value("64")
                .takes_value(true)
        )
        .arg(
            Arg::with_name("beacon-processor-aggregate-batch-size")
                .long("beacon-processor-aggregate-batch-size")
                .value_name("INTEGER")
                .help("Specifies the number of gossip aggregate attestations in a signature \
                       verification batch. \
                       Higher values may reduce CPU usage in a healthy network while lower values may \
                       increase CPU usage in an unhealthy or hostile network.")
                .hidden(true)
                .default_value("64")
                .takes_value(true)
        )
        .arg(
            Arg::with_name("disable-duplicate-warn-logs")
                .long("disable-duplicate-warn-logs")
                .help("This flag is deprecated and has no effect.")
                .takes_value(false)
        )
        .group(ArgGroup::with_name("enable_http").args(&["http", "gui", "staking"]).multiple(true))
}<|MERGE_RESOLUTION|>--- conflicted
+++ resolved
@@ -1291,15 +1291,12 @@
                 .help("Deprecated. This optimisation is now the default and cannot be disabled.")
                 .takes_value(true)
                 .possible_values(&["fast", "disabled", "checked", "strict"])
-<<<<<<< HEAD
         )
         .arg(
             Arg::with_name("unsafe-and-dangerous-mode")
             .long("unsafe-and-dangerous-mode")
             .help("Don't use this flag unless you know what you're doing. Go back and download a \
                    stable Lighthouse release")
-=======
->>>>>>> b65daac9
         )
         .arg(
             Arg::with_name("beacon-processor-max-workers")
