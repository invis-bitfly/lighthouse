use self::parent_chain::{compute_parent_chains, NodeChain};
pub use self::single_block_lookup::DownloadResult;
use self::single_block_lookup::{LookupRequestError, LookupResult, SingleBlockLookup};
use super::manager::{BlockProcessType, BlockProcessingResult};
use super::network_context::{LookupFailure, PeerGroup, SyncNetworkContext};
use crate::metrics;
use crate::sync::block_lookups::common::{ResponseType, PARENT_DEPTH_TOLERANCE};
use crate::sync::block_lookups::parent_chain::find_oldest_fork_ancestor;
<<<<<<< HEAD
use crate::sync::manager::Id;
=======
use crate::sync::manager::{Id, SingleLookupReqId};
use crate::sync::network_context::LookupFailure;
>>>>>>> ce66ab37
use beacon_chain::block_verification_types::AsBlock;
use beacon_chain::data_availability_checker::AvailabilityCheckErrorCategory;
use beacon_chain::{AvailabilityProcessingStatus, BeaconChainTypes, BlockError};
pub use common::RequestState;
use fnv::FnvHashMap;
use lighthouse_network::{PeerAction, PeerId};
use lru_cache::LRUTimeCache;
pub use single_block_lookup::{BlobRequestState, BlockRequestState, CustodyRequestState};
use slog::{debug, error, warn, Logger};
use std::collections::hash_map::Entry;
use std::sync::Arc;
use std::time::Duration;
use store::Hash256;
use types::{BlobSidecar, EthSpec, SignedBeaconBlock};

pub mod common;
pub mod parent_chain;
mod single_block_lookup;
#[cfg(test)]
mod tests;

const FAILED_CHAINS_CACHE_EXPIRY_SECONDS: u64 = 60;
pub const SINGLE_BLOCK_LOOKUP_MAX_ATTEMPTS: u8 = 4;

pub enum BlockComponent<E: EthSpec> {
    Block(DownloadResult<Arc<SignedBeaconBlock<E>>>),
    Blob(DownloadResult<Arc<BlobSidecar<E>>>),
}

impl<E: EthSpec> BlockComponent<E> {
    fn parent_root(&self) -> Hash256 {
        match self {
            BlockComponent::Block(block) => block.value.parent_root(),
            BlockComponent::Blob(blob) => blob.value.block_parent_root(),
        }
    }
    fn get_type(&self) -> &'static str {
        match self {
            BlockComponent::Block(_) => "block",
            BlockComponent::Blob(_) => "blob",
        }
    }
}

pub type SingleLookupId = u32;

enum Action {
    Retry,
    ParentUnknown { parent_root: Hash256 },
    Drop,
    Continue,
}

pub struct BlockLookups<T: BeaconChainTypes> {
    /// A cache of failed chain lookups to prevent duplicate searches.
    failed_chains: LRUTimeCache<Hash256>,

    // TODO: Why not index lookups by block_root?
    single_block_lookups: FnvHashMap<SingleLookupId, SingleBlockLookup<T>>,

    /// The logger for the import manager.
    log: Logger,
}

impl<T: BeaconChainTypes> BlockLookups<T> {
    pub fn new(log: Logger) -> Self {
        Self {
            failed_chains: LRUTimeCache::new(Duration::from_secs(
                FAILED_CHAINS_CACHE_EXPIRY_SECONDS,
            )),
            single_block_lookups: Default::default(),
            log,
        }
    }

    #[cfg(test)]
    pub(crate) fn insert_failed_chain(&mut self, block_root: Hash256) {
        self.failed_chains.insert(block_root);
    }

    #[cfg(test)]
    pub(crate) fn get_failed_chains(&mut self) -> Vec<Hash256> {
        self.failed_chains.keys().cloned().collect()
    }

    #[cfg(test)]
    pub(crate) fn active_single_lookups(&self) -> Vec<(Id, Hash256, Option<Hash256>)> {
        self.single_block_lookups
            .iter()
            .map(|(id, e)| (*id, e.block_root(), e.awaiting_parent()))
            .collect()
    }

    /// Returns a vec of all parent lookup chains by tip, in descending slot order (tip first)
    pub(crate) fn active_parent_lookups(&self) -> Vec<NodeChain> {
        compute_parent_chains(
            &self
                .single_block_lookups
                .values()
                .map(|lookup| lookup.into())
                .collect::<Vec<_>>(),
        )
    }

    /* Lookup requests */

    /// Creates a parent lookup for the block with the given `block_root` and immediately triggers it.
    /// If a parent lookup exists or is triggered, a current lookup will be created.
    pub fn search_child_and_parent(
        &mut self,
        block_root: Hash256,
        block_component: BlockComponent<T::EthSpec>,
        peer_id: PeerId,
        cx: &mut SyncNetworkContext<T>,
    ) {
        let parent_root = block_component.parent_root();

        let parent_lookup_exists =
            self.search_parent_of_child(parent_root, block_root, &[peer_id], cx);
        // Only create the child lookup if the parent exists
        if parent_lookup_exists {
            // `search_parent_of_child` ensures that parent root is not a failed chain
            self.new_current_lookup(
                block_root,
                Some(block_component),
                Some(parent_root),
                // On a `UnknownParentBlock` or `UnknownParentBlob` event the peer is not required
                // to have the rest of the block components (refer to decoupled blob gossip). Create
                // the lookup with zero peers to house the block components.
                &[],
                cx,
            );
        }
    }

    /// Seach a block whose parent root is unknown.
    /// Returns true if the lookup is created or already exists
    pub fn search_unknown_block(
        &mut self,
        block_root: Hash256,
        peer_source: &[PeerId],
        cx: &mut SyncNetworkContext<T>,
    ) {
        self.new_current_lookup(block_root, None, None, peer_source, cx);
    }

    /// A block or blob triggers the search of a parent.
    /// Check if this new lookup extends a bad chain:
    /// - Extending `child_block_root_trigger` would exceed the max depth
    /// - `block_root_to_search` is a failed chain
    /// Returns true if the lookup is created or already exists
    pub fn search_parent_of_child(
        &mut self,
        block_root_to_search: Hash256,
        child_block_root_trigger: Hash256,
        peers: &[PeerId],
        cx: &mut SyncNetworkContext<T>,
    ) -> bool {
        let parent_chains = self.active_parent_lookups();

        for (chain_idx, parent_chain) in parent_chains.iter().enumerate() {
            if parent_chain.ancestor() == child_block_root_trigger
                && parent_chain.len() >= PARENT_DEPTH_TOLERANCE
            {
                debug!(self.log, "Parent lookup chain too long"; "block_root" => ?block_root_to_search);

                // Searching for this parent would extend a parent chain over the max
                // Insert the tip only to failed chains
                self.failed_chains.insert(parent_chain.tip);

                // Note: Drop only the chain that's too long until it merges with another chain
                // that's not too long. Consider this attack: there's a chain of valid unknown
                // blocks A -> B. A malicious peer builds `PARENT_DEPTH_TOLERANCE` garbage
                // blocks on top of A forming A -> C. The malicious peer forces us to fetch C
                // from it, which will result in parent A hitting the chain_too_long error. Then
                // the valid chain A -> B is dropped too.
                if let Ok(block_to_drop) = find_oldest_fork_ancestor(parent_chains, chain_idx) {
                    // Drop all lookups descending from the child of the too long parent chain
                    if let Some((lookup_id, lookup)) = self
                        .single_block_lookups
                        .iter()
                        .find(|(_, l)| l.block_root() == block_to_drop)
                    {
                        for &peer_id in lookup.all_peers() {
                            cx.report_peer(
                                peer_id,
                                PeerAction::LowToleranceError,
                                "chain_too_long",
                            );
                        }
                        self.drop_lookup_and_children(*lookup_id);
                    }
                }

                return false;
            }
        }

        // `block_root_to_search` is a failed chain check happens inside new_current_lookup
        self.new_current_lookup(block_root_to_search, None, None, peers, cx)
    }

    /// Searches for a single block hash. If the blocks parent is unknown, a chain of blocks is
    /// constructed.
    /// Returns true if the lookup is created or already exists
    fn new_current_lookup(
        &mut self,
        block_root: Hash256,
        block_component: Option<BlockComponent<T::EthSpec>>,
        awaiting_parent: Option<Hash256>,
        peers: &[PeerId],
        cx: &mut SyncNetworkContext<T>,
    ) -> bool {
        // If this block or it's parent is part of a known failed chain, ignore it.
        if self.failed_chains.contains(&block_root) {
            debug!(self.log, "Block is from a past failed chain. Dropping"; "block_root" => ?block_root);
            for peer_id in peers {
                cx.report_peer(*peer_id, PeerAction::MidToleranceError, "failed_chain");
            }
            return false;
        }

        // Do not re-request a block that is already being requested
        if let Some((_, lookup)) = self
            .single_block_lookups
            .iter_mut()
            .find(|(_id, lookup)| lookup.is_for_block(block_root))
        {
            for peer in peers {
                if lookup.add_peer(*peer) {
                    debug!(self.log, "Adding peer to existing single block lookup"; "block_root" => ?block_root, "peer" => ?peer);
                }
            }

            if let Some(block_component) = block_component {
                let component_type = block_component.get_type();
                let imported = lookup.add_child_components(block_component);
                if !imported {
                    debug!(self.log, "Lookup child component ignored"; "block_root" => ?block_root, "type" => component_type);
                }
            }
            return true;
        }

        // Ensure that awaiting parent exists, otherwise this lookup won't be able to make progress
        if let Some(awaiting_parent) = awaiting_parent {
            if !self
                .single_block_lookups
                .iter()
                .any(|(_, lookup)| lookup.is_for_block(awaiting_parent))
            {
                warn!(self.log, "Ignoring child lookup parent lookup not found"; "block_root" => ?awaiting_parent);
                return false;
            }
        }

        // If we know that this lookup has unknown parent (is awaiting a parent lookup to resolve),
        // signal here to hold processing downloaded data.
        let mut lookup = SingleBlockLookup::new(block_root, peers, cx.next_id(), awaiting_parent);

        let msg = if block_component.is_some() {
            "Searching for components of a block with unknown parent"
        } else {
            "Searching for block components"
        };
        debug!(
            self.log,
            "{}", msg;
            "peer_ids" => ?peers,
            "block_root" => ?block_root,
            "id" => lookup.id,
        );
        metrics::inc_counter(&metrics::SYNC_LOOKUP_CREATED);

        // Add block components to the new request
        if let Some(block_component) = block_component {
            lookup.add_child_components(block_component);
        }

        let id = lookup.id;
        let lookup = match self.single_block_lookups.entry(id) {
            Entry::Vacant(entry) => entry.insert(lookup),
            Entry::Occupied(_) => {
                // Should never happen
                warn!(self.log, "Lookup exists with same id"; "id" => id);
                return false;
            }
        };

        let result = lookup.continue_requests(cx);
        self.on_lookup_result(id, result, "new_current_lookup", cx);
        self.update_metrics();
        true
    }

    /* Lookup responses */

    /// Process a block or blob response received from a single lookup request.
    pub fn on_download_response<R: RequestState<T>>(
        &mut self,
<<<<<<< HEAD
        id: SingleLookupId,
        response: Result<(R::VerifiedResponseType, PeerGroup, Duration), LookupFailure>,
        cx: &mut SyncNetworkContext<T>,
    ) {
        let result = self.on_download_response_inner::<R>(id, response, cx);
        self.on_lookup_result(id, result, "download_response", cx);
=======
        id: SingleLookupReqId,
        peer_id: PeerId,
        response: RpcProcessingResult<R::VerifiedResponseType>,
        cx: &mut SyncNetworkContext<T>,
    ) {
        let result = self.on_download_response_inner::<R>(id, peer_id, response, cx);
        self.on_lookup_result(id.lookup_id, result, "download_response", cx);
>>>>>>> ce66ab37
    }

    /// Process a block or blob response received from a single lookup request.
    pub fn on_download_response_inner<R: RequestState<T>>(
        &mut self,
<<<<<<< HEAD
        id: SingleLookupId,
        response: Result<(R::VerifiedResponseType, PeerGroup, Duration), LookupFailure>,
=======
        id: SingleLookupReqId,
        peer_id: PeerId,
        response: RpcProcessingResult<R::VerifiedResponseType>,
>>>>>>> ce66ab37
        cx: &mut SyncNetworkContext<T>,
    ) -> Result<LookupResult, LookupRequestError> {
        // Note: do not downscore peers here for requests errors, SyncNetworkContext does it.

        let response_type = R::response_type();
        let Some(lookup) = self.single_block_lookups.get_mut(&id.lookup_id) else {
            // We don't have the ability to cancel in-flight RPC requests. So this can happen
            // if we started this RPC request, and later saw the block/blobs via gossip.
            debug!(self.log, "Block returned for single block lookup not present"; "id" => ?id);
            return Err(LookupRequestError::UnknownLookup);
        };

        let block_root = lookup.block_root();
        let request_state = R::request_state_mut(lookup).get_state_mut();

        match response {
            Ok((response, peer_group, seen_timestamp)) => {
                debug!(self.log,
                    "Received lookup download success";
                    "block_root" => ?block_root,
<<<<<<< HEAD
                    "id" => id,
                    "peer_group" => ?peer_group,
=======
                    "id" => ?id,
                    "peer_id" => %peer_id,
>>>>>>> ce66ab37
                    "response_type" => ?response_type,
                );

                // Register the download peer here. Once we have received some data over the wire we
                // attribute it to this peer for scoring latter regardless of how the request was
                // done.
<<<<<<< HEAD
                request_state.on_download_success(DownloadResult {
                    value: response,
                    block_root,
                    seen_timestamp,
                    peer_group,
                })?;
=======
                request_state.on_download_success(
                    id.req_id,
                    DownloadResult {
                        value: response,
                        block_root,
                        seen_timestamp,
                        peer_id,
                    },
                )?;
>>>>>>> ce66ab37
                // continue_request will send for  processing as the request state is AwaitingProcessing
            }
            Err(e) => {
                // TODO(das): is it okay to not log the peer source of request failures? Then we
                // should log individual requests failures in the SyncNetworkContext
                debug!(self.log,
                    "Received lookup download failure";
                    "block_root" => ?block_root,
<<<<<<< HEAD
                    "id" => id,
=======
                    "id" => ?id,
                    "peer_id" => %peer_id,
>>>>>>> ce66ab37
                    "response_type" => ?response_type,
                    "error" => ?e,
                );

                request_state.on_download_failure(id.req_id)?;
                // continue_request will retry a download as the request state is AwaitingDownload
            }
        }

        lookup.continue_requests(cx)
    }

    /* Error responses */

    pub fn peer_disconnected(&mut self, peer_id: &PeerId) {
        self.single_block_lookups.retain(|_, lookup| {
            if lookup.remove_peer(peer_id) {
                debug!(self.log, "Dropping single lookup after peer disconnection"; "block_root" => ?lookup.block_root());
                false
            } else {
                true
            }
        });
    }

    /* Processing responses */

    pub fn on_processing_result(
        &mut self,
        process_type: BlockProcessType,
        result: BlockProcessingResult<T::EthSpec>,
        cx: &mut SyncNetworkContext<T>,
    ) {
        let lookup_result = match process_type {
            BlockProcessType::SingleBlock { id } => {
                self.on_processing_result_inner::<BlockRequestState<T::EthSpec>>(id, result, cx)
            }
            BlockProcessType::SingleBlob { id } => {
                self.on_processing_result_inner::<BlobRequestState<T::EthSpec>>(id, result, cx)
            }
            BlockProcessType::SingleCustodyColumn(id) => {
                self.on_processing_result_inner::<CustodyRequestState<T::EthSpec>>(id, result, cx)
            }
        };
        let id = match process_type {
            BlockProcessType::SingleBlock { id } | BlockProcessType::SingleBlob { id } => id,
        };
        self.on_lookup_result(id, lookup_result, "processing_result", cx);
    }

    pub fn on_processing_result_inner<R: RequestState<T>>(
        &mut self,
        lookup_id: SingleLookupId,
        result: BlockProcessingResult<T::EthSpec>,
        cx: &mut SyncNetworkContext<T>,
    ) -> Result<LookupResult, LookupRequestError> {
        let Some(lookup) = self.single_block_lookups.get_mut(&lookup_id) else {
            debug!(self.log, "Unknown single block lookup"; "id" => lookup_id);
            return Err(LookupRequestError::UnknownLookup);
        };

        let block_root = lookup.block_root();
        let request_state = R::request_state_mut(lookup).get_state_mut();

        debug!(
            self.log,
            "Received lookup processing result";
            "component" => ?R::response_type(),
            "block_root" => ?block_root,
            "id" => lookup_id,
            "result" => ?result,
        );

        let action = match result {
            BlockProcessingResult::Ok(AvailabilityProcessingStatus::Imported(_))
            | BlockProcessingResult::Err(BlockError::BlockIsAlreadyKnown(_)) => {
                // Successfully imported
                request_state.on_processing_success()?;
                Action::Continue
            }

            BlockProcessingResult::Ok(AvailabilityProcessingStatus::MissingComponents {
                ..
            }) => {
                // `on_processing_success` is called here to ensure the request state is updated prior to checking
                // if both components have been processed.
                request_state.on_processing_success()?;

                // If this was the result of a block request, we can't determined if the block peer did anything
                // wrong. If we already had both a block and blobs response processed, we should penalize the
                // blobs peer because they did not provide all blobs on the initial request.
                if lookup.both_components_processed() {
                    // TODO(das): extend to columns peers too
                    if let Some(blob_peer) = lookup
                        .blob_request_state
                        .state
                        .on_post_process_validation_failure()?
                    {
                        // TODO(das): downscore only the peer that served the request for all blobs
                        for peer in blob_peer.all() {
                            cx.report_peer(
                                *peer,
                                PeerAction::MidToleranceError,
                                "sent_incomplete_blobs",
                            );
                        }
                    }
                }
                Action::Retry
            }
            BlockProcessingResult::Ignored => {
                // Beacon processor signalled to ignore the block processing result.
                // This implies that the cpu is overloaded. Drop the request.
                warn!(
                    self.log,
                    "Lookup component processing ignored, cpu might be overloaded";
                    "component" => ?R::response_type(),
                );
                Action::Drop
            }
            BlockProcessingResult::Err(e) => {
                match e {
                    BlockError::BeaconChainError(e) => {
                        // Internal error
                        error!(self.log, "Beacon chain error processing lookup component"; "block_root" => %block_root, "error" => ?e);
                        Action::Drop
                    }
                    BlockError::ParentUnknown(block) => {
                        // Reverts the status of this request to `AwaitingProcessing` holding the
                        // downloaded data. A future call to `continue_requests` will re-submit it
                        // once there are no pending parent requests.
                        // Note: `BlockError::ParentUnknown` is only returned when processing
                        // blocks, not blobs.
                        request_state.revert_to_awaiting_processing()?;
                        Action::ParentUnknown {
                            parent_root: block.parent_root(),
                        }
                    }
                    ref e @ BlockError::ExecutionPayloadError(ref epe) if !epe.penalize_peer() => {
                        // These errors indicate that the execution layer is offline
                        // and failed to validate the execution payload. Do not downscore peer.
                        debug!(
                            self.log,
                            "Single block lookup failed. Execution layer is offline / unsynced / misconfigured";
                            "block_root" => ?block_root,
                            "error" => ?e
                        );
                        Action::Drop
                    }
                    BlockError::AvailabilityCheck(e)
                        if e.category() == AvailabilityCheckErrorCategory::Internal =>
                    {
                        // There errors indicate internal problems and should not downscore the  peer
                        warn!(self.log, "Internal availability check failure"; "block_root" => ?block_root, "error" => ?e);

                        // Here we choose *not* to call `on_processing_failure` because this could result in a bad
                        // lookup state transition. This error invalidates both blob and block requests, and we don't know the
                        // state of both requests. Blobs may have already successfullly processed for example.
                        // We opt to drop the lookup instead.
                        Action::Drop
                    }
                    other => {
                        debug!(self.log, "Invalid lookup component"; "block_root" => ?block_root, "component" => ?R::response_type(), "error" => ?other);
<<<<<<< HEAD
                        let peer_group = request_state.on_processing_failure()?;
                        // TOOD(das): only downscore peer subgroup that provided the invalid proof
                        for peer in peer_group.all() {
                            cx.report_peer(
                                *peer,
                                PeerAction::MidToleranceError,
                                match R::response_type() {
                                    ResponseType::Block => "lookup_block_processing_failure",
                                    ResponseType::Blob => "lookup_blobs_processing_failure",
                                    ResponseType::CustodyColumn => {
                                        "lookup_custody_column_processing_failure"
                                    }
                                },
                            );
                        }
=======

                        let peer_id = request_state.on_processing_failure()?;
                        cx.report_peer(
                            peer_id,
                            PeerAction::MidToleranceError,
                            match R::response_type() {
                                ResponseType::Block => "lookup_block_processing_failure",
                                ResponseType::Blob => "lookup_blobs_processing_failure",
                            },
                        );
>>>>>>> ce66ab37

                        Action::Retry
                    }
                }
            }
        };

        match action {
            Action::Retry => {
                // Trigger download for all components in case `MissingComponents` failed the blob
                // request. Also if blobs are `AwaitingProcessing` and need to be progressed
                lookup.continue_requests(cx)
            }
            Action::ParentUnknown { parent_root } => {
                let peers = lookup.all_peers().cloned().collect::<Vec<_>>();
                lookup.set_awaiting_parent(parent_root);
                debug!(self.log, "Marking lookup as awaiting parent"; "id" => lookup.id, "block_root" => ?block_root, "parent_root" => ?parent_root);
                self.search_parent_of_child(parent_root, block_root, &peers, cx);
                Ok(LookupResult::Pending)
            }
            Action::Drop => {
                // Drop with noop
                Err(LookupRequestError::Failed)
            }
            Action::Continue => {
                // Drop this completed lookup only
                Ok(LookupResult::Completed)
            }
        }
    }

    pub fn on_external_processing_result(
        &mut self,
        block_root: Hash256,
        imported: bool,
        cx: &mut SyncNetworkContext<T>,
    ) {
        let Some((id, lookup)) = self
            .single_block_lookups
            .iter_mut()
            .find(|(_, lookup)| lookup.is_for_block(block_root))
        else {
            // Ok to ignore gossip process events
            return;
        };

        let lookup_result = if imported {
            Ok(LookupResult::Completed)
        } else {
            lookup.continue_requests(cx)
        };
        let id = *id;
        self.on_lookup_result(id, lookup_result, "external_processing_result", cx);
    }

    /// Makes progress on the immediate children of `block_root`
    pub fn continue_child_lookups(&mut self, block_root: Hash256, cx: &mut SyncNetworkContext<T>) {
        let mut lookup_results = vec![]; // < need to buffer lookup results to not re-borrow &mut self

        for (id, lookup) in self.single_block_lookups.iter_mut() {
            if lookup.awaiting_parent() == Some(block_root) {
                lookup.resolve_awaiting_parent();
                debug!(self.log, "Continuing child lookup"; "parent_root" => ?block_root, "id" => id, "block_root" => ?lookup.block_root());
                let result = lookup.continue_requests(cx);
                lookup_results.push((*id, result));
            }
        }

        for (id, result) in lookup_results {
            self.on_lookup_result(id, result, "continue_child_lookups", cx);
        }
    }

    /// Drops `dropped_id` lookup and all its children recursively. Lookups awaiting a parent need
    /// the parent to make progress to resolve, therefore we must drop them if the parent is
    /// dropped.
    pub fn drop_lookup_and_children(&mut self, dropped_id: SingleLookupId) {
        if let Some(dropped_lookup) = self.single_block_lookups.remove(&dropped_id) {
            debug!(self.log, "Dropping child lookup"; "id" => ?dropped_id, "block_root" => ?dropped_lookup.block_root());

            let child_lookups = self
                .single_block_lookups
                .iter()
                .filter(|(_, lookup)| lookup.awaiting_parent() == Some(dropped_lookup.block_root()))
                .map(|(id, _)| *id)
                .collect::<Vec<_>>();

            for id in child_lookups {
                self.drop_lookup_and_children(id);
            }
        }
    }

    /// Common handler a lookup request error, drop it and update metrics
    fn on_lookup_result(
        &mut self,
        id: SingleLookupId,
        result: Result<LookupResult, LookupRequestError>,
        source: &str,
        cx: &mut SyncNetworkContext<T>,
    ) {
        match result {
            Ok(LookupResult::Pending) => {} // no action
            Ok(LookupResult::Completed) => {
                if let Some(lookup) = self.single_block_lookups.remove(&id) {
                    debug!(self.log, "Dropping completed lookup"; "block" => ?lookup.block_root(), "id" => id);
                    metrics::inc_counter(&metrics::SYNC_LOOKUP_COMPLETED);
                    // Block imported, continue the requests of pending child blocks
                    self.continue_child_lookups(lookup.block_root(), cx);
                    self.update_metrics();
                } else {
                    debug!(self.log, "Attempting to drop non-existent lookup"; "id" => id);
                }
            }
            Err(error) => {
                debug!(self.log, "Dropping lookup on request error"; "id" => id, "source" => source, "error" => ?error);
                metrics::inc_counter_vec(&metrics::SYNC_LOOKUP_DROPPED, &[error.into()]);
                self.drop_lookup_and_children(id);
                self.update_metrics();
            }
        }
    }

    /* Helper functions */

    /// Drops all the single block requests and returns how many requests were dropped.
    pub fn drop_single_block_requests(&mut self) -> usize {
        let requests_to_drop = self.single_block_lookups.len();
        self.single_block_lookups.clear();
        requests_to_drop
    }

    pub fn update_metrics(&self) {
        metrics::set_gauge(
            &metrics::SYNC_SINGLE_BLOCK_LOOKUPS,
            self.single_block_lookups.len() as i64,
        );
    }
}<|MERGE_RESOLUTION|>--- conflicted
+++ resolved
@@ -6,12 +6,7 @@
 use crate::metrics;
 use crate::sync::block_lookups::common::{ResponseType, PARENT_DEPTH_TOLERANCE};
 use crate::sync::block_lookups::parent_chain::find_oldest_fork_ancestor;
-<<<<<<< HEAD
-use crate::sync::manager::Id;
-=======
 use crate::sync::manager::{Id, SingleLookupReqId};
-use crate::sync::network_context::LookupFailure;
->>>>>>> ce66ab37
 use beacon_chain::block_verification_types::AsBlock;
 use beacon_chain::data_availability_checker::AvailabilityCheckErrorCategory;
 use beacon_chain::{AvailabilityProcessingStatus, BeaconChainTypes, BlockError};
@@ -312,35 +307,19 @@
     /// Process a block or blob response received from a single lookup request.
     pub fn on_download_response<R: RequestState<T>>(
         &mut self,
-<<<<<<< HEAD
-        id: SingleLookupId,
+        id: SingleLookupReqId,
         response: Result<(R::VerifiedResponseType, PeerGroup, Duration), LookupFailure>,
         cx: &mut SyncNetworkContext<T>,
     ) {
         let result = self.on_download_response_inner::<R>(id, response, cx);
-        self.on_lookup_result(id, result, "download_response", cx);
-=======
-        id: SingleLookupReqId,
-        peer_id: PeerId,
-        response: RpcProcessingResult<R::VerifiedResponseType>,
-        cx: &mut SyncNetworkContext<T>,
-    ) {
-        let result = self.on_download_response_inner::<R>(id, peer_id, response, cx);
         self.on_lookup_result(id.lookup_id, result, "download_response", cx);
->>>>>>> ce66ab37
     }
 
     /// Process a block or blob response received from a single lookup request.
     pub fn on_download_response_inner<R: RequestState<T>>(
         &mut self,
-<<<<<<< HEAD
-        id: SingleLookupId,
+        id: SingleLookupReqId,
         response: Result<(R::VerifiedResponseType, PeerGroup, Duration), LookupFailure>,
-=======
-        id: SingleLookupReqId,
-        peer_id: PeerId,
-        response: RpcProcessingResult<R::VerifiedResponseType>,
->>>>>>> ce66ab37
         cx: &mut SyncNetworkContext<T>,
     ) -> Result<LookupResult, LookupRequestError> {
         // Note: do not downscore peers here for requests errors, SyncNetworkContext does it.
@@ -361,37 +340,23 @@
                 debug!(self.log,
                     "Received lookup download success";
                     "block_root" => ?block_root,
-<<<<<<< HEAD
-                    "id" => id,
+                    "id" => ?id,
                     "peer_group" => ?peer_group,
-=======
-                    "id" => ?id,
-                    "peer_id" => %peer_id,
->>>>>>> ce66ab37
                     "response_type" => ?response_type,
                 );
 
                 // Register the download peer here. Once we have received some data over the wire we
                 // attribute it to this peer for scoring latter regardless of how the request was
                 // done.
-<<<<<<< HEAD
-                request_state.on_download_success(DownloadResult {
-                    value: response,
-                    block_root,
-                    seen_timestamp,
-                    peer_group,
-                })?;
-=======
                 request_state.on_download_success(
                     id.req_id,
                     DownloadResult {
                         value: response,
                         block_root,
                         seen_timestamp,
-                        peer_id,
+                        peer_group,
                     },
                 )?;
->>>>>>> ce66ab37
                 // continue_request will send for  processing as the request state is AwaitingProcessing
             }
             Err(e) => {
@@ -400,12 +365,7 @@
                 debug!(self.log,
                     "Received lookup download failure";
                     "block_root" => ?block_root,
-<<<<<<< HEAD
-                    "id" => id,
-=======
                     "id" => ?id,
-                    "peer_id" => %peer_id,
->>>>>>> ce66ab37
                     "response_type" => ?response_type,
                     "error" => ?e,
                 );
@@ -450,10 +410,7 @@
                 self.on_processing_result_inner::<CustodyRequestState<T::EthSpec>>(id, result, cx)
             }
         };
-        let id = match process_type {
-            BlockProcessType::SingleBlock { id } | BlockProcessType::SingleBlob { id } => id,
-        };
-        self.on_lookup_result(id, lookup_result, "processing_result", cx);
+        self.on_lookup_result(process_type.id(), lookup_result, "processing_result", cx);
     }
 
     pub fn on_processing_result_inner<R: RequestState<T>>(
@@ -569,7 +526,6 @@
                     }
                     other => {
                         debug!(self.log, "Invalid lookup component"; "block_root" => ?block_root, "component" => ?R::response_type(), "error" => ?other);
-<<<<<<< HEAD
                         let peer_group = request_state.on_processing_failure()?;
                         // TOOD(das): only downscore peer subgroup that provided the invalid proof
                         for peer in peer_group.all() {
@@ -585,18 +541,6 @@
                                 },
                             );
                         }
-=======
-
-                        let peer_id = request_state.on_processing_failure()?;
-                        cx.report_peer(
-                            peer_id,
-                            PeerAction::MidToleranceError,
-                            match R::response_type() {
-                                ResponseType::Block => "lookup_block_processing_failure",
-                                ResponseType::Blob => "lookup_blobs_processing_failure",
-                            },
-                        );
->>>>>>> ce66ab37
 
                         Action::Retry
                     }
