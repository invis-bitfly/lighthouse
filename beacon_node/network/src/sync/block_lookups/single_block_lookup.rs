--- conflicted
+++ resolved
@@ -124,35 +124,6 @@
 
     pub fn continue_request<R: RequestState<T>>(
         &mut self,
-<<<<<<< HEAD
-        verified_response: R::VerifiedResponseType,
-    ) -> CachedChild<T::EthSpec> {
-        if let Some(child_components) = self.child_components.as_mut() {
-            R::add_to_child_components(verified_response, child_components);
-            self.get_cached_child_block()
-        } else {
-            CachedChild::NotRequired
-        }
-    }
-
-    /// Add a child component to the lookup request. Merges with any existing child components.
-    pub fn add_child_components(&mut self, components: ChildComponents<T::EthSpec>) {
-        if let Some(ref mut existing_components) = self.child_components {
-            let ChildComponents {
-                block_root: _,
-                downloaded_block,
-                downloaded_blobs,
-                downloaded_data_columns,
-            } = components;
-            if let Some(block) = downloaded_block {
-                existing_components.merge_block(block);
-            }
-            existing_components.merge_blobs(downloaded_blobs);
-            existing_components.merge_data_columns(downloaded_data_columns);
-        } else {
-            self.child_components = Some(components);
-        }
-=======
         cx: &mut SyncNetworkContext<T>,
     ) -> Result<(), LookupRequestError> {
         let id = self.id;
@@ -170,7 +141,6 @@
             BlockIsProcessed(block_is_processed),
             cx,
         )
->>>>>>> 59753f5f
     }
 
     /// Add all given peers to both block and blob request states.
