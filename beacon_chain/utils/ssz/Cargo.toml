[package]
name = "ssz"
version = "0.1.0"
authors = ["Paul Hauner <paul@paulhauner.com>"]

[dependencies]
bytes = "0.4.9"
ethereum-types = "0.4.0"
<<<<<<< HEAD
hashing = { path = "../hashing" }
=======
blake2-rfc = "0.2.18"
>>>>>>> fbf7f0d5
<|MERGE_RESOLUTION|>--- conflicted
+++ resolved
@@ -6,8 +6,4 @@
 [dependencies]
 bytes = "0.4.9"
 ethereum-types = "0.4.0"
-<<<<<<< HEAD
-hashing = { path = "../hashing" }
-=======
-blake2-rfc = "0.2.18"
->>>>>>> fbf7f0d5
+hashing = { path = "../hashing" }