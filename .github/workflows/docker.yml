name: docker

on:
    push:
        branches:
            - unstable
            - stable
        tags:
            - v*

concurrency:
  group: ${{ github.workflow }}-${{ github.ref }}
  cancel-in-progress: true

env:
    DOCKER_PASSWORD: ${{ secrets.DOCKER_PASSWORD }}
    DOCKER_USERNAME: ${{ secrets.DOCKER_USERNAME }}
    IMAGE_NAME: ${{ github.repository_owner}}/lighthouse
    LCLI_IMAGE_NAME: ${{ github.repository_owner }}/lcli
    # Enable self-hosted runners for the sigp repo only.
    SELF_HOSTED_RUNNERS: ${{ github.repository == 'sigp/lighthouse' }}

jobs:
    # Extract the VERSION which is either `latest` or `vX.Y.Z`, and the VERSION_SUFFIX
    # which is either empty or `-unstable`.
    #
    # It would be nice if the arch didn't get spliced into the version between `latest` and
    # `unstable`, but for now we keep the two parts of the version separate for backwards
    # compatibility.
    extract-version:
        runs-on: ubuntu-22.04
        steps:
            - name: Extract version (if stable)
              if: github.event.ref == 'refs/heads/stable'
              run: |
                    echo "VERSION=latest" >> $GITHUB_ENV
                    echo "VERSION_SUFFIX=" >> $GITHUB_ENV
            - name: Extract version (if unstable)
              if: github.event.ref == 'refs/heads/unstable'
              run: |
                    echo "VERSION=latest" >> $GITHUB_ENV
                    echo "VERSION_SUFFIX=-unstable" >> $GITHUB_ENV
            - name: Extract version (if tagged release)
              if: startsWith(github.event.ref, 'refs/tags')
              run: |
                    echo "VERSION=$(echo ${GITHUB_REF#refs/tags/})" >> $GITHUB_ENV
                    echo "VERSION_SUFFIX=" >> $GITHUB_ENV
        outputs:
            VERSION: ${{ env.VERSION }}
            VERSION_SUFFIX: ${{ env.VERSION_SUFFIX }}
    build-docker-single-arch:
        name: build-docker-${{ matrix.binary }}${{ matrix.features.version_suffix }}
        # Use self-hosted runners only on the sigp repo.
        runs-on: ${{ github.repository == 'sigp/lighthouse' && fromJson('["self-hosted", "linux", "release"]') || 'ubuntu-22.04'  }}
        strategy:
            matrix:
                # FIXME(sproul) re-enable ARM builds
                binary: [x86_64,
                         x86_64-portable]
                features: [
                    {version_suffix: "", env: "gnosis,slasher-lmdb,slasher-mdbx,jemalloc"},
                    {version_suffix: "-dev", env: "jemalloc,spec-minimal"}
                ]
                include:
                    - profile: maxperf

        needs: [extract-version]
        env:
            VERSION: ${{ needs.extract-version.outputs.VERSION }}
            VERSION_SUFFIX: ${{ needs.extract-version.outputs.VERSION_SUFFIX }}
            FEATURE_SUFFIX: ${{ matrix.features.version_suffix }}
        steps:
            - uses: actions/checkout@v3
            - name: Update Rust
              if: env.SELF_HOSTED_RUNNERS == 'false'
              run: rustup update stable
            - name: Dockerhub login
              run: |
                  echo "${DOCKER_PASSWORD}" | docker login --username ${DOCKER_USERNAME} --password-stdin
            - name: Cross build Lighthouse binary
              run: |
                  cargo install cross
                  env CROSS_PROFILE=${{ matrix.profile }} CROSS_FEATURES=${{ matrix.features.env }} make build-${{ matrix.binary }}
            - name: Make bin dir
              run: mkdir ./bin
            - name: Move cross-built binary into Docker scope (if ARM)
              if: startsWith(matrix.binary, 'aarch64')
              run: mv ./target/aarch64-unknown-linux-gnu/${{ matrix.profile }}/lighthouse ./bin
            - name: Move cross-built binary into Docker scope (if x86_64)
              if: startsWith(matrix.binary, 'x86_64')
              run: mv ./target/x86_64-unknown-linux-gnu/${{ matrix.profile }}/lighthouse ./bin
            - name: Map aarch64 to arm64 short arch
              if: startsWith(matrix.binary, 'aarch64')
              run: echo "SHORT_ARCH=arm64" >> $GITHUB_ENV
            - name: Map x86_64 to amd64 short arch
              if: startsWith(matrix.binary, 'x86_64')
              run: echo "SHORT_ARCH=amd64" >> $GITHUB_ENV;
            - name: Set modernity suffix
              if: endsWith(matrix.binary, '-portable') != true
              run: echo "MODERNITY_SUFFIX=-modern" >> $GITHUB_ENV;

            - name: Install QEMU
              if: env.SELF_HOSTED_RUNNERS == 'false'
              run: sudo apt-get update && sudo apt-get install -y qemu-user-static

            - name: Set up Docker Buildx
              if: env.SELF_HOSTED_RUNNERS == 'false'
              uses: docker/setup-buildx-action@v2

            - name: Build and push
              uses: docker/build-push-action@v4
              with:
                file: ./Dockerfile.cross
                context: .
                platforms: linux/${{ env.SHORT_ARCH }}
                push: true
                tags: ${{ env.IMAGE_NAME }}:${{ env.VERSION }}-${{ env.SHORT_ARCH }}${{ env.VERSION_SUFFIX }}${{ env.MODERNITY_SUFFIX }}${{ env.FEATURE_SUFFIX }}

    build-docker-multiarch:
        name: build-docker-multiarch${{ matrix.modernity }}
        runs-on: ubuntu-22.04
        needs: [build-docker-single-arch, extract-version]
        strategy:
            matrix:
                modernity: ["", "-modern"]
        env:
            VERSION: ${{ needs.extract-version.outputs.VERSION }}
            VERSION_SUFFIX: ${{ needs.extract-version.outputs.VERSION_SUFFIX }}
        steps:
            - name: Set up Docker Buildx
              uses: docker/setup-buildx-action@v2

            - name: Dockerhub login
              run: |
                  echo "${DOCKER_PASSWORD}" | docker login --username ${DOCKER_USERNAME} --password-stdin

            - name: Create and push multiarch manifest
              # FIXME(sproul): Fix ARM builds and put this back
              # --amend ${IMAGE_NAME}:${VERSION}-arm64${VERSION_SUFFIX}${{ matrix.modernity }} \
              run: |
<<<<<<< HEAD
                  docker manifest create ${IMAGE_NAME}:${VERSION}${VERSION_SUFFIX}${{ matrix.modernity }} \
                      --amend ${IMAGE_NAME}:${VERSION}-amd64${VERSION_SUFFIX}${{ matrix.modernity }};
                  docker manifest push ${IMAGE_NAME}:${VERSION}${VERSION_SUFFIX}${{ matrix.modernity }}
=======
                  docker buildx imagetools create -t ${IMAGE_NAME}:${VERSION}${VERSION_SUFFIX}${{ matrix.modernity }} \
                      ${IMAGE_NAME}:${VERSION}-arm64${VERSION_SUFFIX}${{ matrix.modernity }} \
                      ${IMAGE_NAME}:${VERSION}-amd64${VERSION_SUFFIX}${{ matrix.modernity }};

>>>>>>> 69c39ad1
    build-docker-lcli:
        runs-on: ubuntu-22.04
        needs: [extract-version]
        env:
            VERSION: ${{ needs.extract-version.outputs.VERSION }}
            VERSION_SUFFIX: ${{ needs.extract-version.outputs.VERSION_SUFFIX }}
        steps:
            - uses: actions/checkout@v3
            - name: Dockerhub login
              run: |
                  echo "${DOCKER_PASSWORD}" | docker login --username ${DOCKER_USERNAME} --password-stdin
            - name: Build lcli dockerfile (with push)
              run: |
                  docker build \
                      --build-arg PORTABLE=true \
                      --tag ${LCLI_IMAGE_NAME}:${VERSION}${VERSION_SUFFIX} \
                      --file ./lcli/Dockerfile .
                  docker push ${LCLI_IMAGE_NAME}:${VERSION}${VERSION_SUFFIX}<|MERGE_RESOLUTION|>--- conflicted
+++ resolved
@@ -136,18 +136,11 @@
 
             - name: Create and push multiarch manifest
               # FIXME(sproul): Fix ARM builds and put this back
-              # --amend ${IMAGE_NAME}:${VERSION}-arm64${VERSION_SUFFIX}${{ matrix.modernity }} \
+              # ${IMAGE_NAME}:${VERSION}-arm64${VERSION_SUFFIX}${{ matrix.modernity }} \
               run: |
-<<<<<<< HEAD
-                  docker manifest create ${IMAGE_NAME}:${VERSION}${VERSION_SUFFIX}${{ matrix.modernity }} \
-                      --amend ${IMAGE_NAME}:${VERSION}-amd64${VERSION_SUFFIX}${{ matrix.modernity }};
-                  docker manifest push ${IMAGE_NAME}:${VERSION}${VERSION_SUFFIX}${{ matrix.modernity }}
-=======
                   docker buildx imagetools create -t ${IMAGE_NAME}:${VERSION}${VERSION_SUFFIX}${{ matrix.modernity }} \
-                      ${IMAGE_NAME}:${VERSION}-arm64${VERSION_SUFFIX}${{ matrix.modernity }} \
                       ${IMAGE_NAME}:${VERSION}-amd64${VERSION_SUFFIX}${{ matrix.modernity }};
 
->>>>>>> 69c39ad1
     build-docker-lcli:
         runs-on: ubuntu-22.04
         needs: [extract-version]
