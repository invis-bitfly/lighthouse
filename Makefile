--- conflicted
+++ resolved
@@ -21,11 +21,7 @@
 CROSS_PROFILE ?= release
 
 # List of features to use when running EF tests.
-<<<<<<< HEAD
-EF_TEST_FEATURES ?= withdrawals,withdrawals-processing
-=======
 EF_TEST_FEATURES ?= beacon_chain/withdrawals-processing
->>>>>>> bfce7947
 
 # Cargo profile for regular builds.
 PROFILE ?= release
