# Mainnet config

# Extends the mainnet preset
PRESET_BASE: 'mainnet'

# Free-form short name of the network that this configuration applies to - known
# canonical network names include:
# * 'mainnet' - there can be only one
# * 'prater' - testnet
# Must match the regex: [a-z0-9\-]
CONFIG_NAME: 'mainnet'

# Transition
# ---------------------------------------------------------------
# Estimated on Sept 15, 2022
TERMINAL_TOTAL_DIFFICULTY: 58750000000000000000000
# By default, don't use these params
TERMINAL_BLOCK_HASH: 0x0000000000000000000000000000000000000000000000000000000000000000
TERMINAL_BLOCK_HASH_ACTIVATION_EPOCH: 18446744073709551615



# Genesis
# ---------------------------------------------------------------
# `2**14` (= 16,384)
MIN_GENESIS_ACTIVE_VALIDATOR_COUNT: 16384
# Dec 1, 2020, 12pm UTC
MIN_GENESIS_TIME: 1606824000
# Mainnet initial fork version, recommend altering for testnets
GENESIS_FORK_VERSION: 0x00000000
# 604800 seconds (7 days)
GENESIS_DELAY: 604800


# Forking
# ---------------------------------------------------------------
# Some forks are disabled for now:
#  - These may be re-assigned to another fork-version later
#  - Temporarily set to max uint64 value: 2**64 - 1

# Altair
ALTAIR_FORK_VERSION: 0x01000000
ALTAIR_FORK_EPOCH: 74240  # Oct 27, 2021, 10:56:23am UTC
# Bellatrix
BELLATRIX_FORK_VERSION: 0x02000000
BELLATRIX_FORK_EPOCH: 144896  # Sept 6, 2022, 11:34:47am UTC
# Capella
CAPELLA_FORK_VERSION: 0x03000000
CAPELLA_FORK_EPOCH: 194048  # April 12, 2023, 10:27:35pm UTC
# Deneb
DENEB_FORK_VERSION: 0x04000000
<<<<<<< HEAD
DENEB_FORK_EPOCH: 18446744073709551615
# Eip6110
EIP6110_FORK_VERSION: 0x05000000
EIP6110_FORK_EPOCH: 18446744073709551615
# Sharding
SHARDING_FORK_VERSION: 0x03000000
SHARDING_FORK_EPOCH: 18446744073709551615

# TBD, 2**32 is a placeholder. Merge transition approach is in active R&D.
TRANSITION_TOTAL_DIFFICULTY: 4294967296
=======
DENEB_FORK_EPOCH: 269568  # March 13, 2024, 01:55:35pm UTC
# Electra
ELECTRA_FORK_VERSION: 0x05000000
ELECTRA_FORK_EPOCH: 18446744073709551615
>>>>>>> b65daac9


# Time parameters
# ---------------------------------------------------------------
# 12 seconds
SECONDS_PER_SLOT: 12
# 14 (estimate from Eth1 mainnet)
SECONDS_PER_ETH1_BLOCK: 14
# 2**8 (= 256) epochs ~27 hours
MIN_VALIDATOR_WITHDRAWABILITY_DELAY: 256
# 2**8 (= 256) epochs ~27 hours
SHARD_COMMITTEE_PERIOD: 256
# 2**11 (= 2,048) Eth1 blocks ~8 hours
ETH1_FOLLOW_DISTANCE: 2048


# Validator cycle
# ---------------------------------------------------------------
# 2**2 (= 4)
INACTIVITY_SCORE_BIAS: 4
# 2**4 (= 16)
INACTIVITY_SCORE_RECOVERY_RATE: 16
# 2**4 * 10**9 (= 16,000,000,000) Gwei
EJECTION_BALANCE: 16000000000
# 2**2 (= 4)
MIN_PER_EPOCH_CHURN_LIMIT: 4
# 2**16 (= 65,536)
CHURN_LIMIT_QUOTIENT: 65536
# [New in Deneb:EIP7514] 2**3 (= 8)
MAX_PER_EPOCH_ACTIVATION_CHURN_LIMIT: 8

# Fork choice
# ---------------------------------------------------------------
# 40%
PROPOSER_SCORE_BOOST: 40
# 20%
REORG_HEAD_WEIGHT_THRESHOLD: 20
# 160%
REORG_PARENT_WEIGHT_THRESHOLD: 160
# `2` epochs
REORG_MAX_EPOCHS_SINCE_FINALIZATION: 2


# Deposit contract
# ---------------------------------------------------------------
# Ethereum PoW Mainnet
DEPOSIT_CHAIN_ID: 1
DEPOSIT_NETWORK_ID: 1
DEPOSIT_CONTRACT_ADDRESS: 0x00000000219ab540356cBB839Cbe05303d7705Fa


# Networking
# ---------------------------------------------------------------
# `10 * 2**20` (= 10485760, 10 MiB)
GOSSIP_MAX_SIZE: 10485760
# `2**10` (= 1024)
MAX_REQUEST_BLOCKS: 1024
# `2**8` (= 256)
EPOCHS_PER_SUBNET_SUBSCRIPTION: 256
# `MIN_VALIDATOR_WITHDRAWABILITY_DELAY + CHURN_LIMIT_QUOTIENT // 2` (= 33024, ~5 months)
MIN_EPOCHS_FOR_BLOCK_REQUESTS: 33024
# `10 * 2**20` (=10485760, 10 MiB)
MAX_CHUNK_SIZE: 10485760
# 5s
TTFB_TIMEOUT: 5
# 10s
RESP_TIMEOUT: 10
ATTESTATION_PROPAGATION_SLOT_RANGE: 32
# 500ms
MAXIMUM_GOSSIP_CLOCK_DISPARITY: 500
MESSAGE_DOMAIN_INVALID_SNAPPY: 0x00000000
MESSAGE_DOMAIN_VALID_SNAPPY: 0x01000000
# 2 subnets per node
SUBNETS_PER_NODE: 2
# 2**8 (= 64)
ATTESTATION_SUBNET_COUNT: 64
ATTESTATION_SUBNET_EXTRA_BITS: 0
# ceillog2(ATTESTATION_SUBNET_COUNT) + ATTESTATION_SUBNET_EXTRA_BITS
ATTESTATION_SUBNET_PREFIX_BITS: 6
ATTESTATION_SUBNET_SHUFFLING_PREFIX_BITS: 3

# Deneb
# `2**7` (=128)
MAX_REQUEST_BLOCKS_DENEB: 128
# MAX_REQUEST_BLOCKS_DENEB * MAX_BLOBS_PER_BLOCK
MAX_REQUEST_BLOB_SIDECARS: 768
# `2**12` (= 4096 epochs, ~18 days)
MIN_EPOCHS_FOR_BLOB_SIDECARS_REQUESTS: 4096
# `6`
BLOB_SIDECAR_SUBNET_COUNT: 6<|MERGE_RESOLUTION|>--- conflicted
+++ resolved
@@ -49,23 +49,10 @@
 CAPELLA_FORK_EPOCH: 194048  # April 12, 2023, 10:27:35pm UTC
 # Deneb
 DENEB_FORK_VERSION: 0x04000000
-<<<<<<< HEAD
-DENEB_FORK_EPOCH: 18446744073709551615
-# Eip6110
-EIP6110_FORK_VERSION: 0x05000000
-EIP6110_FORK_EPOCH: 18446744073709551615
-# Sharding
-SHARDING_FORK_VERSION: 0x03000000
-SHARDING_FORK_EPOCH: 18446744073709551615
-
-# TBD, 2**32 is a placeholder. Merge transition approach is in active R&D.
-TRANSITION_TOTAL_DIFFICULTY: 4294967296
-=======
 DENEB_FORK_EPOCH: 269568  # March 13, 2024, 01:55:35pm UTC
 # Electra
 ELECTRA_FORK_VERSION: 0x05000000
 ELECTRA_FORK_EPOCH: 18446744073709551615
->>>>>>> b65daac9
 
 
 # Time parameters
