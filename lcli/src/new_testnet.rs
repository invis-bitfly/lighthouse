--- conflicted
+++ resolved
@@ -22,13 +22,8 @@
 use types::{
     test_utils::generate_deterministic_keypairs, Address, BeaconState, ChainSpec, Config, Epoch,
     Eth1Data, EthSpec, ExecutionPayloadHeader, ExecutionPayloadHeaderCapella,
-<<<<<<< HEAD
-    ExecutionPayloadHeaderDeneb, ExecutionPayloadHeaderMerge, ExecutionPayloadHeaderRefMut,
-    ForkName, Hash256, Keypair, PublicKey, Validator, ValidatorMutable,
-=======
     ExecutionPayloadHeaderDeneb, ExecutionPayloadHeaderMerge, ForkName, Hash256, Keypair,
-    PublicKey, Validator,
->>>>>>> b5bae6e7
+    PublicKey, Validator, ValidatorMutable,
 };
 
 pub fn run<T: EthSpec>(testnet_dir_path: PathBuf, matches: &ArgMatches) -> Result<(), String> {
