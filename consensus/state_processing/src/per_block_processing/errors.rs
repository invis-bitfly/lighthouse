--- conflicted
+++ resolved
@@ -89,7 +89,6 @@
         found: Hash256,
     },
     WithdrawalCredentialsInvalid,
-<<<<<<< HEAD
     TooManyPendingConsolidations {
         consolidations: usize,
         limit: usize,
@@ -130,9 +129,7 @@
         target_address: Address,
     },
     InavlidConsolidationSignature,
-=======
     PendingAttestationInElectra,
->>>>>>> efb8a01e
 }
 
 impl From<BeaconStateError> for BlockProcessingError {
