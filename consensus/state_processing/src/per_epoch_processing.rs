--- conflicted
+++ resolved
@@ -43,14 +43,10 @@
 
     match state {
         BeaconState::Base(_) => base::process_epoch(state, spec),
-<<<<<<< HEAD
-        BeaconState::Altair(_) | BeaconState::Merge(_) | BeaconState::Capella(_) => {
-            altair::process_epoch(state, spec)
-        }
-=======
-        BeaconState::Altair(_) | BeaconState::Merge(_) => altair::process_epoch(state, spec),
-        BeaconState::Capella(_) | BeaconState::Deneb(_) => capella::process_epoch(state, spec),
->>>>>>> 57edc0f3
+        BeaconState::Altair(_)
+        | BeaconState::Merge(_)
+        | BeaconState::Capella(_)
+        | BeaconState::Deneb(_) => altair::process_epoch(state, spec),
     }
 }
 
