--- conflicted
+++ resolved
@@ -4,19 +4,11 @@
 use types::chain_spec::ChainSpec;
 use types::eth_spec::EthSpec;
 
-<<<<<<< HEAD
-/// Slow version of `process_inactivity_updates`.
-///
-/// Should only be used for testing.
-pub fn process_inactivity_updates_slow<T: EthSpec>(
-    state: &mut BeaconState<T>,
-=======
 /// Slow version of `process_inactivity_updates` that runs a subset of single-pass processing.
 ///
 /// Should not be used for block processing, but is useful for testing & analytics.
 pub fn process_inactivity_updates_slow<E: EthSpec>(
     state: &mut BeaconState<E>,
->>>>>>> b65daac9
     spec: &ChainSpec,
 ) -> Result<(), EpochProcessingError> {
     process_epoch_single_pass(
