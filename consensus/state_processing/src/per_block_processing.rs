--- conflicted
+++ resolved
@@ -5,11 +5,8 @@
 use crate::consensus_context::ConsensusContext;
 pub use altair::sync_committee::process_sync_aggregate;
 pub use block_signature_verifier::{BlockSignatureVerifier, ParallelSignatureSets};
-<<<<<<< HEAD
 pub use deneb::deneb::process_blob_kzg_commitments;
 use errors::{BlockOperationError, BlockProcessingError, HeaderInvalid};
-=======
->>>>>>> b65daac9
 pub use is_valid_indexed_attestation::is_valid_indexed_attestation;
 pub use process_operations::process_operations;
 use rayon::prelude::*;
@@ -18,6 +15,15 @@
 use std::borrow::Cow;
 use tree_hash::TreeHash;
 use types::*;
+
+pub use self::verify_attester_slashing::{
+    get_slashable_indices, get_slashable_indices_modular, verify_attester_slashing,
+};
+pub use self::verify_proposer_slashing::verify_proposer_slashing;
+pub use altair::sync_committee::process_sync_aggregate;
+pub use block_signature_verifier::{BlockSignatureVerifier, ParallelSignatureSets};
+pub use is_valid_indexed_attestation::is_valid_indexed_attestation;
+pub use process_operations::process_operations;
 pub use verify_attestation::{
     verify_attestation_for_block_inclusion, verify_attestation_for_state,
 };
@@ -443,10 +449,9 @@
                 _ => return Err(BlockProcessingError::IncorrectStateType),
             }
         }
-<<<<<<< HEAD
-        ExecutionPayloadHeaderRefMut::Eip6110(header_mut) => {
+        ExecutionPayloadHeaderRefMut::Electra(header_mut) => {
             match payload.to_execution_payload_header() {
-                ExecutionPayloadHeader::Eip6110(header) => *header_mut = header,
+                ExecutionPayloadHeader::Electra(header) => *header_mut = header,
                 _ => return Err(BlockProcessingError::IncorrectStateType),
             }
         }
@@ -525,14 +530,6 @@
         | BeaconState::Merge(_)
         | BeaconState::Capella(_)
         | BeaconState::Deneb(_) => {}
-=======
-        ExecutionPayloadHeaderRefMut::Electra(header_mut) => {
-            match payload.to_execution_payload_header() {
-                ExecutionPayloadHeader::Electra(header) => *header_mut = header,
-                _ => return Err(BlockProcessingError::IncorrectStateType),
-            }
-        }
->>>>>>> b65daac9
     }
 
     Ok(())
@@ -649,11 +646,7 @@
 ) -> Result<(), BlockProcessingError> {
     match state {
         BeaconState::Merge(_) => Ok(()),
-<<<<<<< HEAD
-        BeaconState::Capella(_) | BeaconState::Deneb(_) | BeaconState::Eip6110(_) => {
-=======
         BeaconState::Capella(_) | BeaconState::Deneb(_) | BeaconState::Electra(_) => {
->>>>>>> b65daac9
             let expected_withdrawals = get_expected_withdrawals(state, spec)?;
             let expected_root = expected_withdrawals.tree_hash_root();
             let withdrawals_root = payload.withdrawals_root()?;
