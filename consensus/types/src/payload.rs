--- conflicted
+++ resolved
@@ -38,11 +38,8 @@
     fn transactions(&self) -> Option<&Transactions<E>>;
     /// fork-specific fields
     fn withdrawals_root(&self) -> Result<Hash256, Error>;
-<<<<<<< HEAD
+    fn blob_gas_used(&self) -> Result<u64, Error>;
     fn deposit_receipts(&self) -> Result<DepositReceipts<T>, Error>;
-=======
-    fn blob_gas_used(&self) -> Result<u64, Error>;
->>>>>>> b65daac9
 
     /// Is this a default payload with 0x0 roots for transactions and withdrawals?
     fn is_default_with_zero_roots(&self) -> bool;
@@ -86,22 +83,14 @@
     + TryInto<Self::Merge>
     + TryInto<Self::Capella>
     + TryInto<Self::Deneb>
-<<<<<<< HEAD
-    + TryInto<Self::Eip6110>
-=======
     + TryInto<Self::Electra>
->>>>>>> b65daac9
 {
     type Ref<'a>: ExecPayload<E>
         + Copy
         + From<&'a Self::Merge>
         + From<&'a Self::Capella>
         + From<&'a Self::Deneb>
-<<<<<<< HEAD
-        + From<&'a Self::Eip6110>;
-=======
         + From<&'a Self::Electra>;
->>>>>>> b65daac9
 
     type Merge: OwnedExecPayload<E>
         + Into<Self>
@@ -113,20 +102,6 @@
         + TryFrom<ExecutionPayloadHeaderCapella<E>>;
     type Deneb: OwnedExecPayload<E>
         + Into<Self>
-<<<<<<< HEAD
-        + for<'a> From<Cow<'a, ExecutionPayloadDeneb<T>>>
-        + TryFrom<ExecutionPayloadHeaderDeneb<T>>;
-    type Eip6110: OwnedExecPayload<T>
-        + Into<Self>
-        + for<'a> From<Cow<'a, ExecutionPayloadEip6110<T>>>
-        + TryFrom<execution_payload_header::ExecutionPayloadHeaderEip6110<T>>;
-
-    fn default_at_fork(fork_name: ForkName) -> Result<Self, Error>;
-}
-
-#[superstruct(
-    variants(Merge, Capella, Deneb, Eip6110),
-=======
         + for<'a> From<Cow<'a, ExecutionPayloadDeneb<E>>>
         + TryFrom<ExecutionPayloadHeaderDeneb<E>>;
     type Electra: OwnedExecPayload<E>
@@ -137,7 +112,6 @@
 
 #[superstruct(
     variants(Merge, Capella, Deneb, Electra),
->>>>>>> b65daac9
     variant_attributes(
         derive(
             Debug,
@@ -177,15 +151,9 @@
     #[superstruct(only(Capella), partial_getter(rename = "execution_payload_capella"))]
     pub execution_payload: ExecutionPayloadCapella<E>,
     #[superstruct(only(Deneb), partial_getter(rename = "execution_payload_deneb"))]
-<<<<<<< HEAD
-    pub execution_payload: ExecutionPayloadDeneb<T>,
-    #[superstruct(only(Eip6110), partial_getter(rename = "execution_payload_eip6110"))]
-    pub execution_payload: ExecutionPayloadEip6110<T>,
-=======
     pub execution_payload: ExecutionPayloadDeneb<E>,
     #[superstruct(only(Electra), partial_getter(rename = "execution_payload_electra"))]
     pub execution_payload: ExecutionPayloadElectra<E>,
->>>>>>> b65daac9
 }
 
 impl<E: EthSpec> From<FullPayload<E>> for ExecutionPayload<E> {
@@ -292,30 +260,26 @@
             FullPayload::Deneb(ref inner) => {
                 Ok(inner.execution_payload.withdrawals.tree_hash_root())
             }
-<<<<<<< HEAD
-            FullPayload::Eip6110(ref inner) => {
-=======
             FullPayload::Electra(ref inner) => {
->>>>>>> b65daac9
                 Ok(inner.execution_payload.withdrawals.tree_hash_root())
             }
         }
     }
 
-<<<<<<< HEAD
+    fn blob_gas_used(&self) -> Result<u64, Error> {
+        match self {
+            FullPayload::Merge(_) | FullPayload::Capella(_) => Err(Error::IncorrectStateVariant),
+            FullPayload::Deneb(ref inner) => Ok(inner.execution_payload.blob_gas_used),
+            FullPayload::Electra(ref inner) => Ok(inner.execution_payload.blob_gas_used),
+        }
+    }
+    
     fn deposit_receipts(&self) -> Result<DepositReceipts<T>, Error> {
         match self {
             FullPayload::Merge(_) => Err(Error::IncorrectStateVariant),
             FullPayload::Capella(_) => Err(Error::IncorrectStateVariant),
             FullPayload::Deneb(_) => Err(Error::IncorrectStateVariant),
-            FullPayload::Eip6110(ref inner) => Ok(inner.execution_payload.deposit_receipts.clone()),
-=======
-    fn blob_gas_used(&self) -> Result<u64, Error> {
-        match self {
-            FullPayload::Merge(_) | FullPayload::Capella(_) => Err(Error::IncorrectStateVariant),
-            FullPayload::Deneb(ref inner) => Ok(inner.execution_payload.blob_gas_used),
-            FullPayload::Electra(ref inner) => Ok(inner.execution_payload.blob_gas_used),
->>>>>>> b65daac9
+            FullPayload::Electra(ref inner) => Ok(inner.execution_payload.deposit_receipts.clone()),
         }
     }
 
@@ -435,32 +399,28 @@
             FullPayloadRef::Deneb(inner) => {
                 Ok(inner.execution_payload.withdrawals.tree_hash_root())
             }
-<<<<<<< HEAD
-            FullPayloadRef::Eip6110(inner) => {
-=======
             FullPayloadRef::Electra(inner) => {
->>>>>>> b65daac9
                 Ok(inner.execution_payload.withdrawals.tree_hash_root())
             }
         }
     }
-
-<<<<<<< HEAD
+    
+    fn blob_gas_used(&self) -> Result<u64, Error> {
+        match self {
+            FullPayloadRef::Merge(_) | FullPayloadRef::Capella(_) => {
+                Err(Error::IncorrectStateVariant)
+            }
+            FullPayloadRef::Deneb(inner) => Ok(inner.execution_payload.blob_gas_used),
+            FullPayloadRef::Electra(inner) => Ok(inner.execution_payload.blob_gas_used),
+        }
+    }
+
     fn deposit_receipts(&self) -> Result<DepositReceipts<T>, Error> {
         match self {
             FullPayloadRef::Merge(_) => Err(Error::IncorrectStateVariant),
             FullPayloadRef::Capella(_) => Err(Error::IncorrectStateVariant),
             FullPayloadRef::Deneb(_) => Err(Error::IncorrectStateVariant),
-            FullPayloadRef::Eip6110(inner) => Ok(inner.execution_payload.deposit_receipts.clone()),
-=======
-    fn blob_gas_used(&self) -> Result<u64, Error> {
-        match self {
-            FullPayloadRef::Merge(_) | FullPayloadRef::Capella(_) => {
-                Err(Error::IncorrectStateVariant)
-            }
-            FullPayloadRef::Deneb(inner) => Ok(inner.execution_payload.blob_gas_used),
-            FullPayloadRef::Electra(inner) => Ok(inner.execution_payload.blob_gas_used),
->>>>>>> b65daac9
+            FullPayloadRef::Electra(inner) => Ok(inner.execution_payload.deposit_receipts.clone()),
         }
     }
 
@@ -477,31 +437,12 @@
     }
 }
 
-<<<<<<< HEAD
-impl<T: EthSpec> AbstractExecPayload<T> for FullPayload<T> {
-    type Ref<'a> = FullPayloadRef<'a, T>;
-    type Merge = FullPayloadMerge<T>;
-    type Capella = FullPayloadCapella<T>;
-    type Deneb = FullPayloadDeneb<T>;
-    type Eip6110 = FullPayloadEip6110<T>;
-
-    fn default_at_fork(fork_name: ForkName) -> Result<Self, Error> {
-        match fork_name {
-            ForkName::Base | ForkName::Altair => Err(Error::IncorrectStateVariant),
-            ForkName::Merge => Ok(FullPayloadMerge::default().into()),
-            ForkName::Capella => Ok(FullPayloadCapella::default().into()),
-            ForkName::Deneb => Ok(FullPayloadDeneb::default().into()),
-            ForkName::Eip6110 => Ok(FullPayloadEip6110::default().into()),
-        }
-    }
-=======
 impl<E: EthSpec> AbstractExecPayload<E> for FullPayload<E> {
     type Ref<'a> = FullPayloadRef<'a, E>;
     type Merge = FullPayloadMerge<E>;
     type Capella = FullPayloadCapella<E>;
     type Deneb = FullPayloadDeneb<E>;
     type Electra = FullPayloadElectra<E>;
->>>>>>> b65daac9
 }
 
 impl<E: EthSpec> From<ExecutionPayload<E>> for FullPayload<E> {
@@ -520,11 +461,7 @@
 }
 
 #[superstruct(
-<<<<<<< HEAD
-    variants(Merge, Capella, Deneb, Eip6110),
-=======
     variants(Merge, Capella, Deneb, Electra),
->>>>>>> b65daac9
     variant_attributes(
         derive(
             Debug,
@@ -563,15 +500,9 @@
     #[superstruct(only(Capella), partial_getter(rename = "execution_payload_capella"))]
     pub execution_payload_header: ExecutionPayloadHeaderCapella<E>,
     #[superstruct(only(Deneb), partial_getter(rename = "execution_payload_deneb"))]
-<<<<<<< HEAD
-    pub execution_payload_header: ExecutionPayloadHeaderDeneb<T>,
-    #[superstruct(only(Eip6110), partial_getter(rename = "execution_payload_eip6110"))]
-    pub execution_payload_header: ExecutionPayloadHeaderEip6110<T>,
-=======
     pub execution_payload_header: ExecutionPayloadHeaderDeneb<E>,
     #[superstruct(only(Electra), partial_getter(rename = "execution_payload_electra"))]
     pub execution_payload_header: ExecutionPayloadHeaderElectra<E>,
->>>>>>> b65daac9
 }
 
 impl<'a, E: EthSpec> From<BlindedPayloadRef<'a, E>> for BlindedPayload<E> {
@@ -654,34 +585,30 @@
                 Ok(inner.execution_payload_header.withdrawals_root)
             }
             BlindedPayload::Deneb(ref inner) => Ok(inner.execution_payload_header.withdrawals_root),
-<<<<<<< HEAD
-            BlindedPayload::Eip6110(ref inner) => {
-=======
             BlindedPayload::Electra(ref inner) => {
->>>>>>> b65daac9
                 Ok(inner.execution_payload_header.withdrawals_root)
             }
         }
     }
 
-<<<<<<< HEAD
+    fn blob_gas_used(&self) -> Result<u64, Error> {
+        match self {
+            BlindedPayload::Merge(_) | BlindedPayload::Capella(_) => {
+                Err(Error::IncorrectStateVariant)
+            }
+            BlindedPayload::Deneb(ref inner) => Ok(inner.execution_payload_header.blob_gas_used),
+            BlindedPayload::Electra(ref inner) => Ok(inner.execution_payload_header.blob_gas_used),
+        }
+    }
+
     fn deposit_receipts(&self) -> Result<DepositReceipts<T>, Error> {
         match self {
             BlindedPayload::Merge(_) => Err(Error::IncorrectStateVariant),
             BlindedPayload::Capella(_) => Err(Error::IncorrectStateVariant),
             BlindedPayload::Deneb(_) => Err(Error::IncorrectStateVariant),
-            BlindedPayload::Eip6110(ref inner) => {
+            BlindedPayload::Electra(ref inner) => {
                 Ok(inner.execution_payload_header.deposit_receipts.clone())
             }
-=======
-    fn blob_gas_used(&self) -> Result<u64, Error> {
-        match self {
-            BlindedPayload::Merge(_) | BlindedPayload::Capella(_) => {
-                Err(Error::IncorrectStateVariant)
-            }
-            BlindedPayload::Deneb(ref inner) => Ok(inner.execution_payload_header.blob_gas_used),
-            BlindedPayload::Electra(ref inner) => Ok(inner.execution_payload_header.blob_gas_used),
->>>>>>> b65daac9
         }
     }
 
@@ -770,34 +697,30 @@
                 Ok(inner.execution_payload_header.withdrawals_root)
             }
             BlindedPayloadRef::Deneb(inner) => Ok(inner.execution_payload_header.withdrawals_root),
-<<<<<<< HEAD
-            BlindedPayloadRef::Eip6110(inner) => {
-=======
             BlindedPayloadRef::Electra(inner) => {
->>>>>>> b65daac9
                 Ok(inner.execution_payload_header.withdrawals_root)
             }
         }
     }
 
-<<<<<<< HEAD
+    fn blob_gas_used(&self) -> Result<u64, Error> {
+        match self {
+            BlindedPayloadRef::Merge(_) | BlindedPayloadRef::Capella(_) => {
+                Err(Error::IncorrectStateVariant)
+            }
+            BlindedPayloadRef::Deneb(inner) => Ok(inner.execution_payload_header.blob_gas_used),
+            BlindedPayloadRef::Electra(inner) => Ok(inner.execution_payload_header.blob_gas_used),
+        }
+    }
+
     fn deposit_receipts(&self) -> Result<DepositReceipts<T>, Error> {
         match self {
             BlindedPayloadRef::Merge(_) => Err(Error::IncorrectStateVariant),
             BlindedPayloadRef::Capella(_) => Err(Error::IncorrectStateVariant),
             BlindedPayloadRef::Deneb(_) => Err(Error::IncorrectStateVariant),
-            BlindedPayloadRef::Eip6110(inner) => {
+            BlindedPayloadRef::Electra(inner) => {
                 Ok(inner.execution_payload_header.deposit_receipts.clone())
             }
-=======
-    fn blob_gas_used(&self) -> Result<u64, Error> {
-        match self {
-            BlindedPayloadRef::Merge(_) | BlindedPayloadRef::Capella(_) => {
-                Err(Error::IncorrectStateVariant)
-            }
-            BlindedPayloadRef::Deneb(inner) => Ok(inner.execution_payload_header.blob_gas_used),
-            BlindedPayloadRef::Electra(inner) => Ok(inner.execution_payload_header.blob_gas_used),
->>>>>>> b65daac9
         }
     }
 
@@ -828,11 +751,7 @@
      $f:block,
      $g:block,
      $h:block) => {
-<<<<<<< HEAD
-        impl<T: EthSpec> ExecPayload<T> for $wrapper_type<T> {
-=======
         impl<E: EthSpec> ExecPayload<E> for $wrapper_type<E> {
->>>>>>> b65daac9
             fn block_type() -> BlockType {
                 BlockType::$block_type_variant
             }
@@ -890,11 +809,12 @@
                 g(self)
             }
 
-<<<<<<< HEAD
             fn deposit_receipts(&self) -> Result<DepositReceipts<T>, Error> {
-=======
+                let h = $h;
+                h(self)
+            }
+            
             fn blob_gas_used(&self) -> Result<u64, Error> {
->>>>>>> b65daac9
                 let h = $h;
                 h(self)
             }
@@ -937,20 +857,19 @@
                 c
             },
             {
-<<<<<<< HEAD
                 let c: for<'a> fn(
                     &'a $wrapper_type_header<T>,
                 ) -> Result<DepositReceipts<T>, Error> = |payload: &$wrapper_type_header<T>| {
                     let wrapper_ref_type = BlindedPayloadRef::$fork_variant(&payload);
                     wrapper_ref_type.deposit_receipts()
                 };
-=======
+            },
+            {
                 let c: for<'a> fn(&'a $wrapper_type_header<E>) -> Result<u64, Error> =
                     |payload: &$wrapper_type_header<E>| {
                         let wrapper_ref_type = BlindedPayloadRef::$fork_variant(&payload);
                         wrapper_ref_type.blob_gas_used()
                     };
->>>>>>> b65daac9
                 c
             }
         );
@@ -1033,17 +952,18 @@
                 c
             },
             {
-<<<<<<< HEAD
                 let c: for<'a> fn(&'a $wrapper_type_full<T>) -> Result<DepositReceipts<T>, Error> =
                     |payload: &$wrapper_type_full<T>| {
                         let wrapper_ref_type = FullPayloadRef::$fork_variant(&payload);
                         wrapper_ref_type.deposit_receipts()
-=======
+                    };
+                c
+            },
+            {
                 let c: for<'a> fn(&'a $wrapper_type_full<E>) -> Result<u64, Error> =
                     |payload: &$wrapper_type_full<E>| {
                         let wrapper_ref_type = FullPayloadRef::$fork_variant(&payload);
                         wrapper_ref_type.blob_gas_used()
->>>>>>> b65daac9
                     };
                 c
             }
@@ -1115,31 +1035,6 @@
     Deneb
 );
 impl_exec_payload_for_fork!(
-<<<<<<< HEAD
-    BlindedPayloadEip6110,
-    FullPayloadEip6110,
-    ExecutionPayloadHeaderEip6110,
-    ExecutionPayloadEip6110,
-    Eip6110
-);
-
-impl<T: EthSpec> AbstractExecPayload<T> for BlindedPayload<T> {
-    type Ref<'a> = BlindedPayloadRef<'a, T>;
-    type Merge = BlindedPayloadMerge<T>;
-    type Capella = BlindedPayloadCapella<T>;
-    type Deneb = BlindedPayloadDeneb<T>;
-    type Eip6110 = BlindedPayloadEip6110<T>;
-
-    fn default_at_fork(fork_name: ForkName) -> Result<Self, Error> {
-        match fork_name {
-            ForkName::Base | ForkName::Altair => Err(Error::IncorrectStateVariant),
-            ForkName::Merge => Ok(BlindedPayloadMerge::default().into()),
-            ForkName::Capella => Ok(BlindedPayloadCapella::default().into()),
-            ForkName::Deneb => Ok(BlindedPayloadDeneb::default().into()),
-            ForkName::Eip6110 => Ok(BlindedPayloadEip6110::default().into()),
-        }
-    }
-=======
     BlindedPayloadElectra,
     FullPayloadElectra,
     ExecutionPayloadHeaderElectra,
@@ -1153,7 +1048,6 @@
     type Capella = BlindedPayloadCapella<E>;
     type Deneb = BlindedPayloadDeneb<E>;
     type Electra = BlindedPayloadElectra<E>;
->>>>>>> b65daac9
 }
 
 impl<E: EthSpec> From<ExecutionPayload<E>> for BlindedPayload<E> {
@@ -1185,13 +1079,8 @@
                     execution_payload_header,
                 })
             }
-<<<<<<< HEAD
-            ExecutionPayloadHeader::Eip6110(execution_payload_header) => {
-                Self::Eip6110(BlindedPayloadEip6110 {
-=======
             ExecutionPayloadHeader::Electra(execution_payload_header) => {
                 Self::Electra(BlindedPayloadElectra {
->>>>>>> b65daac9
                     execution_payload_header,
                 })
             }
@@ -1211,13 +1100,8 @@
             BlindedPayload::Deneb(blinded_payload) => {
                 ExecutionPayloadHeader::Deneb(blinded_payload.execution_payload_header)
             }
-<<<<<<< HEAD
-            BlindedPayload::Eip6110(blinded_payload) => {
-                ExecutionPayloadHeader::Eip6110(blinded_payload.execution_payload_header)
-=======
             BlindedPayload::Electra(blinded_payload) => {
                 ExecutionPayloadHeader::Electra(blinded_payload.execution_payload_header)
->>>>>>> b65daac9
             }
         }
     }
