use crate::*;

use safe_arith::SafeArith;
use serde::{Deserialize, Serialize};
use ssz_types::typenum::{
    bit::B0, UInt, U0, U1024, U1048576, U1073741824, U1099511627776, U128, U131072, U16, U16777216,
    U2, U2048, U256, U32, U4, U4096, U512, U6, U625, U64, U65536, U8, U8192,
};
use ssz_types::typenum::{U17, U9};
use std::fmt::{self, Debug};
use std::str::FromStr;

pub type U5000 = UInt<UInt<UInt<U625, B0>, B0>, B0>; // 625 * 8 = 5000

const MAINNET: &str = "mainnet";
const MINIMAL: &str = "minimal";
pub const GNOSIS: &str = "gnosis";

/// Used to identify one of the `EthSpec` instances defined here.
#[derive(Copy, Clone, Debug, PartialEq, Serialize, Deserialize)]
#[serde(rename_all = "lowercase")]
pub enum EthSpecId {
    Mainnet,
    Minimal,
    Gnosis,
}

impl FromStr for EthSpecId {
    type Err = String;

    fn from_str(s: &str) -> Result<Self, Self::Err> {
        match s {
            MAINNET => Ok(EthSpecId::Mainnet),
            MINIMAL => Ok(EthSpecId::Minimal),
            GNOSIS => Ok(EthSpecId::Gnosis),
            _ => Err(format!("Unknown eth spec: {}", s)),
        }
    }
}

impl fmt::Display for EthSpecId {
    fn fmt(&self, f: &mut fmt::Formatter<'_>) -> fmt::Result {
        let s = match self {
            EthSpecId::Mainnet => MAINNET,
            EthSpecId::Minimal => MINIMAL,
            EthSpecId::Gnosis => GNOSIS,
        };
        write!(f, "{}", s)
    }
}

pub trait EthSpec:
    'static + Default + Sync + Send + Clone + Debug + PartialEq + Eq + for<'a> arbitrary::Arbitrary<'a>
{
    /*
     * Constants
     */
    type GenesisEpoch: Unsigned + Clone + Sync + Send + Debug + PartialEq;
    type JustificationBitsLength: Unsigned + Clone + Sync + Send + Debug + PartialEq + Default;
    type SubnetBitfieldLength: Unsigned + Clone + Sync + Send + Debug + PartialEq + Default;
    /*
     * Misc
     */
    type MaxValidatorsPerCommittee: Unsigned + Clone + Sync + Send + Debug + PartialEq + Eq;
    /*
     * Time parameters
     */
    type SlotsPerEpoch: Unsigned + Clone + Sync + Send + Debug + PartialEq;
    type EpochsPerEth1VotingPeriod: Unsigned + Clone + Sync + Send + Debug + PartialEq;
    type SlotsPerHistoricalRoot: Unsigned + Clone + Sync + Send + Debug + PartialEq;
    /*
     * State list lengths
     */
    type EpochsPerHistoricalVector: Unsigned + Clone + Sync + Send + Debug + PartialEq;
    type EpochsPerSlashingsVector: Unsigned + Clone + Sync + Send + Debug + PartialEq;
    type HistoricalRootsLimit: Unsigned + Clone + Sync + Send + Debug + PartialEq;
    type ValidatorRegistryLimit: Unsigned + Clone + Sync + Send + Debug + PartialEq;
    /*
     * Max operations per block
     */
    type MaxProposerSlashings: Unsigned + Clone + Sync + Send + Debug + PartialEq;
    type MaxAttesterSlashings: Unsigned + Clone + Sync + Send + Debug + PartialEq;
    type MaxAttestations: Unsigned + Clone + Sync + Send + Debug + PartialEq;
    type MaxDeposits: Unsigned + Clone + Sync + Send + Debug + PartialEq;
    type MaxVoluntaryExits: Unsigned + Clone + Sync + Send + Debug + PartialEq;
    /*
     * New in Altair
     */
    type SyncCommitteeSize: Unsigned + Clone + Sync + Send + Debug + PartialEq;
    /// The number of `sync_committee` subnets.
    type SyncCommitteeSubnetCount: Unsigned + Clone + Sync + Send + Debug + PartialEq;
    /*
     * New in Merge
     */
    type MaxBytesPerTransaction: Unsigned + Clone + Sync + Send + Debug + PartialEq;
    type MaxTransactionsPerPayload: Unsigned + Clone + Sync + Send + Debug + PartialEq;
    type BytesPerLogsBloom: Unsigned + Clone + Sync + Send + Debug + PartialEq;
    type GasLimitDenominator: Unsigned + Clone + Sync + Send + Debug + PartialEq;
    type MinGasLimit: Unsigned + Clone + Sync + Send + Debug + PartialEq;
    type MaxExtraDataBytes: Unsigned + Clone + Sync + Send + Debug + PartialEq;
    /*
     * New in Capella
     */
    type MaxBlsToExecutionChanges: Unsigned + Clone + Sync + Send + Debug + PartialEq;
    type MaxWithdrawalsPerPayload: Unsigned + Clone + Sync + Send + Debug + PartialEq;
    /*
     * New in Deneb
     */
    type MaxBlobsPerBlock: Unsigned + Clone + Sync + Send + Debug + PartialEq + Unpin;
    type MaxBlobCommitmentsPerBlock: Unsigned + Clone + Sync + Send + Debug + PartialEq + Unpin;
    type FieldElementsPerBlob: Unsigned + Clone + Sync + Send + Debug + PartialEq;
    type BytesPerFieldElement: Unsigned + Clone + Sync + Send + Debug + PartialEq;
<<<<<<< HEAD
    type MaxDepositReceiptsPerPayload: Unsigned + Clone + Sync + Send + Debug + PartialEq;
=======
    type KzgCommitmentInclusionProofDepth: Unsigned + Clone + Sync + Send + Debug + PartialEq;
>>>>>>> b65daac9
    /*
     * Derived values (set these CAREFULLY)
     */
    /// The length of the `{previous,current}_epoch_attestations` lists.
    ///
    /// Must be set to `MaxAttestations * SlotsPerEpoch`
    // NOTE: we could safely instantiate these by using type-level arithmetic, but doing
    // so adds ~25s to the time required to type-check this crate
    type MaxPendingAttestations: Unsigned + Clone + Sync + Send + Debug + PartialEq;
    /// The length of `eth1_data_votes`.
    ///
    /// Must be set to `EpochsPerEth1VotingPeriod * SlotsPerEpoch`
    type SlotsPerEth1VotingPeriod: Unsigned + Clone + Sync + Send + Debug + PartialEq;
    /// The size of `sync_subcommittees`.
    ///
    /// Must be set to `SyncCommitteeSize / SyncCommitteeSubnetCount`.
    type SyncSubcommitteeSize: Unsigned + Clone + Sync + Send + Debug + PartialEq;

    /// The total length of a blob in bytes.
    ///
    /// Must be set to `BytesPerFieldElement * FieldElementsPerBlob`.
    type BytesPerBlob: Unsigned + Clone + Sync + Send + Debug + PartialEq;

    /*
     * New in Electra
     */
    type ElectraPlaceholder: Unsigned + Clone + Sync + Send + Debug + PartialEq;

    fn default_spec() -> ChainSpec;

    fn spec_name() -> EthSpecId;

    fn genesis_epoch() -> Epoch {
        Epoch::new(Self::GenesisEpoch::to_u64())
    }

    /// Return the number of committees per slot.
    ///
    /// Note: the number of committees per slot is constant in each epoch, and depends only on
    /// the `active_validator_count` during the slot's epoch.
    ///
    /// Spec v0.12.1
    fn get_committee_count_per_slot(
        active_validator_count: usize,
        spec: &ChainSpec,
    ) -> Result<usize, Error> {
        Self::get_committee_count_per_slot_with(
            active_validator_count,
            spec.max_committees_per_slot,
            spec.target_committee_size,
        )
    }

    fn get_committee_count_per_slot_with(
        active_validator_count: usize,
        max_committees_per_slot: usize,
        target_committee_size: usize,
    ) -> Result<usize, Error> {
        let slots_per_epoch = Self::SlotsPerEpoch::to_usize();

        Ok(std::cmp::max(
            1,
            std::cmp::min(
                max_committees_per_slot,
                active_validator_count
                    .safe_div(slots_per_epoch)?
                    .safe_div(target_committee_size)?,
            ),
        ))
    }

    /// Returns the minimum number of validators required for this spec.
    ///
    /// This is the _absolute_ minimum, the number required to make the chain operate in the most
    /// basic sense. This count is not required to provide any security guarantees regarding
    /// decentralization, entropy, etc.
    fn minimum_validator_count() -> usize {
        Self::SlotsPerEpoch::to_usize()
    }

    /// Returns the `SLOTS_PER_EPOCH` constant for this specification.
    ///
    /// Spec v0.12.1
    fn slots_per_epoch() -> u64 {
        Self::SlotsPerEpoch::to_u64()
    }

    /// Returns the `SLOTS_PER_HISTORICAL_ROOT` constant for this specification.
    ///
    /// Spec v0.12.1
    fn slots_per_historical_root() -> usize {
        Self::SlotsPerHistoricalRoot::to_usize()
    }

    /// Returns the `EPOCHS_PER_HISTORICAL_VECTOR` constant for this specification.
    ///
    /// Spec v0.12.1
    fn epochs_per_historical_vector() -> usize {
        Self::EpochsPerHistoricalVector::to_usize()
    }

    /// Returns the `SLOTS_PER_ETH1_VOTING_PERIOD` constant for this specification.
    ///
    /// Spec v0.12.1
    fn slots_per_eth1_voting_period() -> usize {
        Self::SlotsPerEth1VotingPeriod::to_usize()
    }

    /// Returns the `SYNC_COMMITTEE_SIZE` constant for this specification.
    fn sync_committee_size() -> usize {
        Self::SyncCommitteeSize::to_usize()
    }

    /// Returns the `SYNC_COMMITTEE_SIZE / SyncCommitteeSubnetCount`.
    fn sync_subcommittee_size() -> usize {
        Self::SyncSubcommitteeSize::to_usize()
    }

    /// Returns the `MAX_BYTES_PER_TRANSACTION` constant for this specification.
    fn max_bytes_per_transaction() -> usize {
        Self::MaxBytesPerTransaction::to_usize()
    }

    /// Returns the `MAX_TRANSACTIONS_PER_PAYLOAD` constant for this specification.
    fn max_transactions_per_payload() -> usize {
        Self::MaxTransactionsPerPayload::to_usize()
    }

    /// Returns the `MAX_EXTRA_DATA_BYTES` constant for this specification.
    fn max_extra_data_bytes() -> usize {
        Self::MaxExtraDataBytes::to_usize()
    }

    /// Returns the `BYTES_PER_LOGS_BLOOM` constant for this specification.
    fn bytes_per_logs_bloom() -> usize {
        Self::BytesPerLogsBloom::to_usize()
    }

    /// Returns the `MAX_BLS_TO_EXECUTION_CHANGES` constant for this specification.
    fn max_bls_to_execution_changes() -> usize {
        Self::MaxBlsToExecutionChanges::to_usize()
    }

    /// Returns the `MAX_WITHDRAWALS_PER_PAYLOAD` constant for this specification.
    fn max_withdrawals_per_payload() -> usize {
        Self::MaxWithdrawalsPerPayload::to_usize()
    }

    /// Returns the `MAX_DEPOSIT_RECEIPTS_PER_PAYLOAD` constant for this specification.
    fn max_deposit_receipts_per_payload() -> usize {
        Self::MaxDepositReceiptsPerPayload::to_usize()
    }

    /// Returns the `MAX_BLOBS_PER_BLOCK` constant for this specification.
    fn max_blobs_per_block() -> usize {
        Self::MaxBlobsPerBlock::to_usize()
    }

    /// Returns the `MAX_BLOB_COMMITMENTS_PER_BLOCK` constant for this specification.
    fn max_blob_commitments_per_block() -> usize {
        Self::MaxBlobCommitmentsPerBlock::to_usize()
    }

    /// Returns the `FIELD_ELEMENTS_PER_BLOB` constant for this specification.
    fn field_elements_per_blob() -> usize {
        Self::FieldElementsPerBlob::to_usize()
    }

    /// Returns the `BYTES_PER_BLOB` constant for this specification.
    fn bytes_per_blob() -> usize {
        Self::BytesPerBlob::to_usize()
    }

    /// Returns the `KZG_COMMITMENT_INCLUSION_PROOF_DEPTH` preset for this specification.
    fn kzg_proof_inclusion_proof_depth() -> usize {
        Self::KzgCommitmentInclusionProofDepth::to_usize()
    }

    fn electra_placeholder() -> usize {
        Self::ElectraPlaceholder::to_usize()
    }
}

/// Macro to inherit some type values from another EthSpec.
#[macro_export]
macro_rules! params_from_eth_spec {
    ($spec_ty:ty { $($ty_name:ident),+ }) => {
        $(type $ty_name = <$spec_ty as EthSpec>::$ty_name;)+
    }
}

/// Ethereum Foundation specifications.
#[derive(Clone, PartialEq, Eq, Debug, Default, Serialize, Deserialize, arbitrary::Arbitrary)]
pub struct MainnetEthSpec;

impl EthSpec for MainnetEthSpec {
    type JustificationBitsLength = U4;
    type SubnetBitfieldLength = U64;
    type MaxValidatorsPerCommittee = U2048;
    type GenesisEpoch = U0;
    type SlotsPerEpoch = U32;
    type EpochsPerEth1VotingPeriod = U64;
    type SlotsPerHistoricalRoot = U8192;
    type EpochsPerHistoricalVector = U65536;
    type EpochsPerSlashingsVector = U8192;
    type HistoricalRootsLimit = U16777216;
    type ValidatorRegistryLimit = U1099511627776;
    type MaxProposerSlashings = U16;
    type MaxAttesterSlashings = U2;
    type MaxAttestations = U128;
    type MaxDeposits = U16;
    type MaxVoluntaryExits = U16;
    type SyncCommitteeSize = U512;
    type SyncCommitteeSubnetCount = U4;
    type MaxBytesPerTransaction = U1073741824; // 1,073,741,824
    type MaxTransactionsPerPayload = U1048576; // 1,048,576
    type BytesPerLogsBloom = U256;
    type GasLimitDenominator = U1024;
    type MinGasLimit = U5000;
    type MaxExtraDataBytes = U32;
    type MaxBlobsPerBlock = U6;
    type MaxBlobCommitmentsPerBlock = U4096;
    type BytesPerFieldElement = U32;
    type FieldElementsPerBlob = U4096;
    type BytesPerBlob = U131072;
    type KzgCommitmentInclusionProofDepth = U17;
    type SyncSubcommitteeSize = U128; // 512 committee size / 4 sync committee subnet count
    type MaxPendingAttestations = U4096; // 128 max attestations * 32 slots per epoch
    type SlotsPerEth1VotingPeriod = U2048; // 64 epochs * 32 slots per epoch
    type MaxBlsToExecutionChanges = U16;
    type MaxWithdrawalsPerPayload = U16;
<<<<<<< HEAD
    type MaxDepositReceiptsPerPayload = U8192;
=======
    type ElectraPlaceholder = U16;
>>>>>>> b65daac9

    fn default_spec() -> ChainSpec {
        ChainSpec::mainnet()
    }

    fn spec_name() -> EthSpecId {
        EthSpecId::Mainnet
    }
}

/// Ethereum Foundation minimal spec, as defined in the eth2.0-specs repo.
#[derive(Clone, PartialEq, Eq, Debug, Default, Serialize, Deserialize, arbitrary::Arbitrary)]
pub struct MinimalEthSpec;

impl EthSpec for MinimalEthSpec {
    type SlotsPerEpoch = U8;
    type EpochsPerEth1VotingPeriod = U4;
    type SlotsPerHistoricalRoot = U64;
    type EpochsPerHistoricalVector = U64;
    type EpochsPerSlashingsVector = U64;
    type SyncCommitteeSize = U32;
    type SyncSubcommitteeSize = U8; // 32 committee size / 4 sync committee subnet count
    type MaxPendingAttestations = U1024; // 128 max attestations * 8 slots per epoch
    type SlotsPerEth1VotingPeriod = U32; // 4 epochs * 8 slots per epoch
    type MaxWithdrawalsPerPayload = U4;
    type FieldElementsPerBlob = U4096;
    type BytesPerBlob = U131072;
    type MaxBlobCommitmentsPerBlock = U16;
    type KzgCommitmentInclusionProofDepth = U9;

    params_from_eth_spec!(MainnetEthSpec {
        JustificationBitsLength,
        SubnetBitfieldLength,
        SyncCommitteeSubnetCount,
        MaxValidatorsPerCommittee,
        GenesisEpoch,
        HistoricalRootsLimit,
        ValidatorRegistryLimit,
        MaxProposerSlashings,
        MaxAttesterSlashings,
        MaxAttestations,
        MaxDeposits,
        MaxVoluntaryExits,
        MaxBytesPerTransaction,
        MaxTransactionsPerPayload,
        BytesPerLogsBloom,
        GasLimitDenominator,
        MinGasLimit,
        MaxExtraDataBytes,
        MaxBlsToExecutionChanges,
        MaxBlobsPerBlock,
        BytesPerFieldElement,
<<<<<<< HEAD
        MaxDepositReceiptsPerPayload
=======
        ElectraPlaceholder
>>>>>>> b65daac9
    });

    fn default_spec() -> ChainSpec {
        ChainSpec::minimal()
    }

    fn spec_name() -> EthSpecId {
        EthSpecId::Minimal
    }
}

/// Gnosis Beacon Chain specifications.
#[derive(Clone, PartialEq, Eq, Debug, Default, Serialize, Deserialize, arbitrary::Arbitrary)]
pub struct GnosisEthSpec;

impl EthSpec for GnosisEthSpec {
    type JustificationBitsLength = U4;
    type SubnetBitfieldLength = U64;
    type MaxValidatorsPerCommittee = U2048;
    type GenesisEpoch = U0;
    type SlotsPerEpoch = U16;
    type EpochsPerEth1VotingPeriod = U64;
    type SlotsPerHistoricalRoot = U8192;
    type EpochsPerHistoricalVector = U65536;
    type EpochsPerSlashingsVector = U8192;
    type HistoricalRootsLimit = U16777216;
    type ValidatorRegistryLimit = U1099511627776;
    type MaxProposerSlashings = U16;
    type MaxAttesterSlashings = U2;
    type MaxAttestations = U128;
    type MaxDeposits = U16;
    type MaxVoluntaryExits = U16;
    type SyncCommitteeSize = U512;
    type SyncCommitteeSubnetCount = U4;
    type MaxBytesPerTransaction = U1073741824; // 1,073,741,824
    type MaxTransactionsPerPayload = U1048576; // 1,048,576
    type BytesPerLogsBloom = U256;
    type GasLimitDenominator = U1024;
    type MinGasLimit = U5000;
    type MaxExtraDataBytes = U32;
    type SyncSubcommitteeSize = U128; // 512 committee size / 4 sync committee subnet count
    type MaxPendingAttestations = U2048; // 128 max attestations * 16 slots per epoch
    type SlotsPerEth1VotingPeriod = U1024; // 64 epochs * 16 slots per epoch
    type MaxBlsToExecutionChanges = U16;
    type MaxWithdrawalsPerPayload = U8;
    type MaxBlobsPerBlock = U6;
    type MaxBlobCommitmentsPerBlock = U4096;
    type FieldElementsPerBlob = U4096;
    type BytesPerFieldElement = U32;
    type BytesPerBlob = U131072;
<<<<<<< HEAD
    type MaxDepositReceiptsPerPayload = U8192;
=======
    type KzgCommitmentInclusionProofDepth = U17;
    type ElectraPlaceholder = U16;
>>>>>>> b65daac9

    fn default_spec() -> ChainSpec {
        ChainSpec::gnosis()
    }

    fn spec_name() -> EthSpecId {
        EthSpecId::Gnosis
    }
}<|MERGE_RESOLUTION|>--- conflicted
+++ resolved
@@ -110,11 +110,6 @@
     type MaxBlobCommitmentsPerBlock: Unsigned + Clone + Sync + Send + Debug + PartialEq + Unpin;
     type FieldElementsPerBlob: Unsigned + Clone + Sync + Send + Debug + PartialEq;
     type BytesPerFieldElement: Unsigned + Clone + Sync + Send + Debug + PartialEq;
-<<<<<<< HEAD
-    type MaxDepositReceiptsPerPayload: Unsigned + Clone + Sync + Send + Debug + PartialEq;
-=======
-    type KzgCommitmentInclusionProofDepth: Unsigned + Clone + Sync + Send + Debug + PartialEq;
->>>>>>> b65daac9
     /*
      * Derived values (set these CAREFULLY)
      */
@@ -141,7 +136,7 @@
     /*
      * New in Electra
      */
-    type ElectraPlaceholder: Unsigned + Clone + Sync + Send + Debug + PartialEq;
+    type MaxDepositReceiptsPerPayload: Unsigned + Clone + Sync + Send + Debug + PartialEq;
 
     fn default_spec() -> ChainSpec;
 
@@ -346,11 +341,7 @@
     type SlotsPerEth1VotingPeriod = U2048; // 64 epochs * 32 slots per epoch
     type MaxBlsToExecutionChanges = U16;
     type MaxWithdrawalsPerPayload = U16;
-<<<<<<< HEAD
     type MaxDepositReceiptsPerPayload = U8192;
-=======
-    type ElectraPlaceholder = U16;
->>>>>>> b65daac9
 
     fn default_spec() -> ChainSpec {
         ChainSpec::mainnet()
@@ -403,11 +394,7 @@
         MaxBlsToExecutionChanges,
         MaxBlobsPerBlock,
         BytesPerFieldElement,
-<<<<<<< HEAD
         MaxDepositReceiptsPerPayload
-=======
-        ElectraPlaceholder
->>>>>>> b65daac9
     });
 
     fn default_spec() -> ChainSpec {
@@ -458,12 +445,8 @@
     type FieldElementsPerBlob = U4096;
     type BytesPerFieldElement = U32;
     type BytesPerBlob = U131072;
-<<<<<<< HEAD
+    type KzgCommitmentInclusionProofDepth = U17;
     type MaxDepositReceiptsPerPayload = U8192;
-=======
-    type KzgCommitmentInclusionProofDepth = U17;
-    type ElectraPlaceholder = U16;
->>>>>>> b65daac9
 
     fn default_spec() -> ChainSpec {
         ChainSpec::gnosis()
