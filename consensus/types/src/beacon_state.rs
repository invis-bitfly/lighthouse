--- conflicted
+++ resolved
@@ -552,7 +552,6 @@
         }
     }
 
-<<<<<<< HEAD
     /// Returns the name of the fork pertaining to `self`.
     ///
     /// This is not checked for consistency with respect to the actual fork epochs, see `fork_name`
@@ -564,30 +563,6 @@
             BeaconState::Merge { .. } => ForkName::Merge,
             BeaconState::Capella { .. } => ForkName::Capella,
         }
-=======
-    /// Specialised deserialisation method that uses the `ChainSpec` as context.
-    #[allow(clippy::arithmetic_side_effects)]
-    pub fn from_ssz_bytes(bytes: &[u8], spec: &ChainSpec) -> Result<Self, ssz::DecodeError> {
-        // Slot is after genesis_time (u64) and genesis_validators_root (Hash256).
-        let slot_start = <u64 as Decode>::ssz_fixed_len() + <Hash256 as Decode>::ssz_fixed_len();
-        let slot_end = slot_start + <Slot as Decode>::ssz_fixed_len();
-
-        let slot_bytes = bytes
-            .get(slot_start..slot_end)
-            .ok_or(DecodeError::InvalidByteLength {
-                len: bytes.len(),
-                expected: slot_end,
-            })?;
-
-        let slot = Slot::from_ssz_bytes(slot_bytes)?;
-        let fork_at_slot = spec.fork_name_at_slot::<T>(slot);
-
-        Ok(map_fork_name!(
-            fork_at_slot,
-            Self,
-            <_>::from_ssz_bytes(bytes)?
-        ))
->>>>>>> fc7f1ba6
     }
 
     /// Returns the `tree_hash_root` of the state.
@@ -1913,20 +1888,14 @@
 
     /// Passing `previous_epoch` to this function rather than computing it internally provides
     /// a tangible speed improvement in state processing.
-<<<<<<< HEAD
-    pub fn is_eligible_validator(&self, previous_epoch: Epoch, val: &Validator) -> bool {
-        val.is_active_at(previous_epoch)
-            || (val.slashed() && previous_epoch + Epoch::new(1) < val.withdrawable_epoch())
-=======
     pub fn is_eligible_validator(
         &self,
         previous_epoch: Epoch,
-        val_index: usize,
+        val: &Validator,
     ) -> Result<bool, Error> {
-        let val = self.get_validator(val_index)?;
         Ok(val.is_active_at(previous_epoch)
-            || (val.slashed && previous_epoch.safe_add(Epoch::new(1))? < val.withdrawable_epoch))
->>>>>>> fc7f1ba6
+            || (val.slashed()
+                && previous_epoch.safe_add(Epoch::new(1))? < val.withdrawable_epoch()))
     }
 
     /// Passing `previous_epoch` to this function rather than computing it internally provides
@@ -1969,7 +1938,7 @@
     }
 
     // FIXME(sproul): missing eth1 data votes, they would need a ResetListDiff
-    #[allow(clippy::integer_arithmetic)]
+    #[allow(clippy::arithmetic_side_effects)]
     pub fn rebase_on(&mut self, base: &Self, spec: &ChainSpec) -> Result<(), Error> {
         // Required for macros (which use type-hints internally).
         type GenericValidator = Validator;
@@ -2074,7 +2043,7 @@
     pub const NUM_FIELDS_POW2: usize = BeaconStateMerge::<T>::NUM_FIELDS.next_power_of_two();
 
     /// Specialised deserialisation method that uses the `ChainSpec` as context.
-    #[allow(clippy::integer_arithmetic)]
+    #[allow(clippy::arithmetic_side_effects)]
     pub fn from_ssz_bytes(bytes: &[u8], spec: &ChainSpec) -> Result<Self, ssz::DecodeError> {
         // Slot is after genesis_time (u64) and genesis_validators_root (Hash256).
         let slot_start = <u64 as Decode>::ssz_fixed_len() + <Hash256 as Decode>::ssz_fixed_len();
@@ -2097,7 +2066,7 @@
         ))
     }
 
-    #[allow(clippy::integer_arithmetic)]
+    #[allow(clippy::arithmetic_side_effects)]
     pub fn apply_pending_mutations(&mut self) -> Result<(), Error> {
         match self {
             Self::Base(inner) => {
@@ -2147,7 +2116,7 @@
 
         // 2. Get all `BeaconState` leaves.
         let mut leaves = vec![];
-        #[allow(clippy::integer_arithmetic)]
+        #[allow(clippy::arithmetic_side_effects)]
         match self {
             BeaconState::Base(state) => {
                 map_beacon_state_base_fields!(state, |_, field| {
