--- conflicted
+++ resolved
@@ -991,7 +991,6 @@
     #[serde(deserialize_with = "deserialize_fork_epoch")]
     pub deneb_fork_epoch: Option<MaybeQuoted<Epoch>>,
 
-<<<<<<< HEAD
     #[serde(default = "default_eip6110_fork_version")]
     #[serde(with = "eth2_serde_utils::bytes_4_hex")]
     eip6110_fork_version: [u8; 4],
@@ -1000,10 +999,7 @@
     #[serde(deserialize_with = "deserialize_fork_epoch")]
     pub eip6110_fork_epoch: Option<MaybeQuoted<Epoch>>,
 
-    #[serde(with = "eth2_serde_utils::quoted_u64")]
-=======
     #[serde(with = "serde_utils::quoted_u64")]
->>>>>>> 7a4be598
     seconds_per_slot: u64,
     #[serde(with = "serde_utils::quoted_u64")]
     seconds_per_eth1_block: u64,
