--- conflicted
+++ resolved
@@ -346,11 +346,7 @@
             ForkName::Altair => self.inactivity_penalty_quotient_altair,
             ForkName::Merge => self.inactivity_penalty_quotient_bellatrix,
             ForkName::Capella => self.inactivity_penalty_quotient_bellatrix,
-<<<<<<< HEAD
-            ForkName::Deneb => self.inactivity_penalty_quotient_bellatrix,
-=======
             ForkName::Deneb | ForkName::Electra => self.inactivity_penalty_quotient_bellatrix,
->>>>>>> b65daac9
         }
     }
 
@@ -522,25 +518,13 @@
         Hash256::from(domain)
     }
 
-<<<<<<< HEAD
-=======
     /// Compute the epoch used for activations prior to Deneb, and for exits under all forks.
     ///
     /// Spec: https://github.com/ethereum/consensus-specs/blob/dev/specs/phase0/beacon-chain.md#compute_activation_exit_epoch
->>>>>>> b65daac9
     pub fn compute_activation_exit_epoch(&self, epoch: Epoch) -> Result<Epoch, ArithError> {
         epoch.safe_add(1)?.safe_add(self.max_seed_lookahead)
     }
 
-<<<<<<< HEAD
-    #[allow(clippy::arithmetic_side_effects)]
-    pub const fn attestation_subnet_prefix_bits(&self) -> u32 {
-        let attestation_subnet_count_bits = self.attestation_subnet_count.ilog2();
-        self.attestation_subnet_extra_bits as u32 + attestation_subnet_count_bits
-    }
-
-=======
->>>>>>> b65daac9
     pub fn maximum_gossip_clock_disparity(&self) -> Duration {
         Duration::from_millis(self.maximum_gossip_clock_disparity_millis)
     }
