--- conflicted
+++ resolved
@@ -43,13 +43,7 @@
     "bls12-381-tests/hash_to_G2",
     "tests/.*/eip6110",
     "tests/.*/whisk",
-<<<<<<< HEAD
-    "tests/.*/eip7594",
-    "tests/.*/electra/ssz_static/LightClient*"
-=======
-    # TODO(electra): re-enable in https://github.com/sigp/lighthouse/pull/5758
-    "tests/.*/.*/ssz_static/IndexedAttestation"
->>>>>>> 897f06a2
+    "tests/.*/eip7594"
 ]
 
 
