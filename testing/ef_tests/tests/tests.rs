#![cfg(feature = "ef_tests")]

use ef_tests::*;
use types::*;

// Check that the hand-computed multiplications on EthSpec are correctly computed.
// This test lives here because one is most likely to muck these up during a spec update.
fn check_typenum_values<E: EthSpec>() {
    assert_eq!(
        E::MaxPendingAttestations::to_u64(),
        E::MaxAttestations::to_u64() * E::SlotsPerEpoch::to_u64()
    );
    assert_eq!(
        E::SlotsPerEth1VotingPeriod::to_u64(),
        E::EpochsPerEth1VotingPeriod::to_u64() * E::SlotsPerEpoch::to_u64()
    );
}

#[test]
fn derived_typenum_values() {
    check_typenum_values::<MinimalEthSpec>();
    check_typenum_values::<MainnetEthSpec>();
}

#[test]
fn shuffling() {
    ShufflingHandler::<MinimalEthSpec>::default().run();
    ShufflingHandler::<MainnetEthSpec>::default().run();
}

#[test]
fn operations_deposit() {
    OperationsHandler::<MinimalEthSpec, Deposit>::default().run();
    OperationsHandler::<MainnetEthSpec, Deposit>::default().run();
}

#[test]
fn operations_deposit_receipt() {
    OperationsHandler::<MinimalEthSpec, DepositReceipt>::default().run();
    OperationsHandler::<MainnetEthSpec, DepositReceipt>::default().run();
}

#[test]
fn operations_exit() {
    OperationsHandler::<MinimalEthSpec, SignedVoluntaryExit>::default().run();
    OperationsHandler::<MainnetEthSpec, SignedVoluntaryExit>::default().run();
}

#[test]
fn operations_proposer_slashing() {
    OperationsHandler::<MinimalEthSpec, ProposerSlashing>::default().run();
    OperationsHandler::<MainnetEthSpec, ProposerSlashing>::default().run();
}

#[test]
fn operations_attester_slashing() {
    OperationsHandler::<MinimalEthSpec, AttesterSlashing<_>>::default().run();
    OperationsHandler::<MainnetEthSpec, AttesterSlashing<_>>::default().run();
}

#[test]
fn operations_attestation() {
    OperationsHandler::<MinimalEthSpec, Attestation<_>>::default().run();
    OperationsHandler::<MainnetEthSpec, Attestation<_>>::default().run();
}

#[test]
fn operations_block_header() {
    OperationsHandler::<MinimalEthSpec, BeaconBlock<_>>::default().run();
    OperationsHandler::<MainnetEthSpec, BeaconBlock<_>>::default().run();
}

#[test]
fn operations_sync_aggregate() {
    OperationsHandler::<MinimalEthSpec, SyncAggregate<_>>::default().run();
    OperationsHandler::<MainnetEthSpec, SyncAggregate<_>>::default().run();
}

#[test]
fn operations_execution_payload_full() {
    OperationsHandler::<MinimalEthSpec, FullPayload<_>>::default().run();
    OperationsHandler::<MainnetEthSpec, FullPayload<_>>::default().run();
}

#[test]
fn operations_execution_payload_blinded() {
    OperationsHandler::<MinimalEthSpec, BlindedPayload<_>>::default().run();
    OperationsHandler::<MainnetEthSpec, BlindedPayload<_>>::default().run();
}

#[test]
fn operations_withdrawals() {
    OperationsHandler::<MinimalEthSpec, WithdrawalsPayload<_>>::default().run();
    OperationsHandler::<MainnetEthSpec, WithdrawalsPayload<_>>::default().run();
}

#[test]
fn operations_bls_to_execution_change() {
    OperationsHandler::<MinimalEthSpec, SignedBlsToExecutionChange>::default().run();
    OperationsHandler::<MainnetEthSpec, SignedBlsToExecutionChange>::default().run();
}

#[test]
fn sanity_blocks() {
    SanityBlocksHandler::<MinimalEthSpec>::default().run();
    SanityBlocksHandler::<MainnetEthSpec>::default().run();
}

#[test]
fn sanity_slots() {
    SanitySlotsHandler::<MinimalEthSpec>::default().run();
    SanitySlotsHandler::<MainnetEthSpec>::default().run();
}

#[test]
fn random() {
    RandomHandler::<MinimalEthSpec>::default().run();
    RandomHandler::<MainnetEthSpec>::default().run();
}

#[test]
#[cfg(not(feature = "fake_crypto"))]
fn bls_aggregate() {
    BlsAggregateSigsHandler::default().run();
}

#[test]
#[cfg(not(feature = "fake_crypto"))]
fn bls_sign() {
    BlsSignMsgHandler::default().run();
}

#[test]
#[cfg(not(feature = "fake_crypto"))]
fn bls_verify() {
    BlsVerifyMsgHandler::default().run();
}

#[test]
#[cfg(not(feature = "fake_crypto"))]
fn bls_batch_verify() {
    BlsBatchVerifyHandler::default().run();
}

#[test]
#[cfg(not(feature = "fake_crypto"))]
fn bls_aggregate_verify() {
    BlsAggregateVerifyHandler::default().run();
}

#[test]
#[cfg(not(feature = "fake_crypto"))]
fn bls_fast_aggregate_verify() {
    BlsFastAggregateVerifyHandler::default().run();
}

#[test]
#[cfg(not(feature = "fake_crypto"))]
fn bls_eth_aggregate_pubkeys() {
    BlsEthAggregatePubkeysHandler::default().run();
}

#[test]
#[cfg(not(feature = "fake_crypto"))]
fn bls_eth_fast_aggregate_verify() {
    BlsEthFastAggregateVerifyHandler::default().run();
}

/// As for `ssz_static_test_no_run` (below), but also executes the function as a test.
#[cfg(feature = "fake_crypto")]
macro_rules! ssz_static_test {
    ($($args:tt)*) => {
        ssz_static_test_no_run!(#[test] $($args)*);
    };
}

/// Generate a function to run the SSZ static tests for a type.
///
/// Quite complex in order to support an optional #[test] attrib, generics, and the two EthSpecs.
#[cfg(feature = "fake_crypto")]
macro_rules! ssz_static_test_no_run {
    // Top-level
    ($(#[$test:meta])? $test_name:ident, $typ:ident$(<$generics:tt>)?) => {
        ssz_static_test_no_run!($(#[$test])? $test_name, SszStaticHandler, $typ$(<$generics>)?);
    };
    // Generic
    ($(#[$test:meta])? $test_name:ident, $handler:ident, $typ:ident<_>) => {
        ssz_static_test_no_run!(
            $(#[$test])?
            $test_name,
            $handler,
            {
                ($typ<MinimalEthSpec>, MinimalEthSpec),
                ($typ<MainnetEthSpec>, MainnetEthSpec)
            }
        );
    };
    // Non-generic
    ($(#[$test:meta])? $test_name:ident, $handler:ident, $typ:ident) => {
        ssz_static_test_no_run!(
            $(#[$test])?
            $test_name,
            $handler,
            {
                ($typ, MinimalEthSpec),
                ($typ, MainnetEthSpec)
            }
        );
    };
    // Base case
    ($(#[$test:meta])? $test_name:ident, $handler:ident, { $(($($typ:ty),+)),+ }) => {
        $(#[$test])?
        fn $test_name() {
            $(
                $handler::<$($typ),+>::default().run();
            )+
        }
    };
}

#[cfg(feature = "fake_crypto")]
mod ssz_static {
    use ef_tests::{Handler, SszStaticHandler, SszStaticTHCHandler, SszStaticWithSpecHandler};
    use types::blob_sidecar::BlobIdentifier;
    use types::historical_summary::HistoricalSummary;
    use types::*;

    ssz_static_test!(aggregate_and_proof, AggregateAndProof<_>);
    ssz_static_test!(attestation, Attestation<_>);
    ssz_static_test!(attestation_data, AttestationData);
    ssz_static_test!(attester_slashing, AttesterSlashing<_>);
    ssz_static_test!(beacon_block, SszStaticWithSpecHandler, BeaconBlock<_>);
    ssz_static_test!(beacon_block_header, BeaconBlockHeader);
    ssz_static_test!(beacon_state, SszStaticTHCHandler, BeaconState<_>);
    ssz_static_test!(checkpoint, Checkpoint);
    ssz_static_test!(deposit, Deposit);
    ssz_static_test!(deposit_data, DepositData);
    ssz_static_test!(deposit_message, DepositMessage);
    // NOTE: Eth1Block intentionally omitted, see: https://github.com/sigp/lighthouse/issues/1835
    ssz_static_test!(eth1_data, Eth1Data);
    ssz_static_test!(fork, Fork);
    ssz_static_test!(fork_data, ForkData);
    ssz_static_test!(historical_batch, HistoricalBatch<_>);
    ssz_static_test!(indexed_attestation, IndexedAttestation<_>);
    // NOTE: LightClient* intentionally omitted
    ssz_static_test!(pending_attestation, PendingAttestation<_>);
    ssz_static_test!(proposer_slashing, ProposerSlashing);
    ssz_static_test!(signed_aggregate_and_proof, SignedAggregateAndProof<_>);
    ssz_static_test!(
        signed_beacon_block,
        SszStaticWithSpecHandler,
        SignedBeaconBlock<_>
    );
    ssz_static_test!(signed_beacon_block_header, SignedBeaconBlockHeader);
    ssz_static_test!(signed_voluntary_exit, SignedVoluntaryExit);
    ssz_static_test!(signing_data, SigningData);
    ssz_static_test!(validator, Validator);
    ssz_static_test!(voluntary_exit, VoluntaryExit);

    // BeaconBlockBody has no internal indicator of which fork it is for, so we test it separately.
    #[test]
    fn beacon_block_body() {
        SszStaticHandler::<BeaconBlockBodyBase<MinimalEthSpec>, MinimalEthSpec>::base_only().run();
        SszStaticHandler::<BeaconBlockBodyBase<MainnetEthSpec>, MainnetEthSpec>::base_only().run();
        SszStaticHandler::<BeaconBlockBodyAltair<MinimalEthSpec>, MinimalEthSpec>::altair_only()
            .run();
        SszStaticHandler::<BeaconBlockBodyAltair<MainnetEthSpec>, MainnetEthSpec>::altair_only()
            .run();
        SszStaticHandler::<BeaconBlockBodyMerge<MinimalEthSpec>, MinimalEthSpec>::merge_only()
            .run();
        SszStaticHandler::<BeaconBlockBodyMerge<MainnetEthSpec>, MainnetEthSpec>::merge_only()
            .run();
        SszStaticHandler::<BeaconBlockBodyCapella<MinimalEthSpec>, MinimalEthSpec>::capella_only()
            .run();
        SszStaticHandler::<BeaconBlockBodyCapella<MainnetEthSpec>, MainnetEthSpec>::capella_only()
            .run();
        SszStaticHandler::<BeaconBlockBodyDeneb<MinimalEthSpec>, MinimalEthSpec>::deneb_only()
            .run();
        SszStaticHandler::<BeaconBlockBodyDeneb<MainnetEthSpec>, MainnetEthSpec>::deneb_only()
            .run();
        SszStaticHandler::<BeaconBlockBodyEip6110<MinimalEthSpec>, MinimalEthSpec>::eip6110_only()
            .run();
        SszStaticHandler::<BeaconBlockBodyEip6110<MainnetEthSpec>, MainnetEthSpec>::eip6110_only()
            .run();
    }

    // Altair and later
    #[test]
    fn contribution_and_proof() {
        SszStaticHandler::<ContributionAndProof<MinimalEthSpec>, MinimalEthSpec>::altair_and_later(
        )
        .run();
        SszStaticHandler::<ContributionAndProof<MainnetEthSpec>, MainnetEthSpec>::altair_and_later(
        )
        .run();
    }

    #[test]
    fn signed_contribution_and_proof() {
        SszStaticHandler::<SignedContributionAndProof<MinimalEthSpec>, MinimalEthSpec>::altair_and_later().run();
        SszStaticHandler::<SignedContributionAndProof<MainnetEthSpec>, MainnetEthSpec>::altair_and_later().run();
    }

    #[test]
    fn sync_aggregate() {
        SszStaticHandler::<SyncAggregate<MinimalEthSpec>, MinimalEthSpec>::altair_and_later().run();
        SszStaticHandler::<SyncAggregate<MainnetEthSpec>, MainnetEthSpec>::altair_and_later().run();
    }

    #[test]
    fn sync_committee() {
        SszStaticHandler::<SyncCommittee<MinimalEthSpec>, MinimalEthSpec>::altair_and_later().run();
        SszStaticHandler::<SyncCommittee<MainnetEthSpec>, MainnetEthSpec>::altair_and_later().run();
    }

    #[test]
    fn sync_committee_contribution() {
        SszStaticHandler::<SyncCommitteeContribution<MinimalEthSpec>, MinimalEthSpec>::altair_and_later().run();
        SszStaticHandler::<SyncCommitteeContribution<MainnetEthSpec>, MainnetEthSpec>::altair_and_later().run();
    }

    #[test]
    fn sync_committee_message() {
        SszStaticHandler::<SyncCommitteeMessage, MinimalEthSpec>::altair_and_later().run();
        SszStaticHandler::<SyncCommitteeMessage, MainnetEthSpec>::altair_and_later().run();
    }

    #[test]
    fn sync_aggregator_selection_data() {
        SszStaticHandler::<SyncAggregatorSelectionData, MinimalEthSpec>::altair_and_later().run();
        SszStaticHandler::<SyncAggregatorSelectionData, MainnetEthSpec>::altair_and_later().run();
    }

    // Merge and later
    #[test]
    fn execution_payload() {
        SszStaticHandler::<ExecutionPayloadMerge<MinimalEthSpec>, MinimalEthSpec>::merge_only()
            .run();
        SszStaticHandler::<ExecutionPayloadMerge<MainnetEthSpec>, MainnetEthSpec>::merge_only()
            .run();
        SszStaticHandler::<ExecutionPayloadCapella<MinimalEthSpec>, MinimalEthSpec>::capella_only()
            .run();
        SszStaticHandler::<ExecutionPayloadCapella<MainnetEthSpec>, MainnetEthSpec>::capella_only()
            .run();
        SszStaticHandler::<ExecutionPayloadDeneb<MinimalEthSpec>, MinimalEthSpec>::deneb_only()
            .run();
        SszStaticHandler::<ExecutionPayloadDeneb<MainnetEthSpec>, MainnetEthSpec>::deneb_only()
            .run();
        SszStaticHandler::<ExecutionPayloadEip6110<MinimalEthSpec>, MinimalEthSpec>::eip6110_only()
            .run();
        SszStaticHandler::<ExecutionPayloadEip6110<MainnetEthSpec>, MainnetEthSpec>::eip6110_only()
            .run();
    }

    #[test]
    fn execution_payload_header() {
        SszStaticHandler::<ExecutionPayloadHeaderMerge<MinimalEthSpec>, MinimalEthSpec>::merge_only()
            .run();
        SszStaticHandler::<ExecutionPayloadHeaderMerge<MainnetEthSpec>, MainnetEthSpec>::merge_only()
            .run();
        SszStaticHandler::<ExecutionPayloadHeaderCapella<MinimalEthSpec>, MinimalEthSpec>
            ::capella_only().run();
        SszStaticHandler::<ExecutionPayloadHeaderCapella<MainnetEthSpec>, MainnetEthSpec>
            ::capella_only().run();
<<<<<<< HEAD
        SszStaticHandler::<ExecutionPayloadHeaderEip4844<MinimalEthSpec>, MinimalEthSpec>
            ::eip4844_only().run();
        SszStaticHandler::<ExecutionPayloadHeaderEip4844<MainnetEthSpec>, MainnetEthSpec>
            ::eip4844_only().run();
        SszStaticHandler::<ExecutionPayloadHeaderEip6110<MinimalEthSpec>, MinimalEthSpec>
            ::eip6110_only().run();
        SszStaticHandler::<ExecutionPayloadHeaderEip6110<MainnetEthSpec>, MainnetEthSpec>
            ::eip6110_only().run();
=======
        SszStaticHandler::<ExecutionPayloadHeaderDeneb<MinimalEthSpec>, MinimalEthSpec>
            ::deneb_only().run();
        SszStaticHandler::<ExecutionPayloadHeaderDeneb<MainnetEthSpec>, MainnetEthSpec>
            ::deneb_only().run();
>>>>>>> 9b55d74c
    }

    #[test]
    fn withdrawal() {
        SszStaticHandler::<Withdrawal, MinimalEthSpec>::capella_and_later().run();
        SszStaticHandler::<Withdrawal, MainnetEthSpec>::capella_and_later().run();
    }

    #[test]
    fn bls_to_execution_change() {
        SszStaticHandler::<BlsToExecutionChange, MinimalEthSpec>::capella_and_later().run();
        SszStaticHandler::<BlsToExecutionChange, MainnetEthSpec>::capella_and_later().run();
    }

    #[test]
    fn signed_bls_to_execution_change() {
        SszStaticHandler::<SignedBlsToExecutionChange, MinimalEthSpec>::capella_and_later().run();
        SszStaticHandler::<SignedBlsToExecutionChange, MainnetEthSpec>::capella_and_later().run();
    }

    #[test]
    fn blob_sidecar() {
        SszStaticHandler::<BlobSidecar<MinimalEthSpec>, MinimalEthSpec>::deneb_only().run();
        SszStaticHandler::<BlobSidecar<MainnetEthSpec>, MainnetEthSpec>::deneb_only().run();
    }

    #[test]
    fn signed_blob_sidecar() {
        SszStaticHandler::<SignedBlobSidecar<MinimalEthSpec>, MinimalEthSpec>::deneb_only().run();
        SszStaticHandler::<SignedBlobSidecar<MainnetEthSpec>, MainnetEthSpec>::deneb_only().run();
    }

    #[test]
    fn blob_identifier() {
        SszStaticHandler::<BlobIdentifier, MinimalEthSpec>::deneb_only().run();
        SszStaticHandler::<BlobIdentifier, MainnetEthSpec>::deneb_only().run();
    }

    #[test]
    fn historical_summary() {
        SszStaticHandler::<HistoricalSummary, MinimalEthSpec>::capella_and_later().run();
        SszStaticHandler::<HistoricalSummary, MainnetEthSpec>::capella_and_later().run();
    }
}

#[test]
fn ssz_generic() {
    SszGenericHandler::<BasicVector>::default().run();
    SszGenericHandler::<Bitlist>::default().run();
    SszGenericHandler::<Bitvector>::default().run();
    SszGenericHandler::<Boolean>::default().run();
    SszGenericHandler::<Uints>::default().run();
    SszGenericHandler::<Containers>::default().run();
}

#[test]
fn epoch_processing_justification_and_finalization() {
    EpochProcessingHandler::<MinimalEthSpec, JustificationAndFinalization>::default().run();
    EpochProcessingHandler::<MainnetEthSpec, JustificationAndFinalization>::default().run();
}

#[test]
fn epoch_processing_rewards_and_penalties() {
    EpochProcessingHandler::<MinimalEthSpec, RewardsAndPenalties>::default().run();
    EpochProcessingHandler::<MainnetEthSpec, RewardsAndPenalties>::default().run();
}

#[test]
fn epoch_processing_registry_updates() {
    EpochProcessingHandler::<MinimalEthSpec, RegistryUpdates>::default().run();
    EpochProcessingHandler::<MainnetEthSpec, RegistryUpdates>::default().run();
}

#[test]
fn epoch_processing_slashings() {
    EpochProcessingHandler::<MinimalEthSpec, Slashings>::default().run();
    EpochProcessingHandler::<MainnetEthSpec, Slashings>::default().run();
}

#[test]
fn epoch_processing_eth1_data_reset() {
    EpochProcessingHandler::<MinimalEthSpec, Eth1DataReset>::default().run();
    EpochProcessingHandler::<MainnetEthSpec, Eth1DataReset>::default().run();
}

#[test]
fn epoch_processing_effective_balance_updates() {
    EpochProcessingHandler::<MinimalEthSpec, EffectiveBalanceUpdates>::default().run();
    EpochProcessingHandler::<MainnetEthSpec, EffectiveBalanceUpdates>::default().run();
}

#[test]
fn epoch_processing_slashings_reset() {
    EpochProcessingHandler::<MinimalEthSpec, SlashingsReset>::default().run();
    EpochProcessingHandler::<MainnetEthSpec, SlashingsReset>::default().run();
}

#[test]
fn epoch_processing_randao_mixes_reset() {
    EpochProcessingHandler::<MinimalEthSpec, RandaoMixesReset>::default().run();
    EpochProcessingHandler::<MainnetEthSpec, RandaoMixesReset>::default().run();
}

#[test]
fn epoch_processing_historical_roots_update() {
    EpochProcessingHandler::<MinimalEthSpec, HistoricalRootsUpdate>::default().run();
    EpochProcessingHandler::<MainnetEthSpec, HistoricalRootsUpdate>::default().run();
}

#[test]
fn epoch_processing_historical_summaries_update() {
    EpochProcessingHandler::<MinimalEthSpec, HistoricalSummariesUpdate>::default().run();
    EpochProcessingHandler::<MainnetEthSpec, HistoricalSummariesUpdate>::default().run();
}

#[test]
fn epoch_processing_participation_record_updates() {
    EpochProcessingHandler::<MinimalEthSpec, ParticipationRecordUpdates>::default().run();
    EpochProcessingHandler::<MainnetEthSpec, ParticipationRecordUpdates>::default().run();
}

#[test]
fn epoch_processing_sync_committee_updates() {
    // There are presently no mainnet tests, see:
    // https://github.com/ethereum/consensus-spec-tests/issues/29
    EpochProcessingHandler::<MinimalEthSpec, SyncCommitteeUpdates>::default().run();
}

#[test]
fn epoch_processing_inactivity_updates() {
    EpochProcessingHandler::<MinimalEthSpec, InactivityUpdates>::default().run();
    EpochProcessingHandler::<MainnetEthSpec, InactivityUpdates>::default().run();
}

#[test]
fn epoch_processing_participation_flag_updates() {
    EpochProcessingHandler::<MinimalEthSpec, ParticipationFlagUpdates>::default().run();
    EpochProcessingHandler::<MainnetEthSpec, ParticipationFlagUpdates>::default().run();
}

#[test]
fn fork_upgrade() {
    ForkHandler::<MinimalEthSpec>::default().run();
    ForkHandler::<MainnetEthSpec>::default().run();
}

#[test]
fn transition() {
    TransitionHandler::<MinimalEthSpec>::default().run();
    TransitionHandler::<MainnetEthSpec>::default().run();
}

#[test]
fn finality() {
    FinalityHandler::<MinimalEthSpec>::default().run();
    FinalityHandler::<MainnetEthSpec>::default().run();
}

#[test]
fn fork_choice_get_head() {
    ForkChoiceHandler::<MinimalEthSpec>::new("get_head").run();
    ForkChoiceHandler::<MainnetEthSpec>::new("get_head").run();
}

#[test]
fn fork_choice_on_block() {
    ForkChoiceHandler::<MinimalEthSpec>::new("on_block").run();
    ForkChoiceHandler::<MainnetEthSpec>::new("on_block").run();
}

#[test]
fn fork_choice_on_merge_block() {
    ForkChoiceHandler::<MinimalEthSpec>::new("on_merge_block").run();
    ForkChoiceHandler::<MainnetEthSpec>::new("on_merge_block").run();
}

#[test]
fn fork_choice_ex_ante() {
    ForkChoiceHandler::<MinimalEthSpec>::new("ex_ante").run();
    ForkChoiceHandler::<MainnetEthSpec>::new("ex_ante").run();
}

#[test]
fn fork_choice_reorg() {
    ForkChoiceHandler::<MinimalEthSpec>::new("reorg").run();
    // There is no mainnet variant for this test.
}

#[test]
fn fork_choice_withholding() {
    ForkChoiceHandler::<MinimalEthSpec>::new("withholding").run();
    // There is no mainnet variant for this test.
}

#[test]
fn optimistic_sync() {
    OptimisticSyncHandler::<MinimalEthSpec>::default().run();
    OptimisticSyncHandler::<MainnetEthSpec>::default().run();
}

#[test]
fn genesis_initialization() {
    GenesisInitializationHandler::<MinimalEthSpec>::default().run();
}

#[test]
fn genesis_validity() {
    GenesisValidityHandler::<MinimalEthSpec>::default().run();
    // Note: there are no genesis validity tests for mainnet
}

#[test]
fn kzg_blob_to_kzg_commitment() {
    KZGBlobToKZGCommitmentHandler::<MainnetEthSpec>::default().run();
}

#[test]
fn kzg_compute_blob_kzg_proof() {
    KZGComputeBlobKZGProofHandler::<MainnetEthSpec>::default().run();
}

#[test]
fn kzg_compute_kzg_proof() {
    KZGComputeKZGProofHandler::<MainnetEthSpec>::default().run();
}

#[test]
fn kzg_verify_blob_kzg_proof() {
    KZGVerifyBlobKZGProofHandler::<MainnetEthSpec>::default().run();
}

#[test]
fn kzg_verify_blob_kzg_proof_batch() {
    KZGVerifyBlobKZGProofBatchHandler::<MainnetEthSpec>::default().run();
}

#[test]
fn kzg_verify_kzg_proof() {
    KZGVerifyKZGProofHandler::<MainnetEthSpec>::default().run();
}

#[test]
fn merkle_proof_validity() {
    MerkleProofValidityHandler::<MainnetEthSpec>::default().run();
}

#[test]
fn rewards() {
    for handler in &["basic", "leak", "random"] {
        RewardsHandler::<MinimalEthSpec>::new(handler).run();
        RewardsHandler::<MainnetEthSpec>::new(handler).run();
    }
}<|MERGE_RESOLUTION|>--- conflicted
+++ resolved
@@ -362,21 +362,14 @@
             ::capella_only().run();
         SszStaticHandler::<ExecutionPayloadHeaderCapella<MainnetEthSpec>, MainnetEthSpec>
             ::capella_only().run();
-<<<<<<< HEAD
-        SszStaticHandler::<ExecutionPayloadHeaderEip4844<MinimalEthSpec>, MinimalEthSpec>
-            ::eip4844_only().run();
-        SszStaticHandler::<ExecutionPayloadHeaderEip4844<MainnetEthSpec>, MainnetEthSpec>
-            ::eip4844_only().run();
+        SszStaticHandler::<ExecutionPayloadHeaderDeneb<MinimalEthSpec>, MinimalEthSpec>
+            ::deneb_only().run();
+        SszStaticHandler::<ExecutionPayloadHeaderDeneb<MainnetEthSpec>, MainnetEthSpec>
+            ::deneb_only().run();
         SszStaticHandler::<ExecutionPayloadHeaderEip6110<MinimalEthSpec>, MinimalEthSpec>
             ::eip6110_only().run();
         SszStaticHandler::<ExecutionPayloadHeaderEip6110<MainnetEthSpec>, MainnetEthSpec>
             ::eip6110_only().run();
-=======
-        SszStaticHandler::<ExecutionPayloadHeaderDeneb<MinimalEthSpec>, MinimalEthSpec>
-            ::deneb_only().run();
-        SszStaticHandler::<ExecutionPayloadHeaderDeneb<MainnetEthSpec>, MainnetEthSpec>
-            ::deneb_only().run();
->>>>>>> 9b55d74c
     }
 
     #[test]
